--- conflicted
+++ resolved
@@ -7,51 +7,6 @@
 import com.google.firebase.database.DatabaseReference;
 import com.google.firebase.database.Query;
 
-<<<<<<< HEAD
-/**
- * This class is a generic way of backing an RecyclerView with a Firebase location. It handles all
- * of the child events at the given Firebase location. It marshals received data into the given
- * class type.
- * <p>
- * To use this class in your app, subclass it passing in all required parameters and implement the
- * populateViewHolder method.
- * <p>
- * <pre>
- *     private static class ChatMessageViewHolder extends RecyclerView.ViewHolder {
- *         TextView messageText;
- *         TextView nameText;
- *
- *         public ChatMessageViewHolder(View itemView) {
- *             super(itemView);
- *             nameText = (TextView)itemView.findViewById(android.R.id.text1);
- *             messageText = (TextView) itemView.findViewById(android.R.id.text2);
- *         }
- *     }
- *
- *     FirebaseIndexRecyclerAdapter<ChatMessage, ChatMessageViewHolder> adapter;
- *     DatabaseReference ref = FirebaseDatabase.getInstance().getReference();
- *
- *     RecyclerView recycler = (RecyclerView) findViewById(R.id.messages_recycler);
- *     recycler.setHasFixedSize(true);
- *     recycler.setLayoutManager(new LinearLayoutManager(this));
- *
- *     adapter = new FirebaseIndexRecyclerAdapter<ChatMessage, ChatMessageViewHolder>(
- *          ChatMessage.class, android.R.layout.two_line_list_item, ChatMessageViewHolder.class, keyRef, dataRef) {
- *         public void populateViewHolder(ChatMessageViewHolder chatMessageViewHolder,
- *                                        ChatMessage chatMessage,
- *                                        int position) {
- *             chatMessageViewHolder.nameText.setText(chatMessage.getName());
- *             chatMessageViewHolder.messageText.setText(chatMessage.getMessage());
- *         }
- *     };
- *     recycler.setAdapter(mAdapter);
- * </pre>
- *
- * @param <T>  The Java class that maps to the type of objects stored in the Firebase location.
- * @param <VH> The ViewHolder class that contains the Views in the layout that is shown for each object.
- */
-=======
->>>>>>> ac5c8493
 public abstract class FirebaseIndexRecyclerAdapter<T, VH extends RecyclerView.ViewHolder>
         extends FirebaseRecyclerAdapter<T, VH> {
     /**
