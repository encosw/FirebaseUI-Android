package com.firebase.ui.auth.ui.email;

import android.os.Bundle;
import android.support.annotation.NonNull;
import android.support.annotation.Nullable;
import android.support.annotation.RestrictTo;
import android.support.design.widget.TextInputLayout;
import android.text.TextUtils;
import android.view.LayoutInflater;
import android.view.View;
import android.view.ViewGroup;
import android.widget.EditText;
import android.widget.TextView;
import android.widget.Toast;

import com.firebase.ui.auth.IdpResponse;
import com.firebase.ui.auth.R;
import com.firebase.ui.auth.provider.ProviderUtils;
import com.firebase.ui.auth.ui.ExtraConstants;
import com.firebase.ui.auth.ui.FlowParameters;
import com.firebase.ui.auth.ui.FragmentBase;
import com.firebase.ui.auth.ui.HelperActivityBase;
import com.firebase.ui.auth.ui.ImeHelper;
import com.firebase.ui.auth.ui.TaskFailureLogger;
import com.firebase.ui.auth.ui.User;
import com.firebase.ui.auth.ui.accountlink.WelcomeBackIdpPrompt;
import com.firebase.ui.auth.ui.accountlink.WelcomeBackPasswordPrompt;
import com.firebase.ui.auth.ui.email.fieldvalidators.EmailFieldValidator;
import com.firebase.ui.auth.ui.email.fieldvalidators.PasswordFieldValidator;
import com.firebase.ui.auth.ui.email.fieldvalidators.RequiredFieldValidator;
import com.firebase.ui.auth.util.signincontainer.SaveSmartLock;
import com.google.android.gms.tasks.OnCompleteListener;
import com.google.android.gms.tasks.OnFailureListener;
import com.google.android.gms.tasks.OnSuccessListener;
import com.google.android.gms.tasks.Task;
import com.google.firebase.auth.AuthResult;
import com.google.firebase.auth.EmailAuthProvider;
import com.google.firebase.auth.FirebaseAuth;
import com.google.firebase.auth.FirebaseAuthInvalidCredentialsException;
import com.google.firebase.auth.FirebaseAuthUserCollisionException;
import com.google.firebase.auth.FirebaseAuthWeakPasswordException;
import com.google.firebase.auth.FirebaseUser;
import com.google.firebase.auth.UserProfileChangeRequest;

/**
 * Fragment to display an email/name/password sign up form for new users.
 */
@RestrictTo(RestrictTo.Scope.LIBRARY_GROUP)
public class RegisterEmailFragment extends FragmentBase implements
        View.OnClickListener, View.OnFocusChangeListener, ImeHelper.DonePressedListener {

    public static final String TAG = "RegisterEmailFragment";

    private HelperActivityBase mActivity;

    private EditText mEmailEditText;
    private EditText mNameEditText;
    private EditText mPasswordEditText;
    private TextView mAgreementText;
    private TextInputLayout mEmailInput;
    private TextInputLayout mPasswordInput;

    private EmailFieldValidator mEmailFieldValidator;
    private PasswordFieldValidator mPasswordFieldValidator;
    private RequiredFieldValidator mNameValidator;
    private SaveSmartLock mSaveSmartLock;

    private User mUser;

    public static RegisterEmailFragment newInstance(FlowParameters flowParameters, User user) {
        RegisterEmailFragment fragment = new RegisterEmailFragment();

        Bundle args = new Bundle();
        args.putParcelable(ExtraConstants.EXTRA_FLOW_PARAMS, flowParameters);
        args.putParcelable(ExtraConstants.EXTRA_USER, user);

        fragment.setArguments(args);
        return fragment;
    }

    @Override
    public void onCreate(@Nullable Bundle savedInstanceState) {
        super.onCreate(savedInstanceState);
        if (savedInstanceState == null) {
            mUser = User.getUser(getArguments());
        } else {
            mUser = User.getUser(savedInstanceState);
        }
    }

    @Nullable
    @Override
    public View onCreateView(LayoutInflater inflater,
                             @Nullable ViewGroup container,
                             @Nullable Bundle savedInstanceState) {

        View v = inflater.inflate(R.layout.register_email_layout, container, false);

        mEmailEditText = (EditText) v.findViewById(R.id.email);
        mNameEditText = (EditText) v.findViewById(R.id.name);
        mPasswordEditText = (EditText) v.findViewById(R.id.password);
        mAgreementText = (TextView) v.findViewById(R.id.create_account_text);
        mEmailInput = (TextInputLayout) v.findViewById(R.id.email_layout);
        mPasswordInput = (TextInputLayout) v.findViewById(R.id.password_layout);

        mPasswordFieldValidator = new PasswordFieldValidator(
                mPasswordInput,
                getResources().getInteger(R.integer.min_password_length));
        mNameValidator = new RequiredFieldValidator(
                (TextInputLayout) v.findViewById(R.id.name_layout));
        mEmailFieldValidator = new EmailFieldValidator(mEmailInput);

        ImeHelper.setImeOnDoneListener(mPasswordEditText, this);

        mEmailEditText.setOnFocusChangeListener(this);
        mNameEditText.setOnFocusChangeListener(this);
        mPasswordEditText.setOnFocusChangeListener(this);
        v.findViewById(R.id.button_create).setOnClickListener(this);

        if (savedInstanceState != null) {
            return v;
        }

        // If email is passed in, fill in the field and move down to the name field.
        String email = mUser.getEmail();
        if (!TextUtils.isEmpty(email)) {
            mEmailEditText.setText(email);
        }

        // If name is passed in, fill in the field and move down to the password field.
        String name = mUser.getName();
        if (!TextUtils.isEmpty(name)) {
            mNameEditText.setText(name);
        }

        // See http://stackoverflow.com/questions/11082341/android-requestfocus-ineffective#comment51774752_11082523
        if (!TextUtils.isEmpty(mNameEditText.getText())) {
            safeRequestFocus(mPasswordEditText);
        } else if (!TextUtils.isEmpty(mEmailEditText.getText())) {
            safeRequestFocus(mNameEditText);
        } else {
            safeRequestFocus(mEmailEditText);
        }

        return v;

    }

    private void safeRequestFocus(final View v) {
        v.post(new Runnable() {
            @Override
            public void run() {
                v.requestFocus();
            }
        });
    }

    @Override
    public void onActivityCreated(@Nullable Bundle savedInstanceState) {
        super.onActivityCreated(savedInstanceState);
        getActivity().setTitle(R.string.title_register_email);

        if (!(getActivity() instanceof HelperActivityBase)) {
            throw new RuntimeException("Must be attached to a HelperActivityBase.");
        }

        mActivity = (HelperActivityBase) getActivity();
        mSaveSmartLock = getAuthHelper().getSaveSmartLockInstance(mActivity);
        new PreambleHandler(getContext(), getFlowParams(), R.string.button_text_save)
                .setPreamble(mAgreementText);
    }

    @Override
    public void onSaveInstanceState(Bundle outState) {
        outState.putParcelable(ExtraConstants.EXTRA_USER,
                new User.Builder(mEmailEditText.getText().toString())
                        .setName(mNameEditText.getText().toString())
                        .setPhotoUri(mUser.getPhotoUri())
                        .build());
        super.onSaveInstanceState(outState);
    }

    @Override
    public void onFocusChange(View view, boolean hasFocus) {
        if (hasFocus) return; // Only consider fields losing focus

        int id = view.getId();
        if (id == R.id.email) {
            mEmailFieldValidator.validate(mEmailEditText.getText());
        } else if (id == R.id.name) {
            mNameValidator.validate(mNameEditText.getText());
        } else if (id == R.id.password) {
            mPasswordFieldValidator.validate(mPasswordEditText.getText());
        }
    }

    @Override
    public void onClick(View view) {
        if (view.getId() == R.id.button_create) {
            validateAndRegisterUser();
        }
    }

    @Override
    public void onDonePressed() {
        validateAndRegisterUser();
    }

    private void validateAndRegisterUser() {
        String email = mEmailEditText.getText().toString();
        String password = mPasswordEditText.getText().toString();
        String name = mNameEditText.getText().toString();

        boolean emailValid = mEmailFieldValidator.validate(email);
        boolean passwordValid = mPasswordFieldValidator.validate(password);
        boolean nameValid = mNameValidator.validate(name);
        if (emailValid && passwordValid && nameValid) {
            getDialogHolder().showLoadingDialog(R.string.progress_dialog_signing_up);
            registerUser(email, name, password);
        }
    }

    private void registerUser(final String email, final String name, final String password) {
<<<<<<< HEAD
        Task<AuthResult> registerTask;
        if (AuthInstances.canLinkAccounts(getFlowParams())) {
            registerTask = AuthInstances.getCurrentUser(getFlowParams())
                    .linkWithCredential(EmailAuthProvider.getCredential(email, password));
        } else {
            registerTask = AuthInstances.getFirebaseAuth(getFlowParams())
                    .createUserWithEmailAndPassword(email, password);
        }

        registerTask
=======
        getAuthHelper().getFirebaseAuth()
                .createUserWithEmailAndPassword(email, password)
>>>>>>> bb9f2ffe
                .addOnFailureListener(new TaskFailureLogger(TAG, "Error creating user"))
                .addOnSuccessListener(new OnSuccessListener<AuthResult>() {
                    @Override
                    public void onSuccess(AuthResult authResult) {
                        // Set display name
                        UserProfileChangeRequest changeNameRequest =
                                new UserProfileChangeRequest.Builder()
                                        .setDisplayName(name)
                                        .setPhotoUri(mUser.getPhotoUri())
                                        .build();

                        final FirebaseUser user = authResult.getUser();
                        user.updateProfile(changeNameRequest)
                                .addOnFailureListener(new TaskFailureLogger(
                                        TAG, "Error setting display name"))
                                .addOnCompleteListener(new OnCompleteListener<Void>() {
                                    @Override
                                    public void onComplete(@NonNull Task<Void> task) {
                                        // This executes even if the name change fails, since
                                        // the account creation succeeded and we want to save
                                        // the credential to SmartLock (if enabled).
                                        mActivity.saveCredentialsOrFinish(
                                                mSaveSmartLock, user, password,
                                                new IdpResponse.Builder(EmailAuthProvider.PROVIDER_ID,
                                                        email).build());
                                    }
                                });
                    }
                })
                .addOnFailureListener(getActivity(), new OnFailureListener() {
                    @Override
                    public void onFailure(@NonNull Exception e) {
                        if (e instanceof FirebaseAuthWeakPasswordException) {
                            // Password too weak
                            mPasswordInput.setError(getResources().getQuantityString(
                                    R.plurals.error_weak_password, R.integer.min_password_length));
                        } else if (e instanceof FirebaseAuthInvalidCredentialsException) {
                            // Email address is malformed
                            mEmailInput.setError(getString(R.string.invalid_email_address));
                        } else if (e instanceof FirebaseAuthUserCollisionException) {
                            // Collision with existing user email, it should be very hard for
                            // the user to even get to this error due to CheckEmailFragment.

                            FirebaseAuth auth = getAuthHelper().getFirebaseAuth();
                            ProviderUtils.fetchTopProvider(auth, email).addOnSuccessListener(
                                    getActivity(),
                                    new OnSuccessListener<String>() {
                                        @Override
                                        public void onSuccess(String provider) {
                                            Toast.makeText(getContext(),
                                                    R.string.error_user_collision,
                                                    Toast.LENGTH_LONG)
                                                    .show();

                                            if (provider == null) {
                                                throw new IllegalStateException(
                                                        "User has no providers even though " +
                                                                "we got a " +
                                                                "FirebaseAuthUserCollisionException");
                                            } else if (EmailAuthProvider.PROVIDER_ID.equalsIgnoreCase(
                                                    provider)) {
                                                getActivity().startActivityForResult(
                                                        WelcomeBackPasswordPrompt.createIntent(
                                                                getContext(),
                                                                getFlowParams(),
                                                                new IdpResponse.Builder(
                                                                        EmailAuthProvider.PROVIDER_ID,
                                                                        email).build()),
                                                        RegisterEmailActivity.RC_WELCOME_BACK_IDP);
                                            } else {
                                                getActivity().startActivityForResult(
                                                        WelcomeBackIdpPrompt.createIntent(
                                                                getContext(),
                                                                getFlowParams(),
                                                                new User.Builder(email)
                                                                        .setProvider(provider)
                                                                        .build(),
                                                                new IdpResponse.Builder(
                                                                        EmailAuthProvider.PROVIDER_ID,
                                                                        email).build()),
                                                        RegisterEmailActivity.RC_WELCOME_BACK_IDP);
                                            }
                                        }
                                    })
                                    .addOnCompleteListener(new OnCompleteListener<String>() {
                                        @Override
                                        public void onComplete(@NonNull Task<String> task) {
                                            getDialogHolder().dismissDialog();
                                        }
                                    });
                            return;
                        } else {
                            // General error message, this branch should not be invoked but
                            // covers future API changes
                            mEmailInput.setError(getString(R.string.email_account_creation_error));
                        }

                        getDialogHolder().dismissDialog();
                    }
                });
    }
}<|MERGE_RESOLUTION|>--- conflicted
+++ resolved
@@ -221,21 +221,16 @@
     }
 
     private void registerUser(final String email, final String name, final String password) {
-<<<<<<< HEAD
         Task<AuthResult> registerTask;
-        if (AuthInstances.canLinkAccounts(getFlowParams())) {
-            registerTask = AuthInstances.getCurrentUser(getFlowParams())
+        if (getAuthHelper().canLinkAccounts()) {
+            registerTask = getAuthHelper().getCurrentUser()
                     .linkWithCredential(EmailAuthProvider.getCredential(email, password));
         } else {
-            registerTask = AuthInstances.getFirebaseAuth(getFlowParams())
+            registerTask = getAuthHelper().getFirebaseAuth()
                     .createUserWithEmailAndPassword(email, password);
         }
 
         registerTask
-=======
-        getAuthHelper().getFirebaseAuth()
-                .createUserWithEmailAndPassword(email, password)
->>>>>>> bb9f2ffe
                 .addOnFailureListener(new TaskFailureLogger(TAG, "Error creating user"))
                 .addOnSuccessListener(new OnSuccessListener<AuthResult>() {
                     @Override
