--- conflicted
+++ resolved
@@ -23,11 +23,7 @@
 import com.firebase.ui.auth.ErrorCodes;
 import com.firebase.ui.auth.IdpResponse;
 import com.firebase.ui.auth.ResultCodes;
-<<<<<<< HEAD
-import com.firebase.ui.auth.provider.AuthCredentialHelper;
-=======
 import com.firebase.ui.auth.provider.ProviderUtils;
->>>>>>> 17bed218
 import com.firebase.ui.auth.ui.BaseHelper;
 import com.firebase.ui.auth.ui.User;
 import com.firebase.ui.auth.ui.accountlink.AccountLinker;
@@ -41,17 +37,8 @@
 import com.google.firebase.auth.AuthCredential;
 import com.google.firebase.auth.AuthResult;
 import com.google.firebase.auth.EmailAuthProvider;
-import com.google.firebase.auth.FacebookAuthProvider;
 import com.google.firebase.auth.FirebaseAuthUserCollisionException;
 import com.google.firebase.auth.FirebaseUser;
-<<<<<<< HEAD
-import com.google.firebase.auth.GoogleAuthProvider;
-import com.google.firebase.auth.ProviderQueryResult;
-import com.google.firebase.auth.TwitterAuthProvider;
-
-import java.util.List;
-=======
->>>>>>> 17bed218
 
 @RestrictTo(RestrictTo.Scope.LIBRARY_GROUP)
 public class CredentialSignInHandler implements OnCompleteListener<AuthResult> {
@@ -114,8 +101,7 @@
 
     private class StartWelcomeBackFlow implements OnSuccessListener<String> {
         @Override
-<<<<<<< HEAD
-        public void onSuccess(@NonNull ProviderQueryResult result) {
+        public void onSuccess(String provider) {
             AuthCredential credential = AuthCredentialHelper.getAuthCredential(mResponse);
             if (mHelper.canLinkAccounts()
                     && credential != null
@@ -126,20 +112,12 @@
                 AccountLinker.linkWithCurrentUser(mActivity, mHelper, mResponse, credential);
                 return;
             }
-
-            mHelper.dismissDialog();
-
-            String provider = getHighestPriorityProvider(result.getProviders());
-            if (provider.equals(EmailAuthProvider.PROVIDER_ID)) {
-=======
-        public void onSuccess(String provider) {
             mHelper.dismissDialog();
 
             if (provider == null) {
                 throw new IllegalStateException(
                         "No provider even though we received a FirebaseAuthUserCollisionException");
             } else if (provider.equals(EmailAuthProvider.PROVIDER_ID)) {
->>>>>>> 17bed218
                 // Start email welcome back flow
                 mActivity.startActivityForResult(
                         WelcomeBackPasswordPrompt.createIntent(
@@ -160,29 +138,5 @@
                         mAccountLinkRequestCode);
             }
         }
-
-        private String getHighestPriorityProvider(List<String> providers) {
-            String googleProvider = null;
-            String facebookProvider = null;
-            String twitterProvider = null;
-            String otherProvider = null;
-
-            for (String provider : providers) {
-                if (provider.equalsIgnoreCase(GoogleAuthProvider.PROVIDER_ID)) {
-                    googleProvider = provider;
-                } else if (provider.equalsIgnoreCase(FacebookAuthProvider.PROVIDER_ID)) {
-                    facebookProvider = provider;
-                } else if (provider.equalsIgnoreCase(TwitterAuthProvider.PROVIDER_ID)) {
-                    twitterProvider = provider;
-                } else {
-                    otherProvider = provider;
-                }
-            }
-
-            if (googleProvider != null) return googleProvider;
-            if (facebookProvider != null) return facebookProvider;
-            if (twitterProvider != null) return twitterProvider;
-            return otherProvider;
-        }
     }
 }