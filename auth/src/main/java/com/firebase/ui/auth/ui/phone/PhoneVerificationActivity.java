--- conflicted
+++ resolved
@@ -293,11 +293,7 @@
                         .setPhoneNumber(user.getPhoneNumber())
                         .build())
                 .build();
-<<<<<<< HEAD
-        finish(ResultCodes.OK, response.toIntent());
-=======
         finish(RESULT_OK, response.toIntent());
->>>>>>> a05721de
     }
 
     private void showAlertDialog(@NonNull String s, DialogInterface.OnClickListener
