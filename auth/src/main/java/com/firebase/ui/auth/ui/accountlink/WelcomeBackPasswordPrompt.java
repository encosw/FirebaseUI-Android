--- conflicted
+++ resolved
@@ -166,10 +166,7 @@
                                     new IdpResponse.Builder(
                                             new User.Builder(EmailAuthProvider.PROVIDER_ID, email)
                                                     .build())
-<<<<<<< HEAD
                                             .setPrevUid(prevUid)
-=======
->>>>>>> 0f554070
                                             .build());
                         } else {
                             mIdpResponse.setPrevUid(prevUid);
