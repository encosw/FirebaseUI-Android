--- conflicted
+++ resolved
@@ -68,24 +68,15 @@
         mLayout = modelLayout;
         mSnapshots = snapshots;
 
-<<<<<<< HEAD
-        mSnapshots.setChangeEventListener(new FirebaseArray.ChangeEventListener() {
-=======
         mSnapshots.setOnChangedListener(new ChangeEventListener() {
->>>>>>> 6874189b
             @Override
             public void onChildChanged(EventType type, int index, int oldIndex) {
                 FirebaseListAdapter.this.onChildChanged(type, index, oldIndex);
             }
 
             @Override
-<<<<<<< HEAD
-            public void onCancelled(DatabaseError error) {
-                FirebaseListAdapter.this.onCancelled(error);
-=======
             public void onDataChanged() {
                 FirebaseListAdapter.this.onDataChanged();
->>>>>>> 6874189b
             }
 
             @Override
