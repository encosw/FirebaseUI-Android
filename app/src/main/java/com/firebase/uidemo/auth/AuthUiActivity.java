--- conflicted
+++ resolved
@@ -133,15 +133,9 @@
         setContentView(R.layout.auth_ui_layout);
         ButterKnife.bind(this);
 
-<<<<<<< HEAD
         FirebaseUser user = FirebaseAuth.getInstance().getCurrentUser();
         if (user != null && !user.isAnonymous()) {
-            startActivity(SignedInActivity.createIntent(this, null));
-=======
-        FirebaseAuth auth = FirebaseAuth.getInstance();
-        if (auth.getCurrentUser() != null) {
             startSignedInActivity(null);
->>>>>>> 1c5e87b1
             finish();
             return;
         }
