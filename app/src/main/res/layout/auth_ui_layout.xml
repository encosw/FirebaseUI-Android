<?xml version="1.0" encoding="utf-8"?>
<android.support.design.widget.CoordinatorLayout
    xmlns:android="http://schemas.android.com/apk/res/android"
    xmlns:tools="http://schemas.android.com/tools"
    android:id="@+id/root"
    android:layout_width="match_parent"
    android:layout_height="match_parent"
    tools:context=".auth.AuthUiActivity">

    <ScrollView
        android:layout_width="match_parent"
        android:layout_height="match_parent">

        <LinearLayout
            android:layout_width="match_parent"
            android:layout_height="wrap_content"
            android:layout_marginBottom="16dp"
            android:layout_marginLeft="24dp"
            android:layout_marginRight="24dp"
            android:layout_marginTop="16dp"
            android:orientation="vertical"
            android:paddingBottom="32dp">

            <TextView
                style="@style/Base.TextAppearance.AppCompat.Headline"
                android:layout_width="wrap_content"
                android:layout_height="wrap_content"
                android:layout_gravity="center_horizontal"
                android:drawableTop="@drawable/firebase_auth_120dp"
                android:text="@string/launch_title"/>

            <Button
                android:id="@+id/sign_in"
                style="@style/Widget.AppCompat.Button.Colored"
                android:layout_width="wrap_content"
                android:layout_height="wrap_content"
                android:layout_gravity="center"
                android:layout_margin="16dp"
                android:text="@string/sign_in"/>

            <TextView
                style="@style/Base.TextAppearance.AppCompat.Subhead"
                android:layout_width="wrap_content"
                android:layout_height="wrap_content"
                android:layout_marginBottom="8dp"
                android:text="@string/use_theme_header"/>

            <RadioGroup
                android:layout_width="wrap_content"
                android:layout_height="wrap_content"
                android:orientation="vertical">

                <RadioButton
                    android:id="@+id/default_theme"
                    android:layout_width="wrap_content"
                    android:layout_height="wrap_content"
                    android:text="@string/default_theme"/>

                <RadioButton
                    android:id="@+id/purple_theme"
                    android:layout_width="wrap_content"
                    android:layout_height="wrap_content"
                    android:checked="true"
                    android:text="@string/purple_theme"/>

                <RadioButton
                    android:id="@+id/green_theme"
                    android:layout_width="wrap_content"
                    android:layout_height="wrap_content"
                    android:text="@string/green_theme"/>

                <RadioButton
                    android:id="@+id/dark_theme"
                    android:layout_width="wrap_content"
                    android:layout_height="wrap_content"
                    android:text="@string/dark_theme"/>
            </RadioGroup>

            <TextView
                style="@style/Base.TextAppearance.AppCompat.Subhead"
                android:layout_width="wrap_content"
                android:layout_height="wrap_content"
                android:layout_marginBottom="8dp"
                android:layout_marginTop="16dp"
                android:text="@string/auth_providers_header"/>

            <CheckBox
                android:id="@+id/google_provider"
                android:layout_width="wrap_content"
                android:layout_height="wrap_content"
                android:checked="true"
                android:text="@string/google_label"/>

            <CheckBox
                android:id="@+id/facebook_provider"
                android:layout_width="wrap_content"
                android:layout_height="wrap_content"
                android:checked="true"
                android:text="@string/facebook_label"/>

            <CheckBox
                android:id="@+id/twitter_provider"
                android:layout_width="wrap_content"
                android:layout_height="wrap_content"
                android:checked="true"
                android:text="@string/twitter_label"/>

            <CheckBox
                android:id="@+id/email_provider"
                android:layout_width="wrap_content"
                android:layout_height="wrap_content"
                android:checked="true"
                android:text="@string/email_label"/>

            <TextView
                style="@style/Base.TextAppearance.AppCompat.Subhead"
                android:layout_width="wrap_content"
                android:layout_height="wrap_content"
                android:layout_marginBottom="8dp"
                android:layout_marginTop="16dp"
                android:text="@string/tos_header"/>

            <RadioGroup
                android:layout_width="wrap_content"
                android:layout_height="wrap_content"
                android:orientation="vertical">

                <RadioButton
                    android:id="@+id/google_tos"
                    android:layout_width="wrap_content"
                    android:layout_height="wrap_content"
                    android:checked="true"
                    android:text="@string/google_tos_label"/>

                <RadioButton
                    android:id="@+id/firebase_tos"
                    android:layout_width="wrap_content"
                    android:layout_height="wrap_content"
                    android:text="@string/firebase_tos_label"/>

            </RadioGroup>

            <TextView
                style="@style/Base.TextAppearance.AppCompat.Subhead"
                android:layout_width="wrap_content"
                android:layout_height="wrap_content"
                android:layout_marginBottom="8dp"
                android:layout_marginTop="16dp"
                android:text="@string/logo_header"/>

            <RadioGroup
                android:layout_width="wrap_content"
                android:layout_height="wrap_content"
                android:orientation="vertical">

                <RadioButton
                    android:id="@+id/firebase_logo"
                    android:layout_width="wrap_content"
                    android:layout_height="wrap_content"
                    android:checked="true"
                    android:text="@string/firebase_logo_label"/>

                <RadioButton
                    android:id="@+id/google_logo"
                    android:layout_width="wrap_content"
                    android:layout_height="wrap_content"
                    android:text="@string/google_logo_label"/>

                <RadioButton
                    android:id="@+id/no_logo"
                    android:layout_width="wrap_content"
                    android:layout_height="wrap_content"
                    android:text="@string/no_logo_label"/>

            </RadioGroup>

            <TextView
                android:id="@+id/facebook_scopes_label"
                style="@style/Base.TextAppearance.AppCompat.Subhead"
                android:layout_width="wrap_content"
                android:layout_height="wrap_content"
                android:layout_marginBottom="8dp"
                android:layout_marginTop="16dp"
                android:text="@string/extra_facebook_scopes"/>

            <CheckBox
                android:id="@+id/facebook_scope_friends"
                android:layout_width="wrap_content"
                android:layout_height="wrap_content"
                android:checked="false"
                android:text="@string/friends"/>

            <CheckBox
                android:id="@+id/facebook_scope_photos"
                android:layout_width="wrap_content"
                android:layout_height="wrap_content"
                android:checked="false"
                android:text="@string/photos"/>

            <TextView
                android:id="@+id/google_scopes_label"
                style="@style/Base.TextAppearance.AppCompat.Subhead"
                android:layout_width="wrap_content"
                android:layout_height="wrap_content"
                android:layout_marginBottom="8dp"
                android:layout_marginTop="16dp"
                android:text="@string/extra_google_scopes"/>

            <CheckBox
                android:id="@+id/google_scope_games"
                android:layout_width="wrap_content"
                android:layout_height="wrap_content"
                android:checked="false"
                android:text="@string/games"/>

            <CheckBox
                android:id="@+id/google_scope_drive_file"
                android:layout_width="wrap_content"
                android:layout_height="wrap_content"
                android:checked="false"
                android:text="@string/drive_file"/>

            <TextView
                style="@style/Base.TextAppearance.AppCompat.Subhead"
                android:layout_width="wrap_content"
                android:layout_height="wrap_content"
                android:layout_marginBottom="8dp"
                android:layout_marginTop="16dp"
                android:text="@string/other_options_header"/>

            <CheckBox
                android:id="@+id/smartlock_enabled"
                android:layout_width="wrap_content"
                android:layout_height="wrap_content"
                android:checked="true"
                android:text="@string/enable_smartlock"/>

        </LinearLayout>

<<<<<<< HEAD
        <CheckBox
            android:id="@+id/should_link_enabled"
            android:layout_width="wrap_content"
            android:layout_height="wrap_content"
            android:text="@string/enable_link_accounts" />

    </LinearLayout>
=======
    </ScrollView>
>>>>>>> 48e138f9

</android.support.design.widget.CoordinatorLayout><|MERGE_RESOLUTION|>--- conflicted
+++ resolved
@@ -235,18 +235,14 @@
                 android:checked="true"
                 android:text="@string/enable_smartlock"/>
 
+            <CheckBox
+                android:id="@+id/should_link_enabled"
+                android:layout_width="wrap_content"
+                android:layout_height="wrap_content"
+                android:text="@string/enable_link_accounts" />
+
         </LinearLayout>
 
-<<<<<<< HEAD
-        <CheckBox
-            android:id="@+id/should_link_enabled"
-            android:layout_width="wrap_content"
-            android:layout_height="wrap_content"
-            android:text="@string/enable_link_accounts" />
-
-    </LinearLayout>
-=======
     </ScrollView>
->>>>>>> 48e138f9
 
 </android.support.design.widget.CoordinatorLayout>