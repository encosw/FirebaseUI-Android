--- conflicted
+++ resolved
@@ -44,20 +44,11 @@
 import com.firebase.ui.auth.ui.AppCompatBase;
 import com.firebase.ui.auth.ui.HelperActivityBase;
 import com.firebase.ui.auth.util.ExtraConstants;
-import com.firebase.ui.auth.util.accountlink.ManualMergeUtils;
 import com.firebase.ui.auth.util.data.ProviderUtils;
 import com.firebase.ui.auth.util.ui.ImeHelper;
-<<<<<<< HEAD
-import com.google.android.gms.tasks.OnFailureListener;
-import com.google.android.gms.tasks.OnSuccessListener;
-import com.google.android.gms.tasks.Task;
-=======
 import com.firebase.ui.auth.viewmodel.PendingResolution;
 import com.firebase.ui.auth.viewmodel.email.WelcomeBackPasswordHandler;
->>>>>>> 83e6a76b
 import com.google.firebase.auth.AuthCredential;
-
-import java.util.concurrent.Callable;
 
 /**
  * Activity to link a pre-existing email/password account to a new IDP sign-in by confirming the
@@ -219,74 +210,6 @@
         mHandler.startSignIn(email, password, mIdpResponse, authCredential);
     }
 
-<<<<<<< HEAD
-        String prevUid = getAuthHelper().getUidForAccountLinking();
-        final IdpResponse response;
-        if (authCredential == null) {
-            response = new IdpResponse.Builder(
-                    new User.Builder(EmailAuthProvider.PROVIDER_ID, email)
-                            .setPrevUid(prevUid)
-                            .build())
-                    .build();
-        } else {
-            response = new IdpResponse.Builder(mIdpResponse.getUser())
-                    .setToken(mIdpResponse.getIdpToken())
-                    .setSecret(mIdpResponse.getIdpSecret())
-                    .build();
-            response.getUser().setPrevUid(prevUid);
-        }
-
-        ManualMergeUtils.injectSignInTaskBetweenDataTransfer(this,
-                response,
-                new Callable<Task<AuthResult>>() {
-                    @Override
-                    public Task<AuthResult> call() {
-                        // Sign in with known email and the password provided
-                        return getAuthHelper().getFirebaseAuth()
-                                .signInWithEmailAndPassword(email, password);
-                    }
-                })
-                .addOnSuccessListener(new OnSuccessListener<AuthResult>() {
-                    @Override
-                    public void onSuccess(AuthResult authResult) {
-                        // If authCredential is null, the user only has an email account.
-                        // Otherwise, the user has an email account that we need to link to an idp.
-                        if (authCredential == null) {
-                            saveCredentialsOrFinish(
-                                    mSaveSmartLock,
-                                    authResult.getUser(),
-                                    password,
-                                    response);
-                        } else {
-                            authResult.getUser()
-                                    .linkWithCredential(authCredential)
-                                    .continueWithTask(new ProfileMerger(response))
-                                    .addOnFailureListener(new TaskFailureLogger(
-                                            TAG, "Error signing in with credential " +
-                                            authCredential.getProvider()))
-                                    .addOnSuccessListener(new OnSuccessListener<AuthResult>() {
-                                        @Override
-                                        public void onSuccess(AuthResult authResult) {
-                                            saveCredentialsOrFinish(
-                                                    mSaveSmartLock,
-                                                    authResult.getUser(),
-                                                    response);
-                                        }
-                                    });
-                        }
-                    }
-                })
-                .addOnFailureListener(
-                        new TaskFailureLogger(TAG, "Error signing in with email and password"))
-                .addOnFailureListener(this, new OnFailureListener() {
-                    @Override
-                    public void onFailure(@NonNull Exception e) {
-                        getDialogHolder().dismissDialog();
-                        String error = e.getLocalizedMessage();
-                        mPasswordLayout.setError(error);
-                    }
-                });
-=======
     @Override
     public void onClick(View view) {
         final int id = view.getId();
@@ -295,6 +218,5 @@
         } else if (id == R.id.trouble_signing_in) {
             onForgotPasswordClicked();
         }
->>>>>>> 83e6a76b
     }
 }