--- conflicted
+++ resolved
@@ -17,36 +17,6 @@
 @Implements(AuthHelper.class)
 public class AuthHelperShadow {
 
-<<<<<<< HEAD
-    public static final FirebaseAuth sFirebaseAuth;
-    public static final FirebaseUser sFirebaseUser;
-    public static Boolean sCanLinkAccounts = true;
-    public static final CredentialsApi sCredentialsApi;
-    public static final SaveSmartLock sSaveSmartLock;
-    public static final PhoneAuthProvider sPhoneAuthProvider;
-
-    static {
-        // CredentialsApi
-        sCredentialsApi = Mockito.mock(CredentialsApi.class);
-
-        // FirebaseUser
-        sFirebaseUser = Mockito.mock(FirebaseUser.class);
-        when(sFirebaseUser.getUid()).thenReturn(TestConstants.UID);
-        when(sFirebaseUser.getEmail()).thenReturn(TestConstants.EMAIL);
-        when(sFirebaseUser.getDisplayName()).thenReturn(TestConstants.NAME);
-        when(sFirebaseUser.getPhotoUrl()).thenReturn(TestConstants.PHOTO_URI);
-
-        // FirebaseAuth
-        sFirebaseAuth = Mockito.mock(FirebaseAuth.class);
-        when(sFirebaseAuth.getCurrentUser()).thenReturn(sFirebaseUser);
-
-        // SaveSmartLock
-        sSaveSmartLock = Mockito.mock(SaveSmartLock.class);
-
-        // PhoneAuthProvider
-        sPhoneAuthProvider = Mockito.mock(PhoneAuthProvider.class);
-    }
-=======
     public static Boolean sCanLinkAccounts = true;
 
     private static FirebaseAuth sFirebaseAuth;
@@ -54,7 +24,6 @@
     private static CredentialsApi sCredentialsApi;
     private static SaveSmartLock sSaveSmartLock;
     private static PhoneAuthProvider sPhoneAuthProvider;
->>>>>>> c55184cf
 
     public AuthHelperShadow() {}
 
