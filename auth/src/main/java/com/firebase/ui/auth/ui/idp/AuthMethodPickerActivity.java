--- conflicted
+++ resolved
@@ -160,23 +160,15 @@
     @Override
     public void onSuccess(final IdpResponse response) {
         AuthCredential credential = AuthCredentialHelper.getAuthCredential(response);
-<<<<<<< HEAD
-        final FirebaseAuth firebaseAuth = mActivityHelper.getFirebaseAuth();
 
         Task<AuthResult> task;
         if (mActivityHelper.canLinkAccounts()) {
             task = mActivityHelper.getCurrentUser().linkWithCredential(credential);
         } else {
-            task = firebaseAuth.signInWithCredential(credential);
+            task = mActivityHelper.getFirebaseAuth().signInWithCredential(credential);
         }
         task.addOnFailureListener(
                 new TaskFailureLogger(TAG, "Firebase sign in with credential unsuccessful"))
-=======
-        mActivityHelper.getFirebaseAuth()
-                .signInWithCredential(credential)
-                .addOnFailureListener(
-                        new TaskFailureLogger(TAG, "Firebase sign in with credential unsuccessful"))
->>>>>>> ff427d6b
                 .addOnCompleteListener(new CredentialSignInHandler(
                         this,
                         mActivityHelper,
