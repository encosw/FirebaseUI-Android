/*
 * Copyright 2016 Google Inc. All Rights Reserved.
 *
 * Licensed under the Apache License, Version 2.0 (the "License"); you may not use this file except
 * in compliance with the License. You may obtain a copy of the License at
 *
 * http://www.apache.org/licenses/LICENSE-2.0
 *
 * Unless required by applicable law or agreed to in writing, software distributed under the
 * License is distributed on an "AS IS" BASIS, WITHOUT WARRANTIES OR CONDITIONS OF ANY KIND, either
 * express or implied. See the License for the specific language governing permissions and
 * limitations under the License.
 */
package com.firebase.ui.auth.ui;

import android.os.Parcel;
import android.os.Parcelable;
import android.support.annotation.DrawableRes;
import android.support.annotation.NonNull;
import android.support.annotation.Nullable;
import android.support.annotation.RestrictTo;
import android.support.annotation.StyleRes;

import com.firebase.ui.auth.AuthUI.IdpConfig;
import com.firebase.ui.auth.util.Preconditions;

import java.util.Collections;
import java.util.List;

/**
 * Encapsulates the core parameters and data captured during the authentication flow, in
 * a serializable manner, in order to pass data between activities.
 */
@RestrictTo(RestrictTo.Scope.LIBRARY_GROUP)
public class FlowParameters implements Parcelable {
    @NonNull
    public final String appName;

    @NonNull
    public final List<IdpConfig> providerInfo;

    @StyleRes
    public final int themeId;

    @DrawableRes
    public final int logoId;

    @Nullable
    public final String termsOfServiceUrl;

    @Nullable
    public final String privacyPolicyUrl;

<<<<<<< HEAD
    public final boolean smartLockEnabled;
    public final boolean accountLinkingEnabled;
=======
>>>>>>> cffc6607
    public final boolean allowNewEmailAccounts;

    public final boolean enableCredentials;
    public final boolean enableHints;

    public FlowParameters(
            @NonNull String appName,
            @NonNull List<IdpConfig> providerInfo,
            @StyleRes int themeId,
            @DrawableRes int logoId,
            @Nullable String termsOfServiceUrl,
            @Nullable String privacyPolicyUrl,
<<<<<<< HEAD
            boolean smartLockEnabled,
            boolean accountLinkingEnabled,
=======
            boolean enableCredentials,
            boolean enableHints,
>>>>>>> cffc6607
            boolean allowNewEmailAccounts) {
        this.appName = Preconditions.checkNotNull(appName, "appName cannot be null");
        this.providerInfo = Collections.unmodifiableList(
                Preconditions.checkNotNull(providerInfo, "providerInfo cannot be null"));
        this.themeId = themeId;
        this.logoId = logoId;
        this.termsOfServiceUrl = termsOfServiceUrl;
        this.privacyPolicyUrl = privacyPolicyUrl;
<<<<<<< HEAD
        this.smartLockEnabled = smartLockEnabled;
        this.accountLinkingEnabled = accountLinkingEnabled;
=======
        this.enableCredentials = enableCredentials;
        this.enableHints = enableHints;
>>>>>>> cffc6607
        this.allowNewEmailAccounts = allowNewEmailAccounts;
    }

    @Override
    public void writeToParcel(Parcel dest, int flags) {
        dest.writeString(appName);
        dest.writeTypedList(providerInfo);
        dest.writeInt(themeId);
        dest.writeInt(logoId);
        dest.writeString(termsOfServiceUrl);
        dest.writeString(privacyPolicyUrl);
<<<<<<< HEAD
        dest.writeInt(smartLockEnabled ? 1 : 0);
        dest.writeInt(accountLinkingEnabled ? 1 : 0);
=======
        dest.writeInt(enableCredentials ? 1 : 0);
        dest.writeInt(enableHints ? 1 : 0);
>>>>>>> cffc6607
        dest.writeInt(allowNewEmailAccounts ? 1 : 0);
    }

    @Override
    public int describeContents() {
        return 0;
    }

    public static final Creator<FlowParameters> CREATOR = new Creator<FlowParameters>() {
        @Override
        public FlowParameters createFromParcel(Parcel in) {
            String appName = in.readString();
            List<IdpConfig> providerInfo = in.createTypedArrayList(IdpConfig.CREATOR);
            int themeId = in.readInt();
            int logoId = in.readInt();
            String termsOfServiceUrl = in.readString();
            String privacyPolicyUrl = in.readString();
<<<<<<< HEAD
            boolean smartLockEnabled = in.readInt() != 0;
            boolean accountLinkingEnabled = in.readInt() != 0;
=======
            boolean enableCredentials = in.readInt() != 0;
            boolean enableHints = in.readInt() != 0;
>>>>>>> cffc6607
            boolean allowNewEmailAccounts = in.readInt() != 0;

            return new FlowParameters(
                    appName,
                    providerInfo,
                    themeId,
                    logoId,
                    termsOfServiceUrl,
                    privacyPolicyUrl,
<<<<<<< HEAD
                    smartLockEnabled,
                    accountLinkingEnabled,
=======
                    enableCredentials,
                    enableHints,
>>>>>>> cffc6607
                    allowNewEmailAccounts);
        }

        @Override
        public FlowParameters[] newArray(int size) {
            return new FlowParameters[size];
        }
    };
}<|MERGE_RESOLUTION|>--- conflicted
+++ resolved
@@ -51,11 +51,7 @@
     @Nullable
     public final String privacyPolicyUrl;
 
-<<<<<<< HEAD
-    public final boolean smartLockEnabled;
     public final boolean accountLinkingEnabled;
-=======
->>>>>>> cffc6607
     public final boolean allowNewEmailAccounts;
 
     public final boolean enableCredentials;
@@ -68,13 +64,9 @@
             @DrawableRes int logoId,
             @Nullable String termsOfServiceUrl,
             @Nullable String privacyPolicyUrl,
-<<<<<<< HEAD
-            boolean smartLockEnabled,
-            boolean accountLinkingEnabled,
-=======
             boolean enableCredentials,
             boolean enableHints,
->>>>>>> cffc6607
+            boolean accountLinkingEnabled,
             boolean allowNewEmailAccounts) {
         this.appName = Preconditions.checkNotNull(appName, "appName cannot be null");
         this.providerInfo = Collections.unmodifiableList(
@@ -83,13 +75,9 @@
         this.logoId = logoId;
         this.termsOfServiceUrl = termsOfServiceUrl;
         this.privacyPolicyUrl = privacyPolicyUrl;
-<<<<<<< HEAD
-        this.smartLockEnabled = smartLockEnabled;
-        this.accountLinkingEnabled = accountLinkingEnabled;
-=======
         this.enableCredentials = enableCredentials;
         this.enableHints = enableHints;
->>>>>>> cffc6607
+        this.accountLinkingEnabled = accountLinkingEnabled;
         this.allowNewEmailAccounts = allowNewEmailAccounts;
     }
 
@@ -101,13 +89,9 @@
         dest.writeInt(logoId);
         dest.writeString(termsOfServiceUrl);
         dest.writeString(privacyPolicyUrl);
-<<<<<<< HEAD
-        dest.writeInt(smartLockEnabled ? 1 : 0);
-        dest.writeInt(accountLinkingEnabled ? 1 : 0);
-=======
         dest.writeInt(enableCredentials ? 1 : 0);
         dest.writeInt(enableHints ? 1 : 0);
->>>>>>> cffc6607
+        dest.writeInt(accountLinkingEnabled ? 1 : 0);
         dest.writeInt(allowNewEmailAccounts ? 1 : 0);
     }
 
@@ -125,13 +109,9 @@
             int logoId = in.readInt();
             String termsOfServiceUrl = in.readString();
             String privacyPolicyUrl = in.readString();
-<<<<<<< HEAD
-            boolean smartLockEnabled = in.readInt() != 0;
-            boolean accountLinkingEnabled = in.readInt() != 0;
-=======
             boolean enableCredentials = in.readInt() != 0;
             boolean enableHints = in.readInt() != 0;
->>>>>>> cffc6607
+            boolean accountLinkingEnabled = in.readInt() != 0;
             boolean allowNewEmailAccounts = in.readInt() != 0;
 
             return new FlowParameters(
@@ -141,13 +121,9 @@
                     logoId,
                     termsOfServiceUrl,
                     privacyPolicyUrl,
-<<<<<<< HEAD
-                    smartLockEnabled,
-                    accountLinkingEnabled,
-=======
                     enableCredentials,
                     enableHints,
->>>>>>> cffc6607
+                    accountLinkingEnabled,
                     allowNewEmailAccounts);
         }
 
