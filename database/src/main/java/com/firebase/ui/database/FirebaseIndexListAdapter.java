package com.firebase.ui.database;

import android.app.Activity;
import android.support.annotation.LayoutRes;
import android.widget.ListView;

<<<<<<< HEAD
=======
import com.google.firebase.database.DataSnapshot;
>>>>>>> 6c916ea7
import com.google.firebase.database.DatabaseReference;
import com.google.firebase.database.Query;

public abstract class FirebaseIndexListAdapter<T> extends FirebaseListAdapter<T> {
    /**
<<<<<<< HEAD
     * @param keyQuery The Firebase location containing the list of keys to be found in {@code
     *                 dataRef}. Can also be a slice of a location, using some combination of {@code
     *                 limit()}, {@code startAt()}, and {@code endAt()}.
     * @param dataRef  The Firebase location to watch for data changes. Each key key found in {@code
     *                 keyQuery}'s location represents a list item in the {@code ListView}.
     * @see FirebaseListAdapter#FirebaseListAdapter(Activity, ObservableSnapshotArray, Class, int)
=======
     * @param parser   a custom {@link SnapshotParser} to convert a {@link DataSnapshot} to the
     *                 model class
     * @param keyQuery The Firebase location containing the list of keys to be found in {@code
     *                 dataRef}. Can also be a slice of a location, using some combination of {@code
     *                 limit()}, {@code startAt()}, and {@code endAt()}.
     * @param dataRef  The Firebase location to watch for data changes. Each key key found at {@code
     *                 keyQuery}'s location represents a list item in the {@link ListView}.
     * @see FirebaseIndexListAdapter#FirebaseIndexListAdapter(Activity, SnapshotParser, int, Query,
     * DatabaseReference)
     */
    public FirebaseIndexListAdapter(Activity activity,
                                    SnapshotParser<T> parser,
                                    @LayoutRes int modelLayout,
                                    Query keyQuery,
                                    DatabaseReference dataRef) {
        super(activity, new FirebaseIndexArray<>(keyQuery, dataRef, parser), modelLayout);
    }

    /**
     * @see #FirebaseIndexListAdapter(Activity, SnapshotParser, int, Query, DatabaseReference)
>>>>>>> 6c916ea7
     */
    public FirebaseIndexListAdapter(Activity activity,
                                    Class<T> modelClass,
                                    @LayoutRes int modelLayout,
                                    Query keyQuery,
                                    DatabaseReference dataRef) {
<<<<<<< HEAD
        init(activity, new FirebaseIndexArray<>(keyQuery, dataRef, this), modelClass, modelLayout);
=======
        this(activity, new ClassSnapshotParser<>(modelClass), modelLayout, keyQuery, dataRef);
>>>>>>> 6c916ea7
    }
}<|MERGE_RESOLUTION|>--- conflicted
+++ resolved
@@ -4,23 +4,12 @@
 import android.support.annotation.LayoutRes;
 import android.widget.ListView;
 
-<<<<<<< HEAD
-=======
 import com.google.firebase.database.DataSnapshot;
->>>>>>> 6c916ea7
 import com.google.firebase.database.DatabaseReference;
 import com.google.firebase.database.Query;
 
 public abstract class FirebaseIndexListAdapter<T> extends FirebaseListAdapter<T> {
     /**
-<<<<<<< HEAD
-     * @param keyQuery The Firebase location containing the list of keys to be found in {@code
-     *                 dataRef}. Can also be a slice of a location, using some combination of {@code
-     *                 limit()}, {@code startAt()}, and {@code endAt()}.
-     * @param dataRef  The Firebase location to watch for data changes. Each key key found in {@code
-     *                 keyQuery}'s location represents a list item in the {@code ListView}.
-     * @see FirebaseListAdapter#FirebaseListAdapter(Activity, ObservableSnapshotArray, Class, int)
-=======
      * @param parser   a custom {@link SnapshotParser} to convert a {@link DataSnapshot} to the
      *                 model class
      * @param keyQuery The Firebase location containing the list of keys to be found in {@code
@@ -41,17 +30,12 @@
 
     /**
      * @see #FirebaseIndexListAdapter(Activity, SnapshotParser, int, Query, DatabaseReference)
->>>>>>> 6c916ea7
      */
     public FirebaseIndexListAdapter(Activity activity,
                                     Class<T> modelClass,
                                     @LayoutRes int modelLayout,
                                     Query keyQuery,
                                     DatabaseReference dataRef) {
-<<<<<<< HEAD
-        init(activity, new FirebaseIndexArray<>(keyQuery, dataRef, this), modelClass, modelLayout);
-=======
         this(activity, new ClassSnapshotParser<>(modelClass), modelLayout, keyQuery, dataRef);
->>>>>>> 6c916ea7
     }
 }