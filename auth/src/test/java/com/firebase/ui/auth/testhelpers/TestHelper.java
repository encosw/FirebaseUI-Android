/*
 * Copyright 2016 Google Inc. All Rights Reserved.
 *
 * Licensed under the Apache License, Version 2.0 (the "License"); you may not use this file except
 * in compliance with the License. You may obtain a copy of the License at
 *
 * http://www.apache.org/licenses/LICENSE-2.0
 *
 * Unless required by applicable law or agreed to in writing, software distributed under the
 * License is distributed on an "AS IS" BASIS, WITHOUT WARRANTIES OR CONDITIONS OF ANY KIND, either
 * express or implied. See the License for the specific language governing permissions and
 * limitations under the License.
 */

package com.firebase.ui.auth.testhelpers;

import android.content.Context;

import com.firebase.ui.auth.AuthUI;
import com.firebase.ui.auth.AuthUI.IdpConfig;
import com.firebase.ui.auth.IdpResponse;
import com.firebase.ui.auth.ui.FlowParameters;
import com.google.firebase.FirebaseApp;
import com.google.firebase.FirebaseOptions;
import com.google.firebase.auth.FirebaseUser;

import org.mockito.ArgumentCaptor;

import java.util.ArrayList;
import java.util.List;

import static junit.framework.Assert.assertEquals;
import static org.mockito.Mockito.verify;

public class TestHelper {
    private static final String APPLICATION_ID = "testAppId";
    private static final String API_KEY = "fakeKey";
    private static final String FIREBASE_APP_NAME = "firebaseAppName";

    public static FirebaseApp initializeApp(Context context) {
        try {
            return FirebaseApp.initializeApp(
                    context,
                    new FirebaseOptions.Builder()
                            .setApiKey(API_KEY)
                            .setApplicationId(APPLICATION_ID)
                            .build(),
                    FIREBASE_APP_NAME);
        } catch (IllegalStateException e) {
            return FirebaseApp.getInstance(FIREBASE_APP_NAME);
        }
    }

    public static FlowParameters getFlowParameters(List<String> providerIds) {
        List<IdpConfig> idpConfigs = new ArrayList<>();
        for (String providerId : providerIds) {
            idpConfigs.add(new IdpConfig.Builder(providerId).build());
        }
        return new FlowParameters(
                FIREBASE_APP_NAME,
                idpConfigs,
                AuthUI.getDefaultTheme(),
                AuthUI.NO_LOGO,
<<<<<<< HEAD
                null,
                true,
                true,
                true);
=======
                null  /* tosUrl */,
                true  /* smartLockEnabled */,
                true  /* allowNewEmailAccounts */,
                false /* isReauth */,
                null  /* reauthReason */);
>>>>>>> 1c5e87b1
    }

    public static void verifySmartLockSave(String providerId,
                                           String email,
                                           String password,
                                           String accountLinkingUid) {
        ArgumentCaptor<FirebaseUser> userCaptor = ArgumentCaptor.forClass(FirebaseUser.class);
        ArgumentCaptor<String> passwordCaptor = ArgumentCaptor.forClass(String.class);
        ArgumentCaptor<IdpResponse> idpResponseCaptor = ArgumentCaptor.forClass(IdpResponse.class);

        verify(ActivityHelperShadow.sSaveSmartLock).saveCredentialsOrFinish(
                userCaptor.capture(),
                passwordCaptor.capture(),
                idpResponseCaptor.capture());

        assertEquals(email, userCaptor.getValue().getEmail());
        assertEquals(password, passwordCaptor.getValue());
        assertEquals(providerId, idpResponseCaptor.getValue().getProviderType());
        assertEquals(accountLinkingUid, idpResponseCaptor.getValue().getPrevUid());
    }
}<|MERGE_RESOLUTION|>--- conflicted
+++ resolved
@@ -61,18 +61,12 @@
                 idpConfigs,
                 AuthUI.getDefaultTheme(),
                 AuthUI.NO_LOGO,
-<<<<<<< HEAD
-                null,
-                true,
-                true,
-                true);
-=======
                 null  /* tosUrl */,
                 true  /* smartLockEnabled */,
+                true, /* link accounts */
                 true  /* allowNewEmailAccounts */,
                 false /* isReauth */,
                 null  /* reauthReason */);
->>>>>>> 1c5e87b1
     }
 
     public static void verifySmartLockSave(String providerId,
