project.ext {
    submodules = ['database', 'auth', 'storage', 'firestore']
    group = 'com.firebaseui'
<<<<<<< HEAD
    version = '3.0.0-SNAPSHOT'
=======
    version = '2.4.0'
>>>>>>> 59dfda30
    pomdesc = 'Firebase UI Android'

    compileSdk = 26
    targetSdk = 26
    minSdk = 14

    buildTools = '26.0.1' // Remember to also update in .travis.yml

<<<<<<< HEAD
    firebaseVersion = '11.4.2'
    supportLibraryVersion = '26.0.1'
    architectureVersion = '1.0.0-alpha8'
=======
    firebaseVersion = '11.4.0'
    supportLibraryVersion = '26.1.0'
>>>>>>> 59dfda30
}<|MERGE_RESOLUTION|>--- conflicted
+++ resolved
@@ -1,11 +1,7 @@
 project.ext {
     submodules = ['database', 'auth', 'storage', 'firestore']
     group = 'com.firebaseui'
-<<<<<<< HEAD
     version = '3.0.0-SNAPSHOT'
-=======
-    version = '2.4.0'
->>>>>>> 59dfda30
     pomdesc = 'Firebase UI Android'
 
     compileSdk = 26
@@ -14,12 +10,7 @@
 
     buildTools = '26.0.1' // Remember to also update in .travis.yml
 
-<<<<<<< HEAD
     firebaseVersion = '11.4.2'
-    supportLibraryVersion = '26.0.1'
+    supportLibraryVersion = '26.1.0'
     architectureVersion = '1.0.0-alpha8'
-=======
-    firebaseVersion = '11.4.0'
-    supportLibraryVersion = '26.1.0'
->>>>>>> 59dfda30
 }