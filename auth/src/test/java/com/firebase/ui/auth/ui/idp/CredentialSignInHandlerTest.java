--- conflicted
+++ resolved
@@ -101,16 +101,10 @@
         ArgumentCaptor<IdpResponse> idpResponseCaptor = ArgumentCaptor.forClass(IdpResponse.class);
 
         verify(mockActivityHelper).saveCredentialsOrFinish(
-<<<<<<< HEAD
-                smartLock,
-                mockActivity,
-                mockFirebaseUser,
-                null,
-                idpResponse);
-=======
                 smartLockCaptor.capture(),
                 activityCaptor.capture(),
                 firebaseUserCaptor.capture(),
+                null,
                 idpResponseCaptor.capture());
 
         assertEquals(smartLock, smartLockCaptor.getValue());
@@ -121,7 +115,6 @@
         assertEquals(idpResponse.getEmail(), idpResponseCaptor.getValue().getEmail());
         assertEquals(idpResponse.getIdpToken(), idpResponseCaptor.getValue().getIdpToken());
         assertEquals(idpResponse.getIdpSecret(), idpResponseCaptor.getValue().getIdpSecret());
->>>>>>> ff427d6b
     }
 
     @Test
