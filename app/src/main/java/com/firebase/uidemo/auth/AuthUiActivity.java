/*
 * Copyright 2016 Google Inc. All Rights Reserved.
 *
 * Licensed under the Apache License, Version 2.0 (the "License"); you may not use this file except
 * in compliance with the License. You may obtain a copy of the License at
 *
 * http://www.apache.org/licenses/LICENSE-2.0
 *
 * Unless required by applicable law or agreed to in writing, software distributed under the
 * License is distributed on an "AS IS" BASIS, WITHOUT WARRANTIES OR CONDITIONS OF ANY KIND, either
 * express or implied. See the License for the specific language governing permissions and
 * limitations under the License.
 */

package com.firebase.uidemo.auth;

import android.content.Context;
import android.content.Intent;
import android.os.Bundle;
import android.support.annotation.DrawableRes;
import android.support.annotation.MainThread;
import android.support.annotation.StringRes;
import android.support.annotation.StyleRes;
import android.support.design.widget.Snackbar;
import android.support.v7.app.AppCompatActivity;
import android.view.View;
import android.widget.Button;
import android.widget.CheckBox;
import android.widget.CompoundButton;
import android.widget.CompoundButton.OnCheckedChangeListener;
import android.widget.RadioButton;
import android.widget.TextView;

import com.firebase.ui.auth.AuthUI;
import com.firebase.ui.auth.AuthUI.IdpConfig;
import com.firebase.ui.auth.ErrorCodes;
import com.firebase.ui.auth.IdpResponse;
import com.firebase.ui.auth.ResultCodes;
import com.firebase.uidemo.R;
import com.google.android.gms.common.Scopes;
import com.google.firebase.auth.FirebaseAuth;
import com.google.firebase.auth.FirebaseUser;

import java.util.ArrayList;
import java.util.Arrays;
import java.util.List;

import butterknife.BindView;
import butterknife.ButterKnife;
import butterknife.OnClick;

public class AuthUiActivity extends AppCompatActivity {
    private static final String UNCHANGED_CONFIG_VALUE = "CHANGE-ME";
    private static final String GOOGLE_TOS_URL = "https://www.google.com/policies/terms/";
    private static final String FIREBASE_TOS_URL = "https://firebase.google.com/terms/";
    private static final String GOOGLE_PRIVACY_POLICY_URL = "https://www.google.com/policies/privacy/";
    private static final String FIREBASE_PRIVACY_POLICY_URL = "https://firebase.google.com/terms/analytics/#7_privacy";
    private static final int RC_SIGN_IN = 100;

    @BindView(R.id.default_theme)
    RadioButton mUseDefaultTheme;

    @BindView(R.id.green_theme)
    RadioButton mUseGreenTheme;

    @BindView(R.id.purple_theme)
    RadioButton mUsePurpleTheme;

    @BindView(R.id.dark_theme)
    RadioButton mUseDarkTheme;

    @BindView(R.id.email_provider)
    CheckBox mUseEmailProvider;

    @BindView(R.id.phone_provider)
    CheckBox mUsePhoneProvider;

    @BindView(R.id.google_provider)
    CheckBox mUseGoogleProvider;

    @BindView(R.id.facebook_provider)
    CheckBox mUseFacebookProvider;

    @BindView(R.id.twitter_provider)
    CheckBox mUseTwitterProvider;

    @BindView(R.id.google_tos)
    RadioButton mUseGoogleTos;

    @BindView(R.id.firebase_tos)
    RadioButton mUseFirebaseTos;

    @BindView(R.id.google_privacy)
    RadioButton mUseGooglePrivacyPolicy;

    @BindView(R.id.firebase_privacy)
    RadioButton mUseFirebasePrivacyPolicy;

    @BindView(R.id.sign_in)
    Button mSignIn;

    @BindView(R.id.root)
    View mRootView;

    @BindView(R.id.firebase_logo)
    RadioButton mFirebaseLogo;

    @BindView(R.id.google_logo)
    RadioButton mGoogleLogo;

    @BindView(R.id.no_logo)
    RadioButton mNoLogo;

    @BindView(R.id.credential_selector_enabled)
    CheckBox mEnableCredentialSelector;

    @BindView(R.id.hint_selector_enabled)
    CheckBox mEnableHintSelector;

    @BindView(R.id.account_linking_enabled)
    CheckBox mEnableAccountLinking;

    @BindView(R.id.allow_new_email_accounts)
    CheckBox mAllowNewEmailAccounts;

    @BindView(R.id.facebook_scopes_label)
    TextView mFacebookScopesLabel;

    @BindView(R.id.facebook_scope_friends)
    CheckBox mFacebookScopeFriends;

    @BindView(R.id.facebook_scope_photos)
    CheckBox mFacebookScopePhotos;

    @BindView(R.id.google_scopes_label)
    TextView mGoogleScopesLabel;

    @BindView(R.id.google_scope_drive_file)
    CheckBox mGoogleScopeDriveFile;

    @BindView(R.id.google_scope_youtube_data)
    CheckBox mGoogleScopeYoutubeData;

    @Override
    public void onCreate(Bundle savedInstanceState) {
        super.onCreate(savedInstanceState);
        setContentView(R.layout.auth_ui_layout);
        ButterKnife.bind(this);

        FirebaseUser user = FirebaseAuth.getInstance().getCurrentUser();
        if (user != null && !user.isAnonymous()) {
            startSignedInActivity(null);
            finish();
            return;
        }

        if (!isGoogleConfigured()) {
            mUseGoogleProvider.setChecked(false);
            mUseGoogleProvider.setEnabled(false);
            mUseGoogleProvider.setText(R.string.google_label_missing_config);
            setGoogleScopesEnabled(false);
        } else {
            setGoogleScopesEnabled(mUseGoogleProvider.isChecked());
            mUseGoogleProvider.setOnCheckedChangeListener(new OnCheckedChangeListener() {
                @Override
                public void onCheckedChanged(CompoundButton compoundButton, boolean checked) {
                    setGoogleScopesEnabled(checked);
                }
            });
        }

        if (!isFacebookConfigured()) {
            mUseFacebookProvider.setChecked(false);
            mUseFacebookProvider.setEnabled(false);
            mUseFacebookProvider.setText(R.string.facebook_label_missing_config);
            setFacebookScopesEnabled(false);
        } else {
            setFacebookScopesEnabled(mUseFacebookProvider.isChecked());
            mUseFacebookProvider.setOnCheckedChangeListener(new OnCheckedChangeListener() {
                @Override
                public void onCheckedChanged(CompoundButton compoundButton, boolean checked) {
                    setFacebookScopesEnabled(checked);
                }
            });
        }

        if (!isTwitterConfigured()) {
            mUseTwitterProvider.setChecked(false);
            mUseTwitterProvider.setEnabled(false);
            mUseTwitterProvider.setText(R.string.twitter_label_missing_config);
        }

        if (!isGoogleConfigured() || !isFacebookConfigured() || !isTwitterConfigured()) {
            showSnackbar(R.string.configuration_required);
        }
    }

    @OnClick(R.id.sign_in)
    public void signIn(View view) {
        startActivityForResult(
                AuthUI.getInstance().createSignInIntentBuilder()
                        .setTheme(getSelectedTheme())
                        .setLogo(getSelectedLogo())
                        .setAvailableProviders(getSelectedProviders())
                        .setTosUrl(getSelectedTosUrl())
                        .setPrivacyPolicyUrl(getSelectedPrivacyPolicyUrl())
<<<<<<< HEAD
                        .setIsSmartLockEnabled(mEnableSmartLock.isChecked())
                        .setIsAccountLinkingEnabled(mEnableAccountLinking.isChecked())
=======
                        .setIsSmartLockEnabled(mEnableCredentialSelector.isChecked(),
                                               mEnableHintSelector.isChecked())
>>>>>>> cffc6607
                        .setAllowNewEmailAccounts(mAllowNewEmailAccounts.isChecked())
                        .build(),
                RC_SIGN_IN);
    }

    @Override
    protected void onActivityResult(int requestCode, int resultCode, Intent data) {
        super.onActivityResult(requestCode, resultCode, data);
        if (requestCode == RC_SIGN_IN) {
            handleSignInResponse(resultCode, data);
            return;
        }

        showSnackbar(R.string.unknown_response);
    }

    @MainThread
    private void handleSignInResponse(int resultCode, Intent data) {
        IdpResponse response = IdpResponse.fromResultIntent(data);

        // Successfully signed in
        if (resultCode == ResultCodes.OK) {
            startSignedInActivity(response);
            finish();
            return;
        } else {
            // Sign in failed
            if (response == null) {
                // User pressed back button
                showSnackbar(R.string.sign_in_cancelled);
                return;
            }

            if (response.getErrorCode() == ErrorCodes.NO_NETWORK) {
                showSnackbar(R.string.no_internet_connection);
                return;
            }

            if (response.getErrorCode() == ErrorCodes.UNKNOWN_ERROR) {
                showSnackbar(R.string.unknown_error);
                return;
            }
        }

        showSnackbar(R.string.unknown_sign_in_response);
    }

    private void startSignedInActivity(IdpResponse response) {
        startActivity(
                SignedInActivity.createIntent(
                        this,
                        response,
                        new SignedInActivity.SignedInConfig(
                                getSelectedLogo(),
                                getSelectedTheme(),
                                getSelectedProviders(),
                                getSelectedTosUrl(),
                                mEnableCredentialSelector.isChecked(),
                                mEnableHintSelector.isChecked())));
    }

    @MainThread
    private void setGoogleScopesEnabled(boolean enabled) {
        mGoogleScopesLabel.setEnabled(enabled);
        mGoogleScopeDriveFile.setEnabled(enabled);
        mGoogleScopeYoutubeData.setEnabled(enabled);
    }

    @MainThread
    private void setFacebookScopesEnabled(boolean enabled) {
        mFacebookScopesLabel.setEnabled(enabled);
        mFacebookScopeFriends.setEnabled(enabled);
        mFacebookScopePhotos.setEnabled(enabled);
    }

    @MainThread
    @StyleRes
    private int getSelectedTheme() {
        if (mUseDefaultTheme.isChecked()) {
            return AuthUI.getDefaultTheme();
        }

        if (mUsePurpleTheme.isChecked()) {
            return R.style.PurpleTheme;
        }

        if (mUseDarkTheme.isChecked()) {
            return R.style.DarkTheme;
        }

        return R.style.GreenTheme;
    }

    @MainThread
    @DrawableRes
    private int getSelectedLogo() {
        if (mFirebaseLogo.isChecked()) {
            return R.drawable.firebase_auth_120dp;
        } else if (mGoogleLogo.isChecked()) {
            return R.drawable.logo_googleg_color_144dp;
        }
        return AuthUI.NO_LOGO;
    }

    @MainThread
    private List<IdpConfig> getSelectedProviders() {
        List<IdpConfig> selectedProviders = new ArrayList<>();

        if (mUseGoogleProvider.isChecked()) {
            selectedProviders.add(
                    new IdpConfig.Builder(AuthUI.GOOGLE_PROVIDER)
                            .setPermissions(getGooglePermissions())
                            .build());
        }

        if (mUseFacebookProvider.isChecked()) {
            selectedProviders.add(
                    new IdpConfig.Builder(AuthUI.FACEBOOK_PROVIDER)
                            .setPermissions(getFacebookPermissions())
                            .build());
        }

        if (mUseTwitterProvider.isChecked()) {
            selectedProviders.add(new IdpConfig.Builder(AuthUI.TWITTER_PROVIDER).build());
        }

        if (mUseEmailProvider.isChecked()) {
            selectedProviders.add(new IdpConfig.Builder(AuthUI.EMAIL_PROVIDER).build());
        }

        if (mUsePhoneProvider.isChecked()) {
            selectedProviders.add(
                    new IdpConfig.Builder(AuthUI.PHONE_VERIFICATION_PROVIDER).build());
        }

        return selectedProviders;
    }

    @MainThread
    private String getSelectedTosUrl() {
        if (mUseGoogleTos.isChecked()) {
            return GOOGLE_TOS_URL;
        }

        return FIREBASE_TOS_URL;
    }

    @MainThread
    private String getSelectedPrivacyPolicyUrl() {
        if (mUseGooglePrivacyPolicy.isChecked()) {
            return GOOGLE_PRIVACY_POLICY_URL;
        }

        return FIREBASE_PRIVACY_POLICY_URL;
    }

    @MainThread
    private boolean isGoogleConfigured() {
        return !UNCHANGED_CONFIG_VALUE.equals(
                getString(R.string.default_web_client_id));
    }

    @MainThread
    private boolean isFacebookConfigured() {
        return !UNCHANGED_CONFIG_VALUE.equals(
                getString(R.string.facebook_application_id));
    }

    @MainThread
    private boolean isTwitterConfigured() {
        List<String> twitterConfigs = Arrays.asList(
                getString(R.string.twitter_consumer_key),
                getString(R.string.twitter_consumer_secret)
        );

        return !twitterConfigs.contains(UNCHANGED_CONFIG_VALUE);
    }

    @MainThread
    private void showSnackbar(@StringRes int errorMessageRes) {
        Snackbar.make(mRootView, errorMessageRes, Snackbar.LENGTH_LONG).show();
    }

    @MainThread
    private List<String> getFacebookPermissions() {
        List<String> result = new ArrayList<>();
        if (mFacebookScopeFriends.isChecked()) {
            result.add("user_friends");
        }
        if (mFacebookScopePhotos.isChecked()) {
            result.add("user_photos");
        }
        return result;
    }

    @MainThread
    private List<String> getGooglePermissions() {
        List<String> result = new ArrayList<>();
        if (mGoogleScopeYoutubeData.isChecked()) {
            result.add("https://www.googleapis.com/auth/youtube.readonly");
        }
        if (mGoogleScopeDriveFile.isChecked()) {
            result.add(Scopes.DRIVE_FILE);
        }
        return result;
    }

    public static Intent createIntent(Context context) {
        Intent in = new Intent();
        in.setClass(context, AuthUiActivity.class);
        return in;
    }
}<|MERGE_RESOLUTION|>--- conflicted
+++ resolved
@@ -204,13 +204,9 @@
                         .setAvailableProviders(getSelectedProviders())
                         .setTosUrl(getSelectedTosUrl())
                         .setPrivacyPolicyUrl(getSelectedPrivacyPolicyUrl())
-<<<<<<< HEAD
-                        .setIsSmartLockEnabled(mEnableSmartLock.isChecked())
-                        .setIsAccountLinkingEnabled(mEnableAccountLinking.isChecked())
-=======
                         .setIsSmartLockEnabled(mEnableCredentialSelector.isChecked(),
                                                mEnableHintSelector.isChecked())
->>>>>>> cffc6607
+                        .setIsAccountLinkingEnabled(mEnableAccountLinking.isChecked())
                         .setAllowNewEmailAccounts(mAllowNewEmailAccounts.isChecked())
                         .build(),
                 RC_SIGN_IN);
