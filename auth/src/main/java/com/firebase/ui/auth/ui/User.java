--- conflicted
+++ resolved
@@ -77,19 +77,7 @@
         dest.writeParcelable(mPhotoUri, flags);
     }
 
-<<<<<<< HEAD
-    public static User getUser(Intent intent) {
-        return intent.getParcelableExtra(ExtraConstants.EXTRA_USER);
-    }
-
-    public static User getUser(Bundle arguments) {
-        return arguments.getParcelable(ExtraConstants.EXTRA_USER);
-    }
-
     public static class Builder implements com.firebase.ui.auth.util.Builder<User> {
-=======
-    public static final class Builder {
->>>>>>> 74158256
         private String mEmail;
         private String mName;
         private String mProvider;
