/*
 * Copyright 2016 Google Inc. All Rights Reserved.
 *
 * Licensed under the Apache License, Version 2.0 (the "License"); you may not use this file except
 * in compliance with the License. You may obtain a copy of the License at
 *
 * http://www.apache.org/licenses/LICENSE-2.0
 *
 * Unless required by applicable law or agreed to in writing, software distributed under the
 * License is distributed on an "AS IS" BASIS, WITHOUT WARRANTIES OR CONDITIONS OF ANY KIND, either
 * express or implied. See the License for the specific language governing permissions and
 * limitations under the License.
 */

package com.firebase.ui.database;

import android.support.test.InstrumentationRegistry;
import android.support.test.runner.AndroidJUnit4;

import com.google.firebase.FirebaseApp;
import com.google.firebase.database.DatabaseReference;
import com.google.firebase.database.FirebaseDatabase;

import org.junit.After;
import org.junit.Before;
import org.junit.Test;
import org.junit.runner.RunWith;

import java.util.concurrent.Callable;

import static com.firebase.ui.database.TestUtils.getAppInstance;
import static com.firebase.ui.database.TestUtils.isValuesEqual;
import static com.firebase.ui.database.TestUtils.runAndWaitUntil;

@RunWith(AndroidJUnit4.class)
public class FirebaseArrayTest {
    private static final int INITIAL_SIZE = 3;
    private DatabaseReference mRef;
    private FirebaseArray mArray;
    private ChangeEventListener mListener;

    @Before
    public void setUp() throws Exception {
<<<<<<< HEAD
        super.setUp();
        FirebaseApp app = getAppInstance(getInstrumentation().getContext());
        mRef = FirebaseDatabase.getInstance(app).getReference().child("firebasearray");
        mArray = new FirebaseArray(mRef);

        mListener = runAndWaitUntil(mArray, new Runnable() {
=======
        FirebaseApp app = getAppInstance(InstrumentationRegistry.getContext());
        mRef = FirebaseDatabase.getInstance(app).getReference().child("firebasearray");
        mArray = new FirebaseArray(mRef);
        mRef.removeValue();
        runAndWaitUntil(mArray, new Runnable() {
            @Override
>>>>>>> b11cceb8
            public void run() {
                for (int i = 1; i <= INITIAL_SIZE; i++) {
                    mRef.push().setValue(i, i);
                }
            }
        }, new Callable<Boolean>() {
            @Override
            public Boolean call() throws Exception {
<<<<<<< HEAD
                return mArray.size() == 3;
=======
                return mArray.getCount() == INITIAL_SIZE;
>>>>>>> b11cceb8
            }
        });
    }

    @After
    public void tearDown() throws Exception {
<<<<<<< HEAD
        mArray.removeChangeEventListener(mListener);
        mRef.getRoot().removeValue();
        super.tearDown();
    }

    @Test
    public void testSize() throws Exception {
        assertEquals(3, mArray.size());
=======
        mArray.cleanup();
        mRef.getRoot().removeValue();
>>>>>>> b11cceb8
    }

    @Test
    public void testPushIncreasesSize() throws Exception {
<<<<<<< HEAD
        assertEquals(3, mArray.size());
=======
>>>>>>> b11cceb8
        runAndWaitUntil(mArray, new Runnable() {
            @Override
            public void run() {
                mRef.push().setValue(4);
            }
        }, new Callable<Boolean>() {
            @Override
            public Boolean call() throws Exception {
                return mArray.size() == 4;
            }
        });
    }

    @Test
    public void testPushAppends() throws Exception {
        runAndWaitUntil(mArray, new Runnable() {
            @Override
            public void run() {
                mRef.push().setValue(4, 4);
            }
        }, new Callable<Boolean>() {
            @Override
            public Boolean call() throws Exception {
                return mArray.get(3).getValue(Integer.class).equals(4);
            }
        });
    }

    @Test
    public void testAddValueWithPriority() throws Exception {
        runAndWaitUntil(mArray, new Runnable() {
            @Override
            public void run() {
                mRef.push().setValue(4, 0.5);
            }
        }, new Callable<Boolean>() {
            @Override
            public Boolean call() throws Exception {
                return mArray.get(3).getValue(Integer.class).equals(3)
                        && mArray.get(0).getValue(Integer.class).equals(4);
            }
        });
    }

    @Test
    public void testChangePriorityBackToFront() throws Exception {
        runAndWaitUntil(mArray, new Runnable() {
            @Override
            public void run() {
                mArray.get(2).getRef().setPriority(0.5);
            }
        }, new Callable<Boolean>() {
            @Override
            public Boolean call() throws Exception {
                return isValuesEqual(mArray, new int[]{3, 1, 2});
            }
        });
    }

    @Test
    public void testChangePriorityFrontToBack() throws Exception {
        runAndWaitUntil(mArray, new Runnable() {
            @Override
            public void run() {
                mArray.getItem(0).getRef().setPriority(4);
            }
        }, new Callable<Boolean>() {
            @Override
            public Boolean call() throws Exception {
                return isValuesEqual(mArray, new int[]{2, 3, 1});
            }
        });
    }
}<|MERGE_RESOLUTION|>--- conflicted
+++ resolved
@@ -41,21 +41,12 @@
 
     @Before
     public void setUp() throws Exception {
-<<<<<<< HEAD
-        super.setUp();
-        FirebaseApp app = getAppInstance(getInstrumentation().getContext());
-        mRef = FirebaseDatabase.getInstance(app).getReference().child("firebasearray");
-        mArray = new FirebaseArray(mRef);
-
-        mListener = runAndWaitUntil(mArray, new Runnable() {
-=======
         FirebaseApp app = getAppInstance(InstrumentationRegistry.getContext());
         mRef = FirebaseDatabase.getInstance(app).getReference().child("firebasearray");
         mArray = new FirebaseArray(mRef);
         mRef.removeValue();
-        runAndWaitUntil(mArray, new Runnable() {
+        mListener = runAndWaitUntil(mArray, new Runnable() {
             @Override
->>>>>>> b11cceb8
             public void run() {
                 for (int i = 1; i <= INITIAL_SIZE; i++) {
                     mRef.push().setValue(i, i);
@@ -64,38 +55,19 @@
         }, new Callable<Boolean>() {
             @Override
             public Boolean call() throws Exception {
-<<<<<<< HEAD
-                return mArray.size() == 3;
-=======
-                return mArray.getCount() == INITIAL_SIZE;
->>>>>>> b11cceb8
+                return mArray.size() == INITIAL_SIZE;
             }
         });
     }
 
     @After
     public void tearDown() throws Exception {
-<<<<<<< HEAD
         mArray.removeChangeEventListener(mListener);
         mRef.getRoot().removeValue();
-        super.tearDown();
-    }
-
-    @Test
-    public void testSize() throws Exception {
-        assertEquals(3, mArray.size());
-=======
-        mArray.cleanup();
-        mRef.getRoot().removeValue();
->>>>>>> b11cceb8
     }
 
     @Test
     public void testPushIncreasesSize() throws Exception {
-<<<<<<< HEAD
-        assertEquals(3, mArray.size());
-=======
->>>>>>> b11cceb8
         runAndWaitUntil(mArray, new Runnable() {
             @Override
             public void run() {
