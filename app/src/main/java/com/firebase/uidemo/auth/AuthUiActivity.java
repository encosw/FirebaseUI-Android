--- conflicted
+++ resolved
@@ -103,13 +103,11 @@
     @BindView(R.id.smartlock_enabled)
     CheckBox mEnableSmartLock;
 
-<<<<<<< HEAD
     @BindView(R.id.should_link_enabled)
     CheckBox mShouldLinkAccounts;
-=======
+
     @BindView(R.id.allow_new_email_accounts)
     CheckBox mAllowNewEmailAccounts;
->>>>>>> 6affdfe2
 
     @BindView(R.id.facebook_scopes_label)
     TextView mFacebookScopesLabel;
@@ -193,11 +191,8 @@
                         .setProviders(getSelectedProviders())
                         .setTosUrl(getSelectedTosUrl())
                         .setIsSmartLockEnabled(mEnableSmartLock.isChecked())
-<<<<<<< HEAD
                         .setShouldLinkAccounts(mShouldLinkAccounts.isChecked())
-=======
                         .setAllowNewEmailAccounts(mAllowNewEmailAccounts.isChecked())
->>>>>>> 6affdfe2
                         .build(),
                 RC_SIGN_IN);
     }
