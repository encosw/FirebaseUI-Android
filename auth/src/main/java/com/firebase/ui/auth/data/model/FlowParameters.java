--- conflicted
+++ resolved
@@ -55,14 +55,10 @@
     @Nullable
     public final String privacyPolicyUrl;
 
-<<<<<<< HEAD
     public final boolean accountLinkingEnabled;
     @Nullable
     public final Class<? extends ManualMergeService> accountLinkingListener;
-    public final boolean allowNewEmailAccounts;
 
-=======
->>>>>>> ba16d754
     public final boolean enableCredentials;
     public final boolean enableHints;
 
@@ -74,14 +70,9 @@
             @Nullable String termsOfServiceUrl,
             @Nullable String privacyPolicyUrl,
             boolean enableCredentials,
-<<<<<<< HEAD
             boolean enableHints,
             boolean accountLinkingEnabled,
-            @Nullable Class<? extends ManualMergeService> accountLinkingListener,
-            boolean allowNewEmailAccounts) {
-=======
-            boolean enableHints) {
->>>>>>> ba16d754
+            @Nullable Class<? extends ManualMergeService> accountLinkingListener) {
         this.appName = Preconditions.checkNotNull(appName, "appName cannot be null");
         this.providerInfo = Collections.unmodifiableList(
                 Preconditions.checkNotNull(providerInfo, "providerInfo cannot be null"));
@@ -91,12 +82,8 @@
         this.privacyPolicyUrl = privacyPolicyUrl;
         this.enableCredentials = enableCredentials;
         this.enableHints = enableHints;
-<<<<<<< HEAD
         this.accountLinkingEnabled = accountLinkingEnabled;
         this.accountLinkingListener = accountLinkingListener;
-        this.allowNewEmailAccounts = allowNewEmailAccounts;
-=======
->>>>>>> ba16d754
     }
 
     /**
@@ -133,12 +120,8 @@
         dest.writeString(privacyPolicyUrl);
         dest.writeInt(enableCredentials ? 1 : 0);
         dest.writeInt(enableHints ? 1 : 0);
-<<<<<<< HEAD
         dest.writeInt(accountLinkingEnabled ? 1 : 0);
         dest.writeSerializable(accountLinkingListener);
-        dest.writeInt(allowNewEmailAccounts ? 1 : 0);
-=======
->>>>>>> ba16d754
     }
 
     @Override
@@ -157,13 +140,10 @@
             String privacyPolicyUrl = in.readString();
             boolean enableCredentials = in.readInt() != 0;
             boolean enableHints = in.readInt() != 0;
-<<<<<<< HEAD
             boolean accountLinkingEnabled = in.readInt() != 0;
             Class<? extends ManualMergeService> accountLinkingListener =
                     (Class<? extends ManualMergeService>) in.readSerializable();
-            boolean allowNewEmailAccounts = in.readInt() != 0;
-=======
->>>>>>> ba16d754
+
 
             return new FlowParameters(
                     appName,
@@ -173,14 +153,9 @@
                     termsOfServiceUrl,
                     privacyPolicyUrl,
                     enableCredentials,
-<<<<<<< HEAD
                     enableHints,
                     accountLinkingEnabled,
-                    accountLinkingListener,
-                    allowNewEmailAccounts);
-=======
-                    enableHints);
->>>>>>> ba16d754
+                    accountLinkingListener);
         }
 
         @Override
