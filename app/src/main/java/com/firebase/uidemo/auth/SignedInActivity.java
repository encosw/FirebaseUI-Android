--- conflicted
+++ resolved
@@ -32,7 +32,6 @@
 import com.bumptech.glide.Glide;
 import com.firebase.ui.auth.AuthUI;
 import com.firebase.ui.auth.IdpResponse;
-import com.firebase.ui.auth.ui.ExtraConstants;
 import com.firebase.uidemo.R;
 import com.google.android.gms.tasks.OnCompleteListener;
 import com.google.android.gms.tasks.Task;
@@ -47,12 +46,6 @@
 import butterknife.BindView;
 import butterknife.ButterKnife;
 import butterknife.OnClick;
-<<<<<<< HEAD
-=======
-
-public class SignedInActivity extends AppCompatActivity {
-    private static final String EXTRA_IDP_RESPONSE = "extra_idp_response";
->>>>>>> ff427d6b
 
 public class SignedInActivity extends AppCompatActivity {
     @BindView(android.R.id.content)
@@ -187,49 +180,31 @@
     }
 
     private void populateIdpToken() {
-<<<<<<< HEAD
-        IdpResponse idpResponse = getIntent().getParcelableExtra(ExtraConstants.EXTRA_IDP_RESPONSE);
         String token = null;
         String secret = null;
-        if (idpResponse != null) {
-            token = idpResponse.getIdpToken();
-            secret = idpResponse.getIdpSecret();
-        }
-        if (token == null) {
-            findViewById(R.id.idp_token_layout).setVisibility(View.GONE);
-        } else {
-            ((TextView) findViewById(R.id.idp_token)).setText(token);
-        }
-        if (secret == null) {
-            findViewById(R.id.idp_secret_layout).setVisibility(View.GONE);
-        } else {
-            ((TextView) findViewById(R.id.idp_secret)).setText(secret);
-        }
-    }
-
-    private void populatePrevUid() {
-        IdpResponse idpResponse = getIntent().getParcelableExtra(ExtraConstants.EXTRA_IDP_RESPONSE);
-        String prevUid = null;
-        if (idpResponse != null) prevUid = idpResponse.getPrevUid();
-        if (prevUid == null) {
-            findViewById(R.id.prev_uid_layout).setVisibility(View.GONE);
-        } else {
-            ((TextView) findViewById(R.id.prev_uid)).setText(prevUid);
-=======
         if (mIdpResponse != null) {
             String token = mIdpResponse.getIdpToken();
             String secret = mIdpResponse.getIdpSecret();
-            if (token == null) {
-                findViewById(R.id.idp_token_layout).setVisibility(View.GONE);
-            } else {
-                ((TextView) findViewById(R.id.idp_token)).setText(token);
-            }
-            if (secret == null) {
-                findViewById(R.id.idp_secret_layout).setVisibility(View.GONE);
-            } else {
-                ((TextView) findViewById(R.id.idp_secret)).setText(secret);
-            }
->>>>>>> ff427d6b
+        }
+        if (token == null) {
+            findViewById(R.id.idp_token_layout).setVisibility(View.GONE);
+        } else {
+            ((TextView) findViewById(R.id.idp_token)).setText(token);
+        }
+        if (secret == null) {
+            findViewById(R.id.idp_secret_layout).setVisibility(View.GONE);
+        } else {
+            ((TextView) findViewById(R.id.idp_secret)).setText(secret);
+        }
+    }
+
+    private void populatePrevUid() {
+        String prevUid = null;
+        if (mIdpResponse != null) prevUid = mIdpResponse.getPrevUid();
+        if (prevUid == null) {
+            findViewById(R.id.prev_uid_layout).setVisibility(View.GONE);
+        } else {
+            ((TextView) findViewById(R.id.prev_uid)).setText(prevUid);
         }
     }
 
