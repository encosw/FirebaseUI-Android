--- conflicted
+++ resolved
@@ -102,10 +102,9 @@
     @BindView(R.id.smartlock_enabled)
     CheckBox mEnableSmartLock;
 
-<<<<<<< HEAD
     @BindView(R.id.should_link_enabled)
     CheckBox mShouldLinkAccounts;
-=======
+
     @BindView(R.id.facebook_scopes_label)
     TextView mFacebookScopesLabel;
 
@@ -123,21 +122,11 @@
 
     @BindView(R.id.google_scope_games)
     CheckBox mGoogleScopeGames;
->>>>>>> 42fa51cd
 
     @Override
     public void onCreate(Bundle savedInstanceState) {
         super.onCreate(savedInstanceState);
 
-<<<<<<< HEAD
-=======
-        FirebaseAuth auth = FirebaseAuth.getInstance();
-        if (auth.getCurrentUser() != null) {
-            startActivity(SignedInActivity.createIntent(this, null));
-            finish();
-        }
-
->>>>>>> 42fa51cd
         setContentView(R.layout.auth_ui_layout);
         ButterKnife.bind(this);
 
