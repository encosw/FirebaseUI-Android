--- conflicted
+++ resolved
@@ -103,13 +103,8 @@
     @BindView(R.id.smartlock_enabled)
     CheckBox mEnableSmartLock;
 
-<<<<<<< HEAD
-    @BindView(R.id.should_link_enabled)
-    CheckBox mShouldLinkAccounts;
-=======
     @BindView(R.id.account_linking_enabled)
     CheckBox mEnableAccountLinking;
->>>>>>> cb9c860f
 
     @BindView(R.id.allow_new_email_accounts)
     CheckBox mAllowNewEmailAccounts;
@@ -195,11 +190,7 @@
                         .setProviders(getSelectedProviders())
                         .setTosUrl(getSelectedTosUrl())
                         .setIsSmartLockEnabled(mEnableSmartLock.isChecked())
-<<<<<<< HEAD
-                        .setShouldLinkAccounts(mShouldLinkAccounts.isChecked())
-=======
                         .setIsAccountLinkingEnabled(mEnableAccountLinking.isChecked())
->>>>>>> cb9c860f
                         .setAllowNewEmailAccounts(mAllowNewEmailAccounts.isChecked())
                         .build(),
                 RC_SIGN_IN);
