--- conflicted
+++ resolved
@@ -101,14 +101,8 @@
                             });
                     return;
                 }
-<<<<<<< HEAD
-=======
-            } else {
-                Log.e(TAG, "Unexpected exception when signing in with credential " + mResponse.getProviderType() + " unsuccessful. Visit https://console.firebase.google.com to enable it.",
-                      task.getException());
->>>>>>> 2153c449
             }
-            Log.e(TAG, "Unexpected exception when signing in with credential", task.getException());
+            Log.e(TAG, "Unexpected exception when signing in with credential " + mResponse.getProviderType() + " unsuccessful. Visit https://console.firebase.google.com to enable it.", task.getException());
             mHelper.dismissDialog();
         }
     }
