--- conflicted
+++ resolved
@@ -56,6 +56,7 @@
     <string name="other_options_header">Other Options:</string>
     <string name="enable_credential_selector">Enable Smart Lock\'s credential selector</string>
     <string name="enable_hint_selector">Enable Smart Lock\'s hint selector</string>
+    <string name="link_account">Link with new account</string>
     <string name="allow_new_email_acccount">Allow account creation if email does not exist.</string>
 
     <string name="unknown_response">Unexpected onActivityResult response code</string>
@@ -74,25 +75,9 @@
 
     <string name="user_profile_header">User profile:</string>
     <string name="profile_picture_content_desc">Profile picture</string>
-<<<<<<< HEAD
-    <string name="default_theme">Default theme</string>
-    <string name="configuration_required">Configuration is required - see README.md</string>
-    <string name="other_options_header">Other Options:</string>
-    <string name="link_account">Link with new account</string>
-    <string name="prev_uid">Previous user id</string>
-    <string name="rational_image_perm">This sample will read an image from local storage to upload to Cloud Storage.</string>
-    <string name="anonymous_auth_failed_msg">Anonymous authentication failed, various components of the demo will not work. Make sure your device is online and that Anonymous Auth is configured in your Firebase project(https://console.firebase.google.com/project/_/authentication/providers)</string>
-    <string name="extra_google_scopes">Example extra Google scopes</string>
-    <string name="drive_file_scope">Drive File</string>
-    <string name="youtube_data_scope">Youtube data</string>
-    <string name="extra_facebook_scopes">Example extra Facebook scopes</string>
-    <string name="friends">Friends</string>
-    <string name="photos">Photos</string>
-=======
->>>>>>> 34adac2d
     <string name="idp_token">IDP Token</string>
     <string name="idp_secret">IDP Secret</string>
-
+    <string name="prev_uid">Previous user id</string>
 
     <!-- Storage -->
     <string name="choose_image">Choose Image</string>
