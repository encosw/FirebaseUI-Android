--- conflicted
+++ resolved
@@ -126,17 +126,8 @@
     }
 
     @Override
-<<<<<<< HEAD
     public void onSuccess(IdpResponse idpResponse) {
-        AuthCredential newCredential = AuthCredentialHelper.getAuthCredential(idpResponse);
-=======
-    public void onSuccess(final IdpResponse idpResponse) {
-        if (idpResponse == null) {
-            return; // do nothing
-        }
-
         AuthCredential newCredential = ProviderUtils.getAuthCredential(idpResponse);
->>>>>>> 17bed218
         if (newCredential == null) {
             Log.e(TAG, "No credential returned");
             finish(ResultCodes.CANCELED, IdpResponse.getErrorCodeIntent(ErrorCodes.UNKNOWN_ERROR));
