/*
 * Copyright 2016 Google Inc. All Rights Reserved.
 *
 * Licensed under the Apache License, Version 2.0 (the "License"); you may not use this file except
 * in compliance with the License. You may obtain a copy of the License at
 *
 * http://www.apache.org/licenses/LICENSE-2.0
 *
 * Unless required by applicable law or agreed to in writing, software distributed under the
 * License is distributed on an "AS IS" BASIS, WITHOUT WARRANTIES OR CONDITIONS OF ANY KIND, either
 * express or implied. See the License for the specific language governing permissions and
 * limitations under the License.
 */
package com.firebase.ui.auth.ui;

import android.content.Intent;
import android.os.Bundle;
import android.os.Parcel;
import android.os.Parcelable;
import android.support.annotation.DrawableRes;
import android.support.annotation.NonNull;
import android.support.annotation.Nullable;
import android.support.annotation.RestrictTo;
import android.support.annotation.StyleRes;

import com.firebase.ui.auth.AuthUI.IdpConfig;
import com.firebase.ui.auth.util.Preconditions;
import com.firebase.ui.auth.util.accountlink.ManualMergeService;

import java.util.Collections;
import java.util.List;

/**
 * Encapsulates the core parameters and data captured during the authentication flow, in a
 * serializable manner, in order to pass data between activities.
 */
@RestrictTo(RestrictTo.Scope.LIBRARY_GROUP)
public class FlowParameters implements Parcelable {
    @NonNull
    public final String appName;

    @NonNull
    public final List<IdpConfig> providerInfo;

    @StyleRes
    public final int themeId;

    @DrawableRes
    public final int logoId;

    @Nullable
    public final String termsOfServiceUrl;

    @Nullable
    public final String privacyPolicyUrl;

    public final boolean accountLinkingEnabled;
<<<<<<< HEAD
=======
    @Nullable
    public final Class<? extends ManualMergeService> accountLinkingListener;
>>>>>>> c55184cf
    public final boolean allowNewEmailAccounts;

    public final boolean enableCredentials;
    public final boolean enableHints;

    public FlowParameters(
            @NonNull String appName,
            @NonNull List<IdpConfig> providerInfo,
            @StyleRes int themeId,
            @DrawableRes int logoId,
            @Nullable String termsOfServiceUrl,
            @Nullable String privacyPolicyUrl,
            boolean enableCredentials,
            boolean enableHints,
            boolean accountLinkingEnabled,
<<<<<<< HEAD
=======
            @Nullable Class<? extends ManualMergeService> accountLinkingListener,
>>>>>>> c55184cf
            boolean allowNewEmailAccounts) {
        this.appName = Preconditions.checkNotNull(appName, "appName cannot be null");
        this.providerInfo = Collections.unmodifiableList(
                Preconditions.checkNotNull(providerInfo, "providerInfo cannot be null"));
        this.themeId = themeId;
        this.logoId = logoId;
        this.termsOfServiceUrl = termsOfServiceUrl;
        this.privacyPolicyUrl = privacyPolicyUrl;
        this.enableCredentials = enableCredentials;
        this.enableHints = enableHints;
        this.accountLinkingEnabled = accountLinkingEnabled;
<<<<<<< HEAD
=======
        this.accountLinkingListener = accountLinkingListener;
>>>>>>> c55184cf
        this.allowNewEmailAccounts = allowNewEmailAccounts;
    }

    /**
     * Extract FlowParameters from an Intent.
     */
    public static FlowParameters fromIntent(Intent intent) {
        return intent.getParcelableExtra(ExtraConstants.EXTRA_FLOW_PARAMS);
    }

    /**
     * Extract FlowParameters from a Bundle.
     */
    public static FlowParameters fromBundle(Bundle bundle) {
        return bundle.getParcelable(ExtraConstants.EXTRA_FLOW_PARAMS);
    }

    /**
     * Create a bundle containing this FlowParameters object as {@link
     * ExtraConstants#EXTRA_FLOW_PARAMS}.
     */
    public Bundle toBundle() {
        Bundle bundle = new Bundle();
        bundle.putParcelable(ExtraConstants.EXTRA_FLOW_PARAMS, this);
        return bundle;
    }

    @Override
    public void writeToParcel(Parcel dest, int flags) {
        dest.writeString(appName);
        dest.writeTypedList(providerInfo);
        dest.writeInt(themeId);
        dest.writeInt(logoId);
        dest.writeString(termsOfServiceUrl);
        dest.writeString(privacyPolicyUrl);
        dest.writeInt(enableCredentials ? 1 : 0);
        dest.writeInt(enableHints ? 1 : 0);
        dest.writeInt(accountLinkingEnabled ? 1 : 0);
<<<<<<< HEAD
=======
        dest.writeSerializable(accountLinkingListener);
>>>>>>> c55184cf
        dest.writeInt(allowNewEmailAccounts ? 1 : 0);
    }

    @Override
    public int describeContents() {
        return 0;
    }

    public static final Creator<FlowParameters> CREATOR = new Creator<FlowParameters>() {
        @Override
        public FlowParameters createFromParcel(Parcel in) {
            String appName = in.readString();
            List<IdpConfig> providerInfo = in.createTypedArrayList(IdpConfig.CREATOR);
            int themeId = in.readInt();
            int logoId = in.readInt();
            String termsOfServiceUrl = in.readString();
            String privacyPolicyUrl = in.readString();
            boolean enableCredentials = in.readInt() != 0;
            boolean enableHints = in.readInt() != 0;
            boolean accountLinkingEnabled = in.readInt() != 0;
<<<<<<< HEAD
=======
            Class<? extends ManualMergeService> accountLinkingListener =
                    (Class<? extends ManualMergeService>) in.readSerializable();
>>>>>>> c55184cf
            boolean allowNewEmailAccounts = in.readInt() != 0;

            return new FlowParameters(
                    appName,
                    providerInfo,
                    themeId,
                    logoId,
                    termsOfServiceUrl,
                    privacyPolicyUrl,
                    enableCredentials,
                    enableHints,
                    accountLinkingEnabled,
<<<<<<< HEAD
=======
                    accountLinkingListener,
>>>>>>> c55184cf
                    allowNewEmailAccounts);
        }

        @Override
        public FlowParameters[] newArray(int size) {
            return new FlowParameters[size];
        }
    };
}<|MERGE_RESOLUTION|>--- conflicted
+++ resolved
@@ -55,11 +55,8 @@
     public final String privacyPolicyUrl;
 
     public final boolean accountLinkingEnabled;
-<<<<<<< HEAD
-=======
     @Nullable
     public final Class<? extends ManualMergeService> accountLinkingListener;
->>>>>>> c55184cf
     public final boolean allowNewEmailAccounts;
 
     public final boolean enableCredentials;
@@ -75,10 +72,7 @@
             boolean enableCredentials,
             boolean enableHints,
             boolean accountLinkingEnabled,
-<<<<<<< HEAD
-=======
             @Nullable Class<? extends ManualMergeService> accountLinkingListener,
->>>>>>> c55184cf
             boolean allowNewEmailAccounts) {
         this.appName = Preconditions.checkNotNull(appName, "appName cannot be null");
         this.providerInfo = Collections.unmodifiableList(
@@ -90,10 +84,7 @@
         this.enableCredentials = enableCredentials;
         this.enableHints = enableHints;
         this.accountLinkingEnabled = accountLinkingEnabled;
-<<<<<<< HEAD
-=======
         this.accountLinkingListener = accountLinkingListener;
->>>>>>> c55184cf
         this.allowNewEmailAccounts = allowNewEmailAccounts;
     }
 
@@ -132,10 +123,7 @@
         dest.writeInt(enableCredentials ? 1 : 0);
         dest.writeInt(enableHints ? 1 : 0);
         dest.writeInt(accountLinkingEnabled ? 1 : 0);
-<<<<<<< HEAD
-=======
         dest.writeSerializable(accountLinkingListener);
->>>>>>> c55184cf
         dest.writeInt(allowNewEmailAccounts ? 1 : 0);
     }
 
@@ -156,11 +144,8 @@
             boolean enableCredentials = in.readInt() != 0;
             boolean enableHints = in.readInt() != 0;
             boolean accountLinkingEnabled = in.readInt() != 0;
-<<<<<<< HEAD
-=======
             Class<? extends ManualMergeService> accountLinkingListener =
                     (Class<? extends ManualMergeService>) in.readSerializable();
->>>>>>> c55184cf
             boolean allowNewEmailAccounts = in.readInt() != 0;
 
             return new FlowParameters(
@@ -173,10 +158,7 @@
                     enableCredentials,
                     enableHints,
                     accountLinkingEnabled,
-<<<<<<< HEAD
-=======
                     accountLinkingListener,
->>>>>>> c55184cf
                     allowNewEmailAccounts);
         }
 
