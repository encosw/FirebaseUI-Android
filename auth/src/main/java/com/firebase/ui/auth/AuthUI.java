--- conflicted
+++ resolved
@@ -613,11 +613,7 @@
      * Builder for the intent to start the user authentication flow.
      */
     public final class SignInIntentBuilder extends AuthIntentBuilder<SignInIntentBuilder> {
-<<<<<<< HEAD
-        private boolean mShouldLinkAccounts = false;
-=======
         private boolean mIsAccountLinkingEnabled = false;
->>>>>>> cb9c860f
         private boolean mAllowNewEmailAccounts = true;
 
         private SignInIntentBuilder() {
@@ -630,13 +626,8 @@
          * <p>Linking is disabled by default because of a
          * <a href="https://github.com/firebase/FirebaseUI-Android/blob/master/auth/README.md#handling-account-link-failures">caveat</a>.
          */
-<<<<<<< HEAD
-        public SignInIntentBuilder setShouldLinkAccounts(boolean shouldLinkAccounts) {
-            mShouldLinkAccounts = shouldLinkAccounts;
-=======
         public SignInIntentBuilder setIsAccountLinkingEnabled(boolean enabled) {
             mIsAccountLinkingEnabled = enabled;
->>>>>>> cb9c860f
             return this;
         }
 
@@ -659,11 +650,7 @@
                     mLogo,
                     mTosUrl,
                     mIsSmartLockEnabled,
-<<<<<<< HEAD
-                    mShouldLinkAccounts,
-=======
                     mIsAccountLinkingEnabled,
->>>>>>> cb9c860f
                     mAllowNewEmailAccounts,
                     false,
                     null);
