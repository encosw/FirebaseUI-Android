--- conflicted
+++ resolved
@@ -140,10 +140,6 @@
                     }
                 })
                 .setNegativeButton(android.R.string.no, null)
-<<<<<<< HEAD
-                .create()
-=======
->>>>>>> cb9c860f
                 .show();
     }
 
@@ -231,13 +227,8 @@
     }
 
     private void populatePrevUid() {
-<<<<<<< HEAD
-        String prevUid = null;
-        if (mIdpResponse != null) prevUid = mIdpResponse.getPrevUid();
-=======
         String prevUid = mIdpResponse == null ? null : mIdpResponse.getPrevUid();
 
->>>>>>> cb9c860f
         if (prevUid == null) {
             findViewById(R.id.prev_uid_layout).setVisibility(View.GONE);
         } else {
