--- conflicted
+++ resolved
@@ -145,7 +145,6 @@
     @Override
     public void onSuccess(IdpResponse response) {
         AuthCredential credential = ProviderUtils.getAuthCredential(response);
-<<<<<<< HEAD
 
         Task<AuthResult> signInTask;
         if (getAuthHelper().canLinkAccounts()) {
@@ -157,13 +156,6 @@
         }
 
         signInTask
-                .addOnFailureListener(
-                        new TaskFailureLogger(TAG, "Failure authenticating with credential " +
-                                credential.getProvider()))
-=======
-        getAuthHelper().getFirebaseAuth()
-                .signInWithCredential(credential)
->>>>>>> c5e862eb
                 .addOnCompleteListener(new CredentialSignInHandler(
                         mActivity,
                         mSaveSmartLock,
