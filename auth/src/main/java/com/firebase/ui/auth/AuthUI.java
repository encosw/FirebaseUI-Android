--- conflicted
+++ resolved
@@ -586,13 +586,9 @@
                     mLogo,
                     mTosUrl,
                     mPrivacyPolicyUrl,
-<<<<<<< HEAD
-                    mIsSmartLockEnabled,
-                    mIsAccountLinkingEnabled,
-=======
                     mEnableCredentials,
                     mEnableHints,
->>>>>>> cffc6607
+                    mIsAccountLinkingEnabled,
                     mAllowNewEmailAccounts);
         }
     }
