# FirebaseUI for Auth

FirebaseUI is an open-source library that offers simple,
customizable UI bindings on top of the core
[Firebase](https://firebase.google.com) SDKs. It aims to eliminate boilerplate
code and promote best practices (both user experience and security) for
authentication.

A simple API is provided for drop-in user authentication which handles the flow
of signing in users with email addresses and passwords, phone numbers, and federated identity
providers such as Google Sign-In, and Facebook Login. It is built on top of
[Firebase Auth](https://firebase.google.com/docs/auth).

The best practices embodied in FirebaseUI aim to maximize sign-in
and sign-up conversion for your app. It integrates with
[Smart Lock for Passwords](https://developers.google.com/identity/smartlock-passwords/android/)
to store and retrieve credentials, enabling automatic and single-tap sign-in to
your app for returning users. It also handles tricky use cases like
account recovery and account linking that are security sensitive and
difficult to implement correctly using the base APIs provided by Firebase Auth.

FirebaseUI auth can be easily customized to fit with the rest of your app's
visual style. As it is open source, you are also free to modify it to exactly
fit your preferred user experience.

Equivalent FirebaseUI auth libraries are also available for
[iOS](https://github.com/firebase/firebaseui-ios/)
and [Web](https://github.com/firebase/firebaseui-web/).

## Table of contents

1. [Demo](#demo)
1. [Configuration](#configuration)
   1. [Provider config](#identity-provider-configuration)
1. [Usage instructions](#using-firebaseui-for-authentication)
   1. [AuthUI sign-in](#authui-sign-in)
   1. [Handling responses](#handling-the-sign-in-response)
   1. [Silent sign-in](#silent-sign-in)
   1. [Sign out](#sign-out)
   1. [Account deletion](#deleting-accounts)
   1. [Auth flow chart](#authentication-flow-chart)
1. [Customization](#ui-customization)
   1. [Required setup](#required-setup)
   1. [Themes](#themes)
   1. [Strings](#strings)
1. [OAuth scopes](#oauth-scope-customization)
   1. [Google](#google-1)
   1. [Facebook](#facebook-1)
   1. [Twitter](#twitter-1)

## Demo

![FirebaseUI authentication demo on Android](demo.gif)

## Configuration

As a pre-requisite, ensure your application is configured for use with
Firebase: see the
[Firebase documentation](https://firebase.google.com/docs/android/setup).
Then, add the FirebaseUI auth library dependency. If your project uses
Gradle, add the dependency:

```groovy
dependencies {
    // ...
    implementation 'com.firebaseui:firebase-ui-auth:4.0.1'

    // Required only if Facebook login support is required
    // Find the latest Facebook SDK releases here: https://goo.gl/Ce5L94
    implementation 'com.facebook.android:facebook-login:4.x'

    // Required only if Twitter login support is required
    // Find the latest Twitter SDK releases here: https://goo.gl/E5wZvQ
    implementation("com.twitter.sdk.android:twitter-core:3.x@aar") { transitive = true }
}
```

As of version `2.1.0` FirebaseUI includes translations for all string resources. In order to
ensure that you only get the translations relevant to your application, we recommend changing the
`resConfigs` of your application module:

```groovy
android {
    // ...

    defaultConfig {
       // ...
       resConfigs "en" // And any other languages you support
    }
}
```

See the [Android documentation](https://developer.android.com/studio/build/shrink-code.html#unused-alt-resources)
for more information.

### Identity provider configuration

In order to use either Google, Facebook or Twitter accounts with your app, ensure that
these authentication methods are first configured in the Firebase console.

#### Google

FirebaseUI client-side configuration for Google sign-in is then provided
automatically by the
[google-services gradle plugin](https://developers.google.com/android/guides/google-services-plugin).

#### Facebook

If support for Facebook Login is also required, define the
resource string `facebook_application_id` to match the application ID in
the [Facebook developer dashboard](https://developers.facebook.com):

```xml
<resources>
    <!-- ... -->
    <string name="facebook_application_id" translatable="false">APP_ID</string>
    <!-- Facebook Application ID, prefixed by 'fb'. Enables Chrome Custom tabs. -->
    <string name="facebook_login_protocol_scheme" translatable="false">fbAPP_ID</string>
</resources>
```

#### Twitter

If support for Twitter Sign-in is also required, define the resource strings
`twitter_consumer_key` and `twitter_consumer_secret` to match the values of your
Twitter app as reported by the [Twitter application manager](https://apps.twitter.com/).

```xml
<resources>
  <string name="twitter_consumer_key" translatable="false">YOURCONSUMERKEY</string>
  <string name="twitter_consumer_secret" translatable="false">YOURCONSUMERSECRET</string>
</resources>
```

In addition, you must enable the "Request email addresses from users" permission
in the "Permissions" tab of your Twitter app.

In order to resolve the Twitter SDK, add the following repository to your `build.gradle`:

```groovy
allprojects {
    repositories {
        // ...
        maven { url 'https://maven.fabric.io/public' }
    }
}
```

## Using FirebaseUI for authentication

Before invoking the FirebaseUI authentication flow, your app should check
whether a
[user is already signed in](https://firebase.google.com/docs/auth/android/manage-users#get_the_currently_signed-in_user)
from a previous session:

```java
FirebaseAuth auth = FirebaseAuth.getInstance();
if (auth.getCurrentUser() != null) {
    // already signed in
} else {
    // not signed in
}
```

The entry point to the authentication flow is the
`com.firebase.ui.auth.AuthUI` class.
If your application uses the default `FirebaseApp` instance, an AuthUI
instance can be retrieved simply by calling `AuthUI.getInstance()`.
If an alternative app instance is required, call
`AuthUI.getInstance(app)` instead, passing the appropriate `FirebaseApp`
instance.

### AuthUI sign-in

If a user is not currently signed in, as can be determined by checking
`auth.getCurrentUser() != null` (where `auth` is the `FirebaseAuth` instance
associated with your `FirebaseApp`), then the sign-in process can be started by
creating a sign-in intent using `AuthUI.SignInIntentBuilder`. A builder instance
can be retrieved by calling `createSignInIntentBuilder()` on the retrieved
AuthUI instance.

The builder provides the following customization options for the authentication flow:

* The set of authentication providers can be specified.
* The terms of service URL for your app can be specified, which is included as
  a link in the small-print of the account creation step for new users. If no
  terms of service URL is provided, the associated small-print is omitted.
* A custom theme can be specified for the flow, which is applied to all the
  activities in the flow for consistent colors and typography.

#### Sign-in examples

If no customization is required, and only email authentication is required, the sign-in flow
can be started as follows:

```java
// Choose an arbitrary request code value
private static final int RC_SIGN_IN = 123;

// ...

startActivityForResult(
    // Get an instance of AuthUI based on the default app
    AuthUI.getInstance().createSignInIntentBuilder().build(),
    RC_SIGN_IN);
```

To kick off the FirebaseUI sign in flow, call startActivityForResult(...) on the sign in Intent you built.
The second parameter (RC_SIGN_IN) is a request code you define to identify the request when the result
is returned to your app in onActivityResult(...). See the [response codes](#response-codes) section below for more
details on receiving the results of the sign in flow.

##### Adding providers

You can enable sign-in providers like Google Sign-In or Facebook Log In by calling the
`setAvailableProviders` method:

```java
startActivityForResult(
        AuthUI.getInstance()
                .createSignInIntentBuilder()
                .setAvailableProviders(Arrays.asList(
                        new AuthUI.IdpConfig.EmailBuilder().build(),
                        new AuthUI.IdpConfig.PhoneBuilder().build(),
                        new AuthUI.IdpConfig.GoogleBuilder().build(),
                        new AuthUI.IdpConfig.FacebookBuilder().build(),
                        new AuthUI.IdpConfig.TwitterBuilder().build()))
                .build(),
        RC_SIGN_IN);
```

##### Adding a ToS and privacy policy

A terms of service URL and privacy policy URL are generally required:

```java
startActivityForResult(
    AuthUI.getInstance()
        .createSignInIntentBuilder()
        .setAvailableProviders(...)
        .setTosAndPrivacyPolicyUrls("https://superapp.example.com/terms-of-service.html",
                                    "https://superapp.example.com/privacy-policy.html")
        .build(),
    RC_SIGN_IN);
```

##### Smart Lock

By default, FirebaseUI uses [Smart Lock for Passwords](https://developers.google.com/identity/smartlock-passwords/android/)
to store the user's credentials and automatically sign users into your app on subsequent attempts.
Using Smart Lock is recommended to provide the best user experience, but in some cases you may want
to disable Smart Lock for testing or development. To disable Smart Lock, you can use the
`setIsSmartLockEnabled` method when building your sign-in Intent:

```java
startActivityForResult(
    AuthUI.getInstance()
        .createSignInIntentBuilder()
        .setIsSmartLockEnabled(false)
        .build(),
    RC_SIGN_IN);
```

###### Smart Lock hints

If you'd like to keep Smart Lock's "hints" but disable the saving/retrieving of credentials, then
you can use the two-argument version of `setIsSmartLockEnabled`:

```java
startActivityForResult(
    AuthUI.getInstance()
        .createSignInIntentBuilder()
        .setIsSmartLockEnabled(false, true)
        .build(),
    RC_SIGN_IN);
```

###### Smart Lock in dev builds

It is often desirable to disable Smart Lock in development but enable it in production. To achieve
this, you can use the `BuildConfig.DEBUG` flag to control Smart Lock:

```java
startActivityForResult(
    AuthUI.getInstance()
        .createSignInIntentBuilder()
        .setIsSmartLockEnabled(!BuildConfig.DEBUG /* credentials */, true /* hints */)
        .build(),
    RC_SIGN_IN);
```

##### Phone number authentication customization

###### Setting a default phone number
When using the phone verification provider and the number is known in advance, it is possible to
provide a default phone number (in international format) that will be used to prepopulate the
country code and phone number input fields. The user is still able to edit the number if desired.

```java
IdpConfig phoneConfigWithDefaultNumber = new IdpConfig.PhoneBuilder()
        .setDefaultNumber("+123456789")
        .build();
```

Alternatively, you can set the default country (alpha-2 format) to be shown in the country selector.

```java
IdpConfig phoneConfigWithDefaultNumber = new IdpConfig.PhoneBuilder()
        .setDefaultCountryIso("ca")
        .build();
```

It is also possible to set a default country code along with a national number if a specific country
is your app's target audience. This will take precedence over the full default phone number if both
are provided.

```java
IdpConfig phoneConfigWithDefaultNumber = new IdpConfig.PhoneBuilder()
        .setDefaultNumber("ca", "23456789")
        .build();
```

<<<<<<< HEAD
##### Account linking

The default FirebaseUI sign-in flow shows UI to either create a new account or sign into an existing account.
If you are using
[anonymous authentication](https://firebase.google.com/docs/auth/android/anonymous-auth)
in your application before calling FirebaseUI,
you may want to link the anonymous account to the permanent account the user selects in the UI flow.

```java
startActivityForResult(
    AuthUI.getInstance()
        .createSignInIntentBuilder()
        .setIsAccountLinkingEnabled(true, MyManualMergeService.class) // Any two accounts can be linked together using this method.
        .build(),
    RC_SIGN_IN);
```

**There is a caveat associated with using the `setIsAccountLinkingEnabled` method**, see
[handling account link failures](#handling-account-link-failures).
=======
###### Limiting the list of available countries in the country selector

You can limit the countries shown in the country selector list. By default, all countries are shown. 

You can provide a list of countries to whitelist or blacklist. You can populate these lists with 
ISO (alpha-2) and E164 formatted country codes. 

```java
List<String> whitelistedCountries = new ArrayList<String>();
whitelistedCountries.add("+1");
whitelistedCountries.add("gr");

IdpConfig phoneConfigWithWhitelistedCountries = new IdpConfig.PhoneBuilder()
        .setWhitelistedCountries(whitelistedCountries)
        .build();
```
All countries with the country code +1 will be present in the selector as well as Greece ('gr'). 

You may want to exclude a few countries from the list and avoid creating a whitelist with
many countries. You can instead provide a list of countries to blacklist. By doing so, all countries 
excluding the ones you provide will be in the selector. 

```java
List<String> blacklistedCountries = new ArrayList<String>();
blacklistedCountries.add("+1");
blacklistedCountries.add("gr");

IdpConfig phoneConfigWithBlacklistedCountries = new IdpConfig.PhoneBuilder()
        .setBlacklistedCountries(blacklistedCountries)
        .build();
```

The country code selector will exclude all countries with a country code of +1 and Greece ('gr'). 

Note: You can't provide both a list of countries to whitelist and blacklist. If you do, a runtime
exception will be thrown. 

This change is purely UI based. We do not restrict users from signing in with their phone number.
They will simply be unable to choose their country in the selector, but there may be another country
sharing the same country code (e.g. US and CA are +1).


#####
>>>>>>> dcdb3b52

### Handling the sign-in response

#### Response codes

The authentication flow provides several response codes of which the most common are as follows:
`Activity.RESULT_OK` if a user is signed in, `Activity.RESULT_CANCELED` if the user manually canceled the sign in,
`ErrorCodes.NO_NETWORK` if sign in failed due to a lack of network connectivity,
and `ErrorCodes.UNKNOWN_ERROR` for all other errors.
Typically, the only recourse for most apps if sign in fails is to ask
the user to sign in again later, or proceed with anonymous sign-in if supported.

```java
protected void onActivityResult(int requestCode, int resultCode, Intent data) {
    super.onActivityResult(requestCode, resultCode, data);
    // RC_SIGN_IN is the request code you passed into startActivityForResult(...) when starting the sign in flow.
    if (requestCode == RC_SIGN_IN) {
        IdpResponse response = IdpResponse.fromResultIntent(data);

        // Successfully signed in
        if (resultCode == RESULT_OK) {
            startActivity(SignedInActivity.createIntent(this, response));
            finish();
        } else {
            // Sign in failed
            if (response == null) {
                // User pressed back button
                showSnackbar(R.string.sign_in_cancelled);
                return;
            }

            if (response.getError().getErrorCode() == ErrorCodes.NO_NETWORK) {
                showSnackbar(R.string.no_internet_connection);
                return;
            }

            showSnackbar(R.string.unknown_error);
            Log.e(TAG, "Sign-in error: ", response.getError());
        }
    }
}
```

Alternatively, you can register a listener for authentication state changes;
see the Firebase Auth documentation to
[get the currently signed-in user](https://firebase.google.com/docs/auth/android/manage-users#get_the_currently_signed-in_user)
and [register an AuthStateListener](https://firebase.google.com/docs/reference/android/com/google/firebase/auth/FirebaseAuth.html#addAuthStateListener(com.google.firebase.auth.FirebaseAuth.AuthStateListener)).

Note: if you choose to use an `AuthStateListener`, make sure to unregister it before launching
the FirebaseUI flow and re-register it after the flow returns. FirebaseUI performs auth operations
internally which may trigger the listener before the flow is complete.

#### Handling account link failures

_Only applies to developers using `setIsAccountLinkingEnabled(true, Class)`._

Imagine the following scenario: a user already has an existing account and uid in your app.
Eventually, they switch devices and you automatically sign them in anonymously to give your users a
frictionless UX by letting users interact with your app without being forced to log in immediately.
Now, your anonymously signed in user quickly enters some data into your app before signing into
their existing account so as not to forget why they came to your app in the first place. This UX is
great for users, but problematic for us developers: your user now has two different ids that match
the same person! The above example isn't just limited to anonymous accounts; **anytime a user has
two existing accounts, a user collision will occur and you will have to manually merge those
accounts together**. To help you do this, FirebaseUI provides a service to guide you through to
process of loading and the transferring the user's data.

The following is an example of how you would move data from the user's previous uid to their new one
using the Firebase Realtime database, thus merging the two accounts.
The example assumes you are using data structured similarly to the
[sample](https://github.com/firebase/FirebaseUI-Android/blob/master/app/src/main/java/com/firebase/uidemo/database/ChatHolder.java):

```java
public class MyManualMergeService extends ManualMergeService {
    private Iterable<DataSnapshot> mChatKeys;

    @Override
    public Task<Void> onLoadData() {
        final TaskCompletionSource<Void> loadTask = new TaskCompletionSource<>();
        FirebaseDatabase.getInstance()
                .getReference()
                .child("chatIndices")
                .child(FirebaseAuth.getInstance().getCurrentUser().getUid())
                .addListenerForSingleValueEvent(new ValueEventListener() {
                    @Override
                    public void onDataChange(DataSnapshot snapshot) {
                        mChatKeys = snapshot.getChildren();
                        loadTask.setResult(null);
                    }

                    @Override
                    public void onCancelled(DatabaseError error) {
                        FirebaseCrash.report(error.toException());
                    }
                });
        return loadTask.getTask();
    }

    @Override
    public Task<Void> onTransferData(IdpResponse response) {
        String uid = FirebaseAuth.getInstance().getCurrentUser().getUid();
        DatabaseReference chatIndices = FirebaseDatabase.getInstance()
                .getReference()
                .child("chatIndices")
                .child(uid);
        for (DataSnapshot snapshot : mChatKeys) {
            chatIndices.child(snapshot.getKey()).setValue(true);
            DatabaseReference chat = FirebaseDatabase.getInstance()
                    .getReference()
                    .child("chats")
                    .child(snapshot.getKey());
            chat.child("uid").setValue(uid);
            chat.child("name").setValue("User " + uid.substring(0, 6));
        }
        return null;
    }
}
```

You'll also need to add the service to your `AndroidManifest.xml`:
```xml
<service android:name=".MyManualMergeService" />
```

#### ID tokens

To retrieve the ID token that the IDP returned, you can extract an `IdpResponse` from the result
Intent.

```java
protected void onActivityResult(int requestCode, int resultCode, Intent data) {
    super.onActivityResult(requestCode, resultCode, data);
    if (resultCode == RESULT_OK) {
        IdpResponse idpResponse = IdpResponse.fromResultIntent(data);
        startActivity(new Intent(this, WelcomeBackActivity.class)
                .putExtra("my_token", idpResponse.getIdpToken()));
    }
}
```

Twitter also returns an AuthToken Secret which can be accessed with `idpResponse.getIdpSecret()`.

#### User metadata

While `IdpResponse` provides user information about a specific sign-in instance, it is usually
preferable to find the user name, email, and other metadata directly from the currently signed-in
`FirebaseUser` instance (`auth.getCurrentUser()`). For example, you could determine if the user
who just signed in is an existing or new one by comparing the user's creation and last sign-in time:

```java
FirebaseUserMetadata metadata = auth.getCurrentUser().getMetadata();
if (metadata.getCreationTimestamp() == metadata.getLastSignInTimestamp()) {
    // The user is new, show them a fancy intro screen!
} else {
    // This is an existing user, show them a welcome back screen.
}
```

### Silent sign-in

If a user is not currently signed in, then a silent sign-in process can be started first before
displaying any UI to provide a seamless experience. Silent sign-in uses saved Smart Lock credentials
and returns a successful `Task` only if the user has been fully signed in with Firebase.

Here's an example of how you could use silent sign-in paired with Firebase anonymous sign-in to get
your users up and running as fast as possible:

```java
List<IdpConfig> providers = getSelectedProviders();
AuthUI.getInstance().silentSignIn(this, providers)
        .continueWithTask(this, new Continuation<AuthResult, Task<AuthResult>>() {
    @Override
    public Task<AuthResult> then(@NonNull Task<AuthResult> task) {
        if (task.isSuccessful()) {
            return task;
        } else {
            // Ignore any exceptions since we don't care about credential fetch errors.
            return FirebaseAuth.getInstance().signInAnonymously();
        }
    }
}).addOnCompleteListener(this, new OnCompleteListener<AuthResult>() {
    @Override
    public void onComplete(@NonNull Task<AuthResult> task) {
        if (task.isSuccessful()) {
            // Signed in! Start loading data
        } else {
            // Uh oh, show error message
        }
    }
});
```

### Sign out

With the integrations provided by AuthUI, signing out a user is a multi-stage process:

1. The user must be signed out of the FirebaseAuth instance.
1. Smart Lock for Passwords must be instructed to disable automatic sign-in, in
   order to prevent an automatic sign-in loop that prevents the user from
   switching accounts.
1. If the current user signed in using either Google or Facebook, the user must
   also be signed out using the associated API for that authentication method.
   This typically ensures that the user will not be automatically signed-in
   using the current account when using that authentication method again from
   the authentication method picker, which would also prevent the user from
   switching between accounts on the same provider.

In order to make this process easier, AuthUI provides a simple `signOut` method
to encapsulate this behavior. The method returns a `Task` which is marked
completed once all necessary sign-out operations are completed:

```java
public void onClick(View v) {
if (v.getId() == R.id.sign_out) {
    AuthUI.getInstance()
        .signOut(this)
        .addOnCompleteListener(new OnCompleteListener<Void>() {
            public void onComplete(@NonNull Task<Void> task) {
                // user is now signed out
                startActivity(new Intent(MyActivity.this, SignInActivity.class));
                finish();
            }
        });
    }
}
```

### Deleting accounts

With the integrations provided by FirebaseUI Auth, deleting a user is a multi-stage process:

1. The user must be deleted from Firebase Auth.
1. Smart Lock for Passwords must be told to delete any existing Credentials for the user, so
   that they are not automatically prompted to sign in with a saved credential in the future.

This process is encapsulated by the `AuthUI.delete()` method, which returns a `Task` representing
the entire operation:

```java
AuthUI.getInstance()
        .delete(this)
        .addOnCompleteListener(new OnCompleteListener<Void>() {
            @Override
            public void onComplete(@NonNull Task<Void> task) {
                if (task.isSuccessful()) {
                    // Deletion succeeded
                } else {
                    // Deletion failed
                }
            }
        });
```

### Authentication flow chart

The authentication flow implemented on Android is more complex than on other
platforms, due to the availability of Smart Lock for Passwords. It is
represented in the following diagram:

![FirebaseUI authentication flow on Android](flow.png)

## UI customization

To use FirebaseUI Auth's sign-in flows, you must provide an `app_name` string and use the
AppCompat color attributes in your app.

### Required setup

First, ensure an `app_name` resource is defined your `strings.xml` file like so:

```xml
<resources>
    <string name="app_name">My App</string>
    <!-- ... -->
</resources>
```

Second, ensure the three standard AppCompat color resources are defined with your own values:

```xml
<style name="AppTheme" parent="Theme.AppCompat.Light.DarkActionBar">
    <!-- Required for sign-in flow styling -->
    <item name="colorPrimary">@color/colorPrimary</item>
    <item name="colorPrimaryDark">@color/colorPrimaryDark</item>
    <item name="colorAccent">@color/colorAccent</item>
</style>
```

### Themes

If you would like more control over FirebaseUI's styling, you can define your own custom style
to override certain or all styling attributes. For example, a green sign-in theme:

```xml
<style name="GreenTheme" parent="FirebaseUI">
    <!-- Required for sign-in flow styling -->
    <item name="colorPrimary">@color/material_green_500</item>
    <item name="colorPrimaryDark">@color/material_green_700</item>
    <item name="colorAccent">@color/material_purple_a700</item>

    <item name="colorControlNormal">@color/material_green_500</item>
    <item name="colorControlActivated">@color/material_lime_a700</item>
    <item name="colorControlHighlight">@color/material_green_a200</item>
    <item name="android:windowBackground">@color/material_green_50</item>
</style>
```

With associated colors:

```xml
<color name="material_green_50">#E8F5E9</color>
<color name="material_green_500">#4CAF50</color>
<color name="material_green_700">#388E3C</color>
<color name="material_green_a200">#69F0AE</color>
<color name="material_lime_a700">#AEEA00</color>
<color name="material_purple_a700">#AA00FF</color>
```

This would then be used in the construction of the sign-in intent:

```java
startActivityForResult(
    AuthUI.getInstance(this).createSignInIntentBuilder()
        // ...
        .setTheme(R.style.GreenTheme)
        .build());
```

Your application theme could also simply be used, rather than defining a new one.

### Strings

If you wish to change the string messages, the existing strings can be overridden
by name in your application. See the module's [strings.xml](src/main/res/values/strings.xml) file
and simply redefine a string to change it:

```xml
<resources>
    <!-- was "Signing up..." -->
    <string name="fui_progress_dialog_signing_up">Creating your shiny new account...</string>
</resources>
```

**Note:** String resource names aren't considered part of the public API and might
therefore change and break your app between library updates. We recommend looking
at a diff of the `strings.xml` file before updating FirebaseUI.

## OAuth scope customization

### Google
By default, FirebaseUI requests the `email` and `profile` scopes when using Google Sign-In. If you
would like to request additional scopes from the user, call `setScopes` on the
`AuthUI.IdpConfig.GoogleBuilder` when initializing FirebaseUI.


```java
// For a list of all scopes, see:
// https://developers.google.com/identity/protocols/googlescopes
AuthUI.IdpConfig googleIdp = new AuthUI.IdpConfig.GoogleBuilder()
        .setScopes(Arrays.asList(Scopes.GAMES))
        .build();

startActivityForResult(
        AuthUI.getInstance()
                .createSignInIntentBuilder()
                .setAvailableProviders(Arrays.asList(googleIdp, ...))
                .build(),
        RC_SIGN_IN);
```


### Facebook

By default, FirebaseUI requests the `email` and `public_profile` permissions when initiating
Facebook Login. If you would like to request additional permissions from the user, call
`setPermissions` on the `AuthUI.IdpConfig.FacebookBuilder` when initializing FirebaseUI.

```java
// For a list of permissions see:
// https://developers.facebook.com/docs/facebook-login/permissions

AuthUI.IdpConfig facebookIdp = new AuthUI.IdpConfig.FacebookBuilder()
        .setPermissions(Arrays.asList("user_friends"))
        .build();

startActivityForResult(
        AuthUI.getInstance()
                .createSignInIntentBuilder()
                .setAvailableProviders(Arrays.asList(facebookIdp, ...))
                .build(),
        RC_SIGN_IN);
```

### Twitter

Twitter permissions can only be configured through [Twitter's developer console](https://apps.twitter.com/).<|MERGE_RESOLUTION|>--- conflicted
+++ resolved
@@ -320,7 +320,47 @@
         .build();
 ```
 
-<<<<<<< HEAD
+###### Limiting the list of available countries in the country selector
+
+You can limit the countries shown in the country selector list. By default, all countries are shown.
+
+You can provide a list of countries to whitelist or blacklist. You can populate these lists with
+ISO (alpha-2) and E164 formatted country codes.
+
+```java
+List<String> whitelistedCountries = new ArrayList<String>();
+whitelistedCountries.add("+1");
+whitelistedCountries.add("gr");
+
+IdpConfig phoneConfigWithWhitelistedCountries = new IdpConfig.PhoneBuilder()
+        .setWhitelistedCountries(whitelistedCountries)
+        .build();
+```
+All countries with the country code +1 will be present in the selector as well as Greece ('gr').
+
+You may want to exclude a few countries from the list and avoid creating a whitelist with
+many countries. You can instead provide a list of countries to blacklist. By doing so, all countries
+excluding the ones you provide will be in the selector.
+
+```java
+List<String> blacklistedCountries = new ArrayList<String>();
+blacklistedCountries.add("+1");
+blacklistedCountries.add("gr");
+
+IdpConfig phoneConfigWithBlacklistedCountries = new IdpConfig.PhoneBuilder()
+        .setBlacklistedCountries(blacklistedCountries)
+        .build();
+```
+
+The country code selector will exclude all countries with a country code of +1 and Greece ('gr').
+
+Note: You can't provide both a list of countries to whitelist and blacklist. If you do, a runtime
+exception will be thrown.
+
+This change is purely UI based. We do not restrict users from signing in with their phone number.
+They will simply be unable to choose their country in the selector, but there may be another country
+sharing the same country code (e.g. US and CA are +1).
+
 ##### Account linking
 
 The default FirebaseUI sign-in flow shows UI to either create a new account or sign into an existing account.
@@ -340,51 +380,6 @@
 
 **There is a caveat associated with using the `setIsAccountLinkingEnabled` method**, see
 [handling account link failures](#handling-account-link-failures).
-=======
-###### Limiting the list of available countries in the country selector
-
-You can limit the countries shown in the country selector list. By default, all countries are shown. 
-
-You can provide a list of countries to whitelist or blacklist. You can populate these lists with 
-ISO (alpha-2) and E164 formatted country codes. 
-
-```java
-List<String> whitelistedCountries = new ArrayList<String>();
-whitelistedCountries.add("+1");
-whitelistedCountries.add("gr");
-
-IdpConfig phoneConfigWithWhitelistedCountries = new IdpConfig.PhoneBuilder()
-        .setWhitelistedCountries(whitelistedCountries)
-        .build();
-```
-All countries with the country code +1 will be present in the selector as well as Greece ('gr'). 
-
-You may want to exclude a few countries from the list and avoid creating a whitelist with
-many countries. You can instead provide a list of countries to blacklist. By doing so, all countries 
-excluding the ones you provide will be in the selector. 
-
-```java
-List<String> blacklistedCountries = new ArrayList<String>();
-blacklistedCountries.add("+1");
-blacklistedCountries.add("gr");
-
-IdpConfig phoneConfigWithBlacklistedCountries = new IdpConfig.PhoneBuilder()
-        .setBlacklistedCountries(blacklistedCountries)
-        .build();
-```
-
-The country code selector will exclude all countries with a country code of +1 and Greece ('gr'). 
-
-Note: You can't provide both a list of countries to whitelist and blacklist. If you do, a runtime
-exception will be thrown. 
-
-This change is purely UI based. We do not restrict users from signing in with their phone number.
-They will simply be unable to choose their country in the selector, but there may be another country
-sharing the same country code (e.g. US and CA are +1).
-
-
-#####
->>>>>>> dcdb3b52
 
 ### Handling the sign-in response
 
