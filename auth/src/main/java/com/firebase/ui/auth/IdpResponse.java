/*
 * Copyright 2016 Google Inc. All Rights Reserved.
 *
 * Licensed under the Apache License, Version 2.0 (the "License"); you may not use this file except
 * in compliance with the License. You may obtain a copy of the License at
 *
 * http://www.apache.org/licenses/LICENSE-2.0
 *
 * Unless required by applicable law or agreed to in writing, software distributed under the
 * License is distributed on an "AS IS" BASIS, WITHOUT WARRANTIES OR CONDITIONS OF ANY KIND, either
 * express or implied. See the License for the specific language governing permissions and
 * limitations under the License.
 */

package com.firebase.ui.auth;

import android.content.Intent;
import android.os.Parcel;
import android.os.Parcelable;
import android.support.annotation.NonNull;
import android.support.annotation.Nullable;
import android.support.annotation.RestrictTo;
import android.text.TextUtils;

import com.firebase.ui.auth.ui.ExtraConstants;
import com.google.firebase.auth.FacebookAuthProvider;
import com.google.firebase.auth.GithubAuthProvider;
import com.google.firebase.auth.GoogleAuthProvider;
import com.google.firebase.auth.TwitterAuthProvider;

/**
 * A container that encapsulates the result of authenticating with an Identity Provider.
 */
public class IdpResponse implements Parcelable {
    private final String mProviderId;
    private final String mEmail;
    private final String mPhoneNumber;
    private final String mToken;
    private final String mSecret;
    private String mPrevUid;

    private final int mErrorCode;

    private IdpResponse(int errorCode) {
        this(null, null, null, null, null, null, errorCode);
    }

    private IdpResponse(
            String providerId,
            String email,
            String phoneNumber,
            String token,
            String secret,
            String prevUid,
            int errorCode) {
        mProviderId = providerId;
        mEmail = email;
        mPhoneNumber = phoneNumber;
        mToken = token;
        mSecret = secret;
        mPrevUid = prevUid;
        mErrorCode = errorCode;
    }

    /**
     * Extract the {@link IdpResponse} from the flow's result intent.
     *
     * @param resultIntent The intent which {@code onActivityResult} was called with.
     * @return The IdpResponse containing the token(s) from signing in with the Idp
     */
    @Nullable
    public static IdpResponse fromResultIntent(Intent resultIntent) {
        if (resultIntent != null) {
            return resultIntent.getParcelableExtra(ExtraConstants.EXTRA_IDP_RESPONSE);
        } else {
            return null;
        }
    }

    @RestrictTo(RestrictTo.Scope.LIBRARY_GROUP)
    public static Intent getErrorCodeIntent(int errorCode) {
        return new IdpResponse(errorCode).toIntent();
    }

    @RestrictTo(RestrictTo.Scope.LIBRARY_GROUP)
    public Intent toIntent() {
        return new Intent().putExtra(ExtraConstants.EXTRA_IDP_RESPONSE, this);
    }

    /**
     * Get the type of provider. e.g. {@link AuthUI#GOOGLE_PROVIDER}
     */
    @NonNull
    @AuthUI.SupportedProvider
    public String getProviderType() {
        return mProviderId;
    }

    /**
     * Get the email used to sign in.
     */
    @Nullable
    public String getEmail() {
        return mEmail;
    }

    /**
     * Get the phone number used to sign in.
     */
    @Nullable
    public String getPhoneNumber() {
        return mPhoneNumber;
    }

    /**
     * Get the token received as a result of logging in with the specified IDP
     */
    @Nullable
    public String getIdpToken() {
        return mToken;
    }

    /**
     * Twitter only. Return the token secret received as a result of logging in with Twitter.
     */
    @Nullable
    public String getIdpSecret() {
        return mSecret;
    }

    @RestrictTo(RestrictTo.Scope.LIBRARY_GROUP)
    public void setPrevUid(String uid) {
        mPrevUid = uid;
    }

    /**
     * Only applies to developers using {@link AuthUI.SignInIntentBuilder#setIsAccountLinkingEnabled(boolean)}
     * set to {@code true}.
     * <p><p>
     * Get the previous user id if a user collision occurred.
     * See the <a href="https://github.com/firebase/FirebaseUI-Android/blob/master/auth/README.md#handling-account-link-failures">README</a>
     * for a much more detailed explanation.
     *
     * @see AuthUI.SignInIntentBuilder#setIsAccountLinkingEnabled(boolean)
     */
    public String getPrevUid() {
        return mPrevUid;
    }

    /**
     * Get the error code for a failed sign in
     */
    public int getErrorCode() {
        return mErrorCode;
    }

    @Override
    public int describeContents() {
        return 0;
    }

    @Override
    public void writeToParcel(Parcel dest, int flags) {
        dest.writeString(mProviderId);
        dest.writeString(mEmail);
        dest.writeString(mPhoneNumber);
        dest.writeString(mToken);
        dest.writeString(mSecret);
        dest.writeString(mPrevUid);
        dest.writeInt(mErrorCode);
    }

    public static final Creator<IdpResponse> CREATOR = new Creator<IdpResponse>() {
        @Override
        public IdpResponse createFromParcel(Parcel in) {
            return new IdpResponse(
                    in.readString(),
                    in.readString(),
                    in.readString(),
                    in.readString(),
                    in.readString(),
                    in.readString(),
                    in.readInt()
            );
        }

        @Override
        public IdpResponse[] newArray(int size) {
            return new IdpResponse[size];
        }
    };

    @RestrictTo(RestrictTo.Scope.LIBRARY_GROUP)
    public static class Builder {
        private String mProviderId;
        private String mEmail;
        private String mPhoneNumber;
        private String mToken;
        private String mSecret;
        private String mPrevUid;

        public Builder(@AuthUI.SupportedProvider @NonNull String providerId,
                       @Nullable String email) {
            mProviderId = providerId;
            mEmail = email;
        }

        public Builder setPhoneNumber(String phoneNumber) {
            mPhoneNumber = phoneNumber;
            return this;
        }

        public Builder setToken(String token) {
            mToken = token;
            return this;
        }

        public Builder setSecret(String secret) {
            mSecret = secret;
            return this;
        }

        public Builder setPrevUid(String prevUid) {
            mPrevUid = prevUid;
            return this;
        }

        public IdpResponse build() {
            if ((mProviderId.equalsIgnoreCase(GoogleAuthProvider.PROVIDER_ID)
                    || mProviderId.equalsIgnoreCase(FacebookAuthProvider.PROVIDER_ID)
                    || mProviderId.equalsIgnoreCase(TwitterAuthProvider.PROVIDER_ID)
                    || mProviderId.equalsIgnoreCase(GithubAuthProvider.PROVIDER_ID))
                    && TextUtils.isEmpty(mToken)) {
                throw new IllegalStateException(
                        "Token cannot be null when using a non-email provider.");
            }
            if (mProviderId.equalsIgnoreCase(TwitterAuthProvider.PROVIDER_ID)
                    && TextUtils.isEmpty(mSecret)) {
                throw new IllegalStateException(
                        "Secret cannot be null when using the Twitter provider.");
            }

<<<<<<< HEAD
            return new IdpResponse(mProviderId, mEmail, mPhoneNumber, mToken, mSecret, mPrevUid, ResultCodes.OK);
=======
            return new IdpResponse(
                    mProviderId, mEmail, mPhoneNumber, mToken, mSecret, ResultCodes.OK);
>>>>>>> bb9f2ffe
        }
    }
}<|MERGE_RESOLUTION|>--- conflicted
+++ resolved
@@ -240,12 +240,8 @@
                         "Secret cannot be null when using the Twitter provider.");
             }
 
-<<<<<<< HEAD
-            return new IdpResponse(mProviderId, mEmail, mPhoneNumber, mToken, mSecret, mPrevUid, ResultCodes.OK);
-=======
             return new IdpResponse(
-                    mProviderId, mEmail, mPhoneNumber, mToken, mSecret, ResultCodes.OK);
->>>>>>> bb9f2ffe
+                    mProviderId, mEmail, mPhoneNumber, mToken, mSecret, mPrevUid, ResultCodes.OK);
         }
     }
 }