--- conflicted
+++ resolved
@@ -13,18 +13,6 @@
 }
 
 dependencies {
-<<<<<<< HEAD
-    // Common dependencies across database modules. Each module still has to provide an
-    // Architecture Components annotation processor and optionally, test dependencies.
-
-    api "com.android.support:recyclerview-v7:$supportLibraryVersion"
-    // Needed to override play services
-    implementation "com.android.support:support-v4:$supportLibraryVersion"
-
-    api "android.arch.lifecycle:runtime:$architectureVersion"
-    api "android.arch.lifecycle:extensions:$architectureVersion"
-=======
     // Needed to override play services
     api "com.android.support:support-v4:$supportLibraryVersion"
->>>>>>> 2d8fae41
 }