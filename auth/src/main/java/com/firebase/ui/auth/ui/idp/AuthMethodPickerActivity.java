--- conflicted
+++ resolved
@@ -71,14 +71,10 @@
     private SaveSmartLock mSaveSmartLock;
 
     public static Intent createIntent(Context context, FlowParameters flowParams) {
-<<<<<<< HEAD
-        return HelperActivityBase.createBaseIntent(context,
+        return HelperActivityBase.createBaseIntent(
+                context,
                 AuthMethodPickerActivity.class,
                 flowParams);
-=======
-        return HelperActivityBase.createBaseIntent(
-                context, AuthMethodPickerActivity.class, flowParams);
->>>>>>> c5e862eb
     }
 
     @Override
@@ -167,7 +163,6 @@
     @Override
     public void onSuccess(IdpResponse response) {
         AuthCredential credential = ProviderUtils.getAuthCredential(response);
-<<<<<<< HEAD
 
         Task<AuthResult> signInTask;
         if (getAuthHelper().canLinkAccounts()) {
@@ -179,14 +174,6 @@
         }
 
         signInTask
-                .addOnFailureListener(
-                        new TaskFailureLogger(TAG, "Firebase sign in with credential " +
-                                credential.getProvider() + " unsuccessful. " +
-                                "Visit https://console.firebase.google.com to enable it."))
-=======
-        getAuthHelper().getFirebaseAuth()
-                .signInWithCredential(credential)
->>>>>>> c5e862eb
                 .addOnCompleteListener(new CredentialSignInHandler(
                         this,
                         mSaveSmartLock,
