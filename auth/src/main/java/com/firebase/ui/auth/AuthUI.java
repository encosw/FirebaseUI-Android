/*
 * Copyright 2016 Google Inc. All Rights Reserved.
 *
 * Licensed under the Apache License, Version 2.0 (the "License"); you may not use this file except
 * in compliance with the License. You may obtain a copy of the License at
 *
 * http://www.apache.org/licenses/LICENSE-2.0
 *
 * Unless required by applicable law or agreed to in writing, software distributed under the
 * License is distributed on an "AS IS" BASIS, WITHOUT WARRANTIES OR CONDITIONS OF ANY KIND, either
 * express or implied. See the License for the specific language governing permissions and
 * limitations under the License.
 */

package com.firebase.ui.auth;

import android.app.Activity;
import android.content.Intent;
import android.os.Parcel;
import android.os.Parcelable;
import android.support.annotation.DrawableRes;
import android.support.annotation.NonNull;
import android.support.annotation.Nullable;
import android.support.annotation.StyleRes;
import android.support.annotation.VisibleForTesting;

import com.facebook.FacebookSdk;
import com.facebook.login.LoginManager;
import com.firebase.ui.auth.ui.FlowParameters;
import com.firebase.ui.auth.ui.idp.AuthMethodPickerActivity;
import com.firebase.ui.auth.util.CredentialsApiHelper;
import com.firebase.ui.auth.util.GoogleApiClientTaskHelper;
import com.firebase.ui.auth.util.Preconditions;
import com.firebase.ui.auth.util.signincontainer.SmartLockBase;
import com.google.android.gms.auth.api.Auth;
import com.google.android.gms.auth.api.credentials.Credential;
import com.google.android.gms.auth.api.signin.GoogleSignInOptions;
import com.google.android.gms.common.api.GoogleApiClient;
import com.google.android.gms.common.api.Status;
import com.google.android.gms.tasks.Continuation;
import com.google.android.gms.tasks.Task;
import com.google.android.gms.tasks.Tasks;
import com.google.firebase.FirebaseApp;
import com.google.firebase.auth.EmailAuthProvider;
import com.google.firebase.auth.FacebookAuthProvider;
import com.google.firebase.auth.FirebaseAuth;
import com.google.firebase.auth.FirebaseUser;
import com.google.firebase.auth.GoogleAuthProvider;
import com.google.firebase.auth.TwitterAuthProvider;

import java.util.ArrayList;
import java.util.Arrays;
import java.util.Collections;
import java.util.HashSet;
import java.util.IdentityHashMap;
import java.util.LinkedHashSet;
import java.util.List;
import java.util.Set;

/**
 * The entry point to the AuthUI authentication flow, and related utility methods.
 * If your application uses the default {@link FirebaseApp} instance, an AuthUI instance can
 * be retrieved simply by calling {@link AuthUI#getInstance() AuthUI.getInstance()}.
 * If an alternative app instance is in use, call
 * {@link AuthUI#getInstance(FirebaseApp) AuthUI.getInstance(app} instead, passing the
 * appropriate app instance.
 *
 * <h2>Sign-in</h2>
 *
 * If a user is not currently signed in (as can be determined by checking
 * {@code auth.getCurrentUser() != null}, where {@code auth} is the {@link FirebaseAuth}
 * associated with your {@link FirebaseApp}) then the sign-in process can be started by creating
 * a sign-in intent using {@link SignInIntentBuilder}. A builder instance can be retrieved by
 * calling {@link AuthUI#createSignInIntentBuilder()}.
 *
 * <p>The builder provides the following customization options for the authentication flow
 * implemented by this library:
 *
 * <ul>
 *     <li>The set of authentication methods desired can be specified.</li>
 *     <li>The terms of service URL for your app can be specified, which is included as a link
 *         in the small-print of the account creation step for new users. If no terms of service
 *         URL is provided, the associated small-print is omitted.
 *     </li>
 *     <li>A custom theme can specified for the flow, which is applied to all the activities in
 *         the flow for consistent customization of colors and typography.
 *     </li>
 * </ul>
 *
 *
 * <h3>Sign-in examples</h3>
 *
 * If no customization is required, and only email authentication is required, the sign-in flow
 * can be started as follows:
 *
 * <pre>
 * {@code
 * startActivityForResult(
 *     AuthUI.getInstance().createSignInIntentBuilder().build(),
 *     RC_SIGN_IN);
 * }
 * </pre>
 *
 * If Google Sign-in and Facebook Sign-in are also required, then this can be replaced with:
 *
 * <pre>
 * {@code
 * startActivityForResult(
 *     AuthUI.getInstance()
 *         .createSignInIntentBuilder()
 *         .setProviders(
 *              Arrays.asList(
 *                  new IdpConfig.Builder(AuthUI.EMAIL_PROVIDER).build(),
 *                  new IdpConfig.Builder(AuthUI.GOOGLE_PROVIDER).build(),
 *                  new IdpConfig.Builder(AuthUI.FACEBOOK_PROVIDER).build()
 *              )
 *         )
 *         .build(),
 *     RC_SIGN_IN);
 * }
 * </pre>
 *
 * Finally, if a terms of service URL and a custom theme are required:
 *
 * <pre>
 * {@code
 * startActivityForResult(
 *     AuthUI.getInstance()
 *         .createSignInIntentBuilder()
 *         .setProviders(...)
 *         .setTosUrl("https://superapp.example.com/terms-of-service.html")
 *         .setTheme(R.style.SuperAppTheme)
 *         .build(),
 *     RC_SIGN_IN);
 * }
 * </pre>
 *
 * <h3>Handling the Sign-in response</h3>
 *
 * The authentication flow provides only two response codes: {@link Activity#RESULT_OK RESULT_OK}
 * if a user is signed in, and {@link Activity#RESULT_CANCELED RESULT_CANCELLED} if sign in
 * failed. No further information on failure is provided as it is not typically useful; the only
 * recourse for most apps if sign in fails is to ask the user to sign in again later, or proceed
 * with an anonymous account if supported.
 *
 * <pre>
 * {@code
 * @Override
 * protected void onActivityResult(int requestCode, int resultCode, Intent data) {
 *   super.onActivityResult(requestCode, resultCode, data);
 *   if (requestCode == RC_SIGN_IN) {
 *     if (resultCode == RESULT_OK) {
 *       // user is signed in!
 *       startActivity(new Intent(this, WelcomeBackActivity.class));
 *       finish();
 *     } else {
 *       // user is not signed in :(
 *       // Maybe just wait for the user to press "sign in" again, or show a message
 *       showSnackbar("Sign in is required to use this app.");
 *     }
 *   }
 * }
 * </pre>
 *
 * <h2>Sign-out</h2>
 *
 * With the integrations provided by AuthUI, signing out a user is a multi-stage process:
 *
 * <ol>
 *     <li>The user must be signed out of the {@link FirebaseAuth} instance.</li>
 *     <li>Smart Lock for Passwords must be instructed to disable automatic sign-in, in
 *         order to prevent an automatic sign-in loop that prevents the user from switching
 *         accounts.
 *     </li>
 *     <li>If the current user signed in using either Google or Facebook, the user must also be
 *         signed out using the associated API for that authentication method. This typically
 *         ensures that the user will not be automatically signed-in using the current account
 *         when using that authentication method again from the authentication method picker, which
 *         would also prevent the user from switching between accounts on the same provider.
 *     </li>
 * </ol>
 *
 * In order to make this process easier, AuthUI provides a simple
 * {@link AuthUI#signOut(Activity) signOut} method to encapsulate this behavior. The method returns
 * a {@link Task} which is marked completed once all necessary sign-out operations are completed:
 *
 * <pre>
 * {@code
 * public void onClick(View v) {
 *   if (v.getId() == R.id.sign_out) {
 *       AuthUI.getInstance()
 *           .signOut(this)
 *           .addOnCompleteListener(new OnCompleteListener<AuthResult>() {
 *             public void onComplete(@NonNull Task<AuthResult> task) {
 *               // user is now signed out
 *               startActivity(new Intent(MyActivity.this, SignInActivity.class));
 *               finish();
 *             });
 *   }
 * }
 * </pre>
 *
 * <h2>IDP Provider configuration</h2>
 *
 * Interacting with identity providers typically requires some additional client configuration.
 * AuthUI currently supports Google Sign-in and Facebook Sign-in, and currently requires the
 * basic configuration for these providers to be specified via string properties:
 *
 * <ul>
 *
 * <li>Google Sign-in: If your app build uses the
 * <a href="https://developers.google.com/android/guides/google-services-plugin">Google
 * Services Gradle Plugin</a>, no additional configuration is required. If not, please override
 * {@code R.string.default_web_client_id} to provide your
 * <a href="https://developers.google.com/identity/sign-in/web/devconsole-project">Google OAuth
 * web client id.</a>
 * </li>
 *
 * <li>Facebook Sign-in: Please override the string resource
 * {@code facebook_application_id} to provide the
 * <a href="https://developers.facebook.com/docs/apps/register">App ID</a> for your app as
 * registered on the
 * <a href="https://developers.facebook.com/apps">Facebook Developer Dashboard</a>.
 * </li>
 *
 * </ul>
 */
public class AuthUI {

    /**
     * Provider identifier for email and password credentials, for use with
     * {@link SignInIntentBuilder#setProviders}.
     */
    public static final String EMAIL_PROVIDER = EmailAuthProvider.PROVIDER_ID;

    /**
     * Provider identifier for Google, for use with {@link SignInIntentBuilder#setProviders}.
     */
    public static final String GOOGLE_PROVIDER = GoogleAuthProvider.PROVIDER_ID;

    /**
     * Provider identifier for Facebook, for use with {@link SignInIntentBuilder#setProviders}.
     */
    public static final String FACEBOOK_PROVIDER = FacebookAuthProvider.PROVIDER_ID;

    /**
     * Provider identifier for Twitter, for use with {@link SignInIntentBuilder#setProviders}.
     */
    public static final String TWITTER_PROVIDER = TwitterAuthProvider.PROVIDER_ID;

    /**
     * Default value for logo resource, omits the logo from the
     * {@link AuthMethodPickerActivity}
     */
    public static final int NO_LOGO = -1;

    /**
     * The set of authentication providers supported in Firebase Auth UI.
     */
    public static final Set<String> SUPPORTED_PROVIDERS =
            Collections.unmodifiableSet(new HashSet<>(Arrays.asList(
                    EMAIL_PROVIDER,
                    GOOGLE_PROVIDER,
                    FACEBOOK_PROVIDER,
                    TWITTER_PROVIDER
            )));

    private static final IdentityHashMap<FirebaseApp, AuthUI> INSTANCES = new IdentityHashMap<>();

    private final FirebaseApp mApp;
    private final FirebaseAuth mAuth;

    private AuthUI(FirebaseApp app) {
        mApp = app;
        mAuth = FirebaseAuth.getInstance(mApp);
    }

    /**
     * Signs the current user out, if one is signed in.
     *
     * @param activity The activity requesting the user be signed out.
     * @return a task which, upon completion, signals that the user has been signed out
     * ({@code result.isSuccess()}, or that the sign-out attempt failed unexpectedly
     * ({@code !result.isSuccess()}).
     */
    public Task<Void> signOut(@NonNull Activity activity) {
        // Get helper for Google Sign In and Credentials API
        GoogleApiClientTaskHelper taskHelper = GoogleApiClientTaskHelper.getInstance(activity);
        taskHelper.getBuilder()
                .addApi(Auth.CREDENTIALS_API)
                .addApi(Auth.GOOGLE_SIGN_IN_API, GoogleSignInOptions.DEFAULT_SIGN_IN);

        // Get Credentials Helper
        CredentialsApiHelper credentialsHelper = CredentialsApiHelper.getInstance(taskHelper);

        // Firebase Sign out
        mAuth.signOut();

        // Disable credentials auto sign-in
        Task<Status> disableCredentialsTask = credentialsHelper.disableAutoSignIn();

        // Google sign out
        Task<Void> googleSignOutTask = taskHelper.getConnectedGoogleApiClient()
                .continueWith(new Continuation<GoogleApiClient, Void>() {
                    @Override
                    public Void then(@NonNull Task<GoogleApiClient> task) throws Exception {
                        if (task.isSuccessful()) {
                            Auth.GoogleSignInApi.signOut(task.getResult());
                        }
                        return null;
                    }
                });

        // Facebook sign out
        if (FacebookSdk.isInitialized()) {
            LoginManager.getInstance().logOut();
        }

        // Wait for all tasks to complete
        return Tasks.whenAll(disableCredentialsTask, googleSignOutTask);
    }

    /**
     * Delete the use from FirebaseAuth and delete any associated credentials from the Credentials
     * API. Returns a {@code Task} that succeeds if the Firebase Auth user deletion succeeds and
     * fails if the Firebase Auth deletion fails. Credentials deletion failures are handled
     * silently.
     *
     * @param activity the calling {@link Activity}.
     */
    public Task<Void> delete(@NonNull Activity activity) {
        FirebaseUser firebaseUser = FirebaseAuth.getInstance().getCurrentUser();
        if (firebaseUser == null) {
            // If the current user is null, return a failed task immediately
            return Tasks.forException(new Exception("No currently signed in user."));
        }

        // Delete the Firebase user
        Task<Void> deleteUserTask = firebaseUser.delete();

        // Initialize SmartLock helper
        GoogleApiClientTaskHelper gacHelper = GoogleApiClientTaskHelper.getInstance(activity);
        gacHelper.getBuilder().addApi(Auth.CREDENTIALS_API);
        CredentialsApiHelper credentialHelper = CredentialsApiHelper.getInstance(gacHelper);

        // Get all SmartLock credentials associated with the user
        List<Credential> credentials = SmartLockBase.credentialsFromFirebaseUser(firebaseUser);

        // For each Credential in the list, create a task to delete it.
        List<Task<?>> credentialTasks = new ArrayList<>();
        for (Credential credential : credentials) {
            credentialTasks.add(credentialHelper.delete(credential));
        }

        // Create a combined task that will succeed when all credential delete operations
        // have completed (even if they fail).
        final Task<Void> combinedCredentialTask = Tasks.whenAll(credentialTasks);

        // Chain the Firebase Auth delete task with the combined Credentials task
        // and return.
        return deleteUserTask.continueWithTask(new Continuation<Void, Task<Void>>() {
            @Override
            public Task<Void> then(@NonNull Task<Void> task) throws Exception {
                // Call getResult() to propagate failure by throwing an exception
                // if there was one.
                task.getResult(Exception.class);

                // Return the combined credential task
                return combinedCredentialTask;
            }
        });
    }

    /**
     * Starts the process of creating a sign in intent, with the mandatory application
     * context parameter.
     */
    public SignInIntentBuilder createSignInIntentBuilder() {
        return new SignInIntentBuilder();
    }

    /**
     * Retrieves the {@link AuthUI} instance associated with the default app, as returned by
     * {@code FirebaseApp.getInstance()}.
     *
     * @throws IllegalStateException if the default app is not initialized.
     */
    public static AuthUI getInstance() {
        return getInstance(FirebaseApp.getInstance());
    }

    /**
     * Retrieves the {@link AuthUI} instance associated  the the specified app.
     */
    public static AuthUI getInstance(FirebaseApp app) {
        AuthUI authUi;
        synchronized (INSTANCES) {
            authUi = INSTANCES.get(app);
            if (authUi == null) {
                authUi = new AuthUI(app);
                INSTANCES.put(app, authUi);
            }
        }
        return authUi;
    }

    /**
     * Default theme used by {@link SignInIntentBuilder#setTheme(int)} if no theme
     * customization is required.
     */
    @StyleRes
    public static int getDefaultTheme() {
        return R.style.FirebaseUI;
    }


    /**
     * Configuration for an identity provider.
     *
     * In the simplest case, you can supply the provider ID and build the config like this:
     * {@code new IdpConfig.Builder(AuthUI.GOOGLE_PROVIDER).build()}
     */
    public static class IdpConfig implements Parcelable {
        private final String mProviderId;
        private final List<String> mScopes;

        private IdpConfig(@NonNull String providerId, List<String> scopes) {
            mScopes = scopes;
            mProviderId = providerId;
        }

        public String getProviderId() {
            return mProviderId;
        }

        public List<String> getScopes() {
            return mScopes;
        }

        protected IdpConfig(Parcel in) {
            mProviderId = in.readString();
            mScopes = in.createStringArrayList();
        }

        public static final Creator<IdpConfig> CREATOR = new Creator<IdpConfig>() {
            @Override
            public IdpConfig createFromParcel(Parcel in) {
                return new IdpConfig(in);
            }

            @Override
            public IdpConfig[] newArray(int size) {
                return new IdpConfig[size];
            }
        };

        @Override
        public int describeContents() {
            return 0;
        }

        @Override
        public void writeToParcel(Parcel parcel, int i) {
            parcel.writeString(mProviderId);
            parcel.writeStringList(mScopes);
        }

        public static class Builder {
            private String mProviderId;
            private List<String> mScopes = new ArrayList<>();


            /**
             * Builds the configuration parameters for an identity provider.
             *
             * @param providerId An ID of one of the supported identity providers. e.g.
             *                   {@link AuthUI#GOOGLE_PROVIDER}. See {@link AuthUI#SUPPORTED_PROVIDERS} for the
             *                   complete list of supported Identity providers
             */
            public Builder(@NonNull String providerId) {
                if (!SUPPORTED_PROVIDERS.contains(providerId)) {
                    throw new IllegalArgumentException("Unkown provider: " + providerId);
                }
                mProviderId = providerId;
            }

            /**
             * Specifies the additional permissions that the application will request for this
             * identity provider.
             *
             * For Facebook permissions see:
             * https://developers.facebook.com/docs/facebook-login/android
             * https://developers.facebook.com/docs/facebook-login/permissions
             *
             * For Google permissions see:
             * https://developers.google.com/identity/protocols/googlescopes
             *
             * Twitter permissions are only configurable through the Twitter developer console.
             */
            public Builder setPermissions(List<String> permissions) {
                mScopes = permissions;
                return this;
            }

            public IdpConfig build() {
                return new IdpConfig(mProviderId, mScopes);
            }
        }
    }

    /**
     * Builder for the intent to start the user authentication flow.
     */
    public final class SignInIntentBuilder {
        private int mLogo = NO_LOGO;
        private int mTheme = getDefaultTheme();
        private LinkedHashSet<IdpConfig> mProviders = new LinkedHashSet<>();
        private String mTosUrl;
        private boolean mIsSmartLockEnabled = true;
        private boolean mShouldLinkAccounts = false;

        private SignInIntentBuilder() {
            mProviders.add(new IdpConfig.Builder(EMAIL_PROVIDER).build());
        }

        /**
         * Specifies the theme to use for the application flow. If no theme is specified,
         * a default theme will be used.
         */
        public SignInIntentBuilder setTheme(@StyleRes int theme) {
            Preconditions.checkValidStyle(
                    mApp.getApplicationContext(),
                    theme,
                    "theme identifier is unknown or not a style definition");
            mTheme = theme;
            return this;
        }

        /**
         * Specifies the logo to use for the {@link AuthMethodPickerActivity}. If no logo
         * is specified, none will be used.
         */
        public SignInIntentBuilder setLogo(@DrawableRes int logo) {
            mLogo = logo;
            return this;
        }

        /**
         * Specifies the terms-of-service URL for the application.
         */
        public SignInIntentBuilder setTosUrl(@Nullable String tosUrl) {
            mTosUrl = tosUrl;
            return this;
        }

        /**
         * Specified the set of supported authentication providers. At least one provider must
         * be specified. There may only be one instance of each provider.
         *
         * <p>If no providers are explicitly specified by calling this method, then the email
         * provider is the default supported provider.
         *
         * @param idpConfigs a list of {@link IdpConfig}s, where each {@link IdpConfig} contains
         *                   the configuration parameters for the IDP.
         * @see IdpConfig
         */
        public SignInIntentBuilder setProviders(@NonNull List<IdpConfig> idpConfigs) {
            mProviders.clear();
            Set<String> configuredProviders = new HashSet<>();
            for (IdpConfig idpConfig : idpConfigs) {
                if (configuredProviders.contains(idpConfig.getProviderId())) {
                    throw new IllegalArgumentException("Each provider can only be set once. "
                                                               + idpConfig.getProviderId()
                                                               + " was set twice.");
                }
                configuredProviders.add(idpConfig.getProviderId());
                mProviders.add(idpConfig);
            }
            return this;
        }

        /**
         * Specifies the set of supported authentication providers. At least one provider
         * must be specified, and the set of providers must be a subset of
         * {@link #SUPPORTED_PROVIDERS}. There may only be one instance of each provider.
         *
         * <p>If no providers are explicitly specified by calling this method, then
         * {@link #EMAIL_PROVIDER email} is the default supported provider.
         *
         * @see #EMAIL_PROVIDER
         * @see #FACEBOOK_PROVIDER
         * @see #GOOGLE_PROVIDER
         */
        @Deprecated
        public SignInIntentBuilder setProviders(@NonNull String... providers) {
            mProviders.clear(); // clear the default email provider
            for (String provider : providers) {
                if (isIdpAlreadyConfigured(provider)) {
                    throw new IllegalArgumentException("Provider already configured: " + provider);
                }
                mProviders.add(new IdpConfig.Builder(provider).build());
            }
            return this;
        }

        /**
         * Enables or disables the use of Smart Lock for Passwords in the sign in flow.
         *
         * <p>SmartLock is enabled by default.
         */
        public SignInIntentBuilder setIsSmartLockEnabled(boolean enabled) {
            mIsSmartLockEnabled = enabled;
            return this;
        }

<<<<<<< HEAD
        /**
         * Links the current user to an account created in the sign-in flow.
         *
         * <p>Linking is disabled by default.
         */
        public SignInIntentBuilder setShouldLinkAccounts(boolean shouldLinkAccounts) {
            mShouldLinkAccounts = shouldLinkAccounts;
            return this;
        }

        public Intent build() {
            Context context = mApp.getApplicationContext();
            return build(context);
        }

        @VisibleForTesting
        public Intent build(Context context) {
            return ChooseAccountActivity.createIntent(
                    context,
                    new FlowParameters(
                            mApp.getName(),
                            new ArrayList<>(mProviders),
                            mTheme,
                            mLogo,
                            mTosUrl,
                            mIsSmartLockEnabled,
                            mShouldLinkAccounts));
        }

=======
>>>>>>> 8884f862
        private boolean isIdpAlreadyConfigured(@NonNull String providerId) {
            for (IdpConfig config : mProviders) {
                if (config.getProviderId().equals(providerId)) {
                    return true;
                }
            }
            return false;
        }

        public Intent build() {
            return KickoffActivity.createIntent(mApp.getApplicationContext(), getFlowParams());
        }

        @VisibleForTesting(otherwise = VisibleForTesting.PRIVATE)
        public FlowParameters getFlowParams() {
            return new FlowParameters(mApp.getName(),
                                      new ArrayList<>(mProviders),
                                      mTheme,
                                      mLogo,
                                      mTosUrl,
                                      mIsSmartLockEnabled);
        }
    }
}<|MERGE_RESOLUTION|>--- conflicted
+++ resolved
@@ -613,7 +613,6 @@
             return this;
         }
 
-<<<<<<< HEAD
         /**
          * Links the current user to an account created in the sign-in flow.
          *
@@ -624,27 +623,6 @@
             return this;
         }
 
-        public Intent build() {
-            Context context = mApp.getApplicationContext();
-            return build(context);
-        }
-
-        @VisibleForTesting
-        public Intent build(Context context) {
-            return ChooseAccountActivity.createIntent(
-                    context,
-                    new FlowParameters(
-                            mApp.getName(),
-                            new ArrayList<>(mProviders),
-                            mTheme,
-                            mLogo,
-                            mTosUrl,
-                            mIsSmartLockEnabled,
-                            mShouldLinkAccounts));
-        }
-
-=======
->>>>>>> 8884f862
         private boolean isIdpAlreadyConfigured(@NonNull String providerId) {
             for (IdpConfig config : mProviders) {
                 if (config.getProviderId().equals(providerId)) {
@@ -665,7 +643,8 @@
                                       mTheme,
                                       mLogo,
                                       mTosUrl,
-                                      mIsSmartLockEnabled);
+                                      mIsSmartLockEnabled,
+                                      mShouldLinkAccounts);
         }
     }
 }