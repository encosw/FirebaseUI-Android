--- conflicted
+++ resolved
@@ -156,12 +156,8 @@
     }
 
     protected void onKeyAdded(DataSnapshot data) {
-<<<<<<< HEAD
         String key = data.getKey();
-        Query ref = mDataRef.child(key);
-=======
-        DatabaseReference ref = mDataRef.child(data.getKey());
->>>>>>> 812ff230
+        DatabaseReference ref = mDataRef.child(key);
 
         mQueuedAdditions.add(key);
         // Start listening
@@ -186,12 +182,8 @@
 
         if (isKeyAtIndex(key, index)) {
             DataSnapshot snapshot = removeData(index);
-<<<<<<< HEAD
             mHasQueuedInstantOps = true;
-            notifyChangeEventListeners(ChangeEventListener.EventType.REMOVED, snapshot, index);
-=======
             notifyChangeEventListeners(EventType.REMOVED, snapshot, index);
->>>>>>> 812ff230
         }
     }
 
@@ -233,40 +225,25 @@
             int index = getIndexForKey(key);
 
             if (snapshot.getValue() != null) {
-<<<<<<< HEAD
-                if (!isKeyAtIndex(key, index)) {
-                    // We don't already know about this data, add it
-                    mDataSnapshots.add(index, snapshot);
-                    notifyChangeEventListeners(ChangeEventListener.EventType.ADDED, snapshot, index);
-
-                    mQueuedAdditions.remove(key);
-                    if (mQueuedAdditions.isEmpty()) notifyListenersOnDataChanged();
-                } else {
-                    // We already know about this data, just update it
-                    updateData(index, snapshot);
-                    notifyChangeEventListeners(ChangeEventListener.EventType.CHANGED, snapshot, index);
-                    notifyListenersOnDataChanged();
-=======
                 if (isKeyAtIndex(key, index)) {
                     // We already know about this data, just update it
                     updateData(index, snapshot);
                     notifyChangeEventListeners(EventType.CHANGED, snapshot, index);
+                    notifyListenersOnDataChanged();
                 } else {
                     // We don't already know about this data, add it
                     mDataSnapshots.add(index, snapshot);
                     notifyChangeEventListeners(EventType.ADDED, snapshot, index);
->>>>>>> 812ff230
+
+                    mQueuedAdditions.remove(key);
+                    if (mQueuedAdditions.isEmpty()) notifyListenersOnDataChanged();
                 }
             } else {
                 if (isKeyAtIndex(key, index)) {
                     // This data has disappeared, remove it
                     removeData(index);
-<<<<<<< HEAD
-                    notifyChangeEventListeners(ChangeEventListener.EventType.REMOVED, snapshot, index);
+                    notifyChangeEventListeners(EventType.REMOVED, snapshot, index);
                     notifyListenersOnDataChanged();
-=======
-                    notifyChangeEventListeners(EventType.REMOVED, snapshot, index);
->>>>>>> 812ff230
                 } else {
                     // Data does not exist
                     Log.w(TAG, "Key not found at ref: " + snapshot.getRef());
