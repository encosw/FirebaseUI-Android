/*
 * Copyright 2016 Google Inc. All Rights Reserved.
 *
 * Licensed under the Apache License, Version 2.0 (the "License"); you may not use this file except
 * in compliance with the License. You may obtain a copy of the License at
 *
 * http://www.apache.org/licenses/LICENSE-2.0
 *
 * Unless required by applicable law or agreed to in writing, software distributed under the
 * License is distributed on an "AS IS" BASIS, WITHOUT WARRANTIES OR CONDITIONS OF ANY KIND, either
 * express or implied. See the License for the specific language governing permissions and
 * limitations under the License.
 */

package com.firebase.ui.auth;

import android.content.Intent;
import android.os.Parcel;
import android.os.Parcelable;
import android.support.annotation.NonNull;
import android.support.annotation.Nullable;
import android.support.annotation.RestrictTo;
import android.text.TextUtils;

import com.firebase.ui.auth.ui.ExtraConstants;
import com.google.firebase.auth.FacebookAuthProvider;
import com.google.firebase.auth.GithubAuthProvider;
import com.google.firebase.auth.GoogleAuthProvider;
import com.google.firebase.auth.TwitterAuthProvider;

/**
 * A container that encapsulates the result of authenticating with an Identity Provider.
 */
public class IdpResponse implements Parcelable {
    private final User mUser;
    private final String mPhoneNumber;
    private final String mToken;
    private final String mSecret;
    private String mPrevUid;

    private final int mErrorCode;

    private IdpResponse(int errorCode) {
<<<<<<< HEAD
        this(null, null, null, null, null, null, errorCode);
=======
        this(null, null, null, null, errorCode);
>>>>>>> 2c41864e
    }

    private IdpResponse(
            User user,
            String phoneNumber,
            String token,
            String secret,
            String prevUid,
            int errorCode) {
        mUser = user;
        mPhoneNumber = phoneNumber;
        mToken = token;
        mSecret = secret;
        mPrevUid = prevUid;
        mErrorCode = errorCode;
    }

    /**
     * Extract the {@link IdpResponse} from the flow's result intent.
     *
     * @param resultIntent The intent which {@code onActivityResult} was called with.
     * @return The IdpResponse containing the token(s) from signing in with the Idp
     */
    @Nullable
    public static IdpResponse fromResultIntent(Intent resultIntent) {
        if (resultIntent != null) {
            return resultIntent.getParcelableExtra(ExtraConstants.EXTRA_IDP_RESPONSE);
        } else {
            return null;
        }
    }

    @RestrictTo(RestrictTo.Scope.LIBRARY_GROUP)
    public static Intent getErrorCodeIntent(int errorCode) {
        return new IdpResponse(errorCode).toIntent();
    }

    @RestrictTo(RestrictTo.Scope.LIBRARY_GROUP)
    public Intent toIntent() {
        return new Intent().putExtra(ExtraConstants.EXTRA_IDP_RESPONSE, this);
    }

    /**
     * Get the type of provider. e.g. {@link AuthUI#GOOGLE_PROVIDER}
     */
    @NonNull
    @AuthUI.SupportedProvider
    public String getProviderType() {
        return mUser.getProviderId();
    }

    /**
     * Get the email used to sign in.
     */
    @Nullable
    public String getEmail() {
        return mUser.getEmail();
    }

    /**
     * Get the phone number used to sign in.
     */
    @Nullable
    public String getPhoneNumber() {
        return mPhoneNumber;
    }

    /**
     * Get the token received as a result of logging in with the specified IDP
     */
    @Nullable
    public String getIdpToken() {
        return mToken;
    }

    /**
     * Twitter only. Return the token secret received as a result of logging in with Twitter.
     */
    @Nullable
    public String getIdpSecret() {
        return mSecret;
    }

    @RestrictTo(RestrictTo.Scope.LIBRARY_GROUP)
    public void setPrevUid(String uid) {
        mPrevUid = uid;
    }

    /**
     * Only applies to developers using {@link AuthUI.SignInIntentBuilder#setIsAccountLinkingEnabled(boolean)}
     * set to {@code true}.
     * <p><p>
     * Get the previous user id if a user collision occurred.
     * See the <a href="https://github.com/firebase/FirebaseUI-Android/blob/master/auth/README.md#handling-account-link-failures">README</a>
     * for a much more detailed explanation.
     *
     * @see AuthUI.SignInIntentBuilder#setIsAccountLinkingEnabled(boolean)
     */
    public String getPrevUid() {
        return mPrevUid;
    }

    /**
     * Get the error code for a failed sign in
     */
    public int getErrorCode() {
        return mErrorCode;
    }

    @Override
    public int describeContents() {
        return 0;
    }

    @Override
    public void writeToParcel(Parcel dest, int flags) {
        dest.writeParcelable(mUser, flags);
        dest.writeString(mPhoneNumber);
        dest.writeString(mToken);
        dest.writeString(mSecret);
        dest.writeString(mPrevUid);
        dest.writeInt(mErrorCode);
    }

    public static final Creator<IdpResponse> CREATOR = new Creator<IdpResponse>() {
        @Override
        public IdpResponse createFromParcel(Parcel in) {
            return new IdpResponse(
                    in.<User>readParcelable(User.class.getClassLoader()),
                    in.readString(),
                    in.readString(),
                    in.readString(),
                    in.readString(),
                    in.readInt()
            );
        }

        @Override
        public IdpResponse[] newArray(int size) {
            return new IdpResponse[size];
        }
    };

    @RestrictTo(RestrictTo.Scope.LIBRARY_GROUP)
    public static class Builder {
        private User mUser;
        private String mPhoneNumber;
        private String mToken;
        private String mSecret;
        private String mPrevUid;

        public Builder(@NonNull User user) {
            mUser = user;
        }

        public Builder setPhoneNumber(String phoneNumber) {
            mPhoneNumber = phoneNumber;
            return this;
        }

        public Builder setToken(String token) {
            mToken = token;
            return this;
        }

        public Builder setSecret(String secret) {
            mSecret = secret;
            return this;
        }

        public Builder setPrevUid(String prevUid) {
            mPrevUid = prevUid;
            return this;
        }

        public IdpResponse build() {
            String providerId = mUser.getProviderId();
            if ((providerId.equalsIgnoreCase(GoogleAuthProvider.PROVIDER_ID)
                    || providerId.equalsIgnoreCase(FacebookAuthProvider.PROVIDER_ID)
                    || providerId.equalsIgnoreCase(TwitterAuthProvider.PROVIDER_ID)
                    || providerId.equalsIgnoreCase(GithubAuthProvider.PROVIDER_ID))
                    && TextUtils.isEmpty(mToken)) {
                throw new IllegalStateException(
                        "Token cannot be null when using a non-email provider.");
            }
            if (providerId.equalsIgnoreCase(TwitterAuthProvider.PROVIDER_ID)
                    && TextUtils.isEmpty(mSecret)) {
                throw new IllegalStateException(
                        "Secret cannot be null when using the Twitter provider.");
            }

<<<<<<< HEAD
            return new IdpResponse(
                    mProviderId, mEmail, mPhoneNumber, mToken, mSecret, mPrevUid, ResultCodes.OK);
=======
            return new IdpResponse(mUser, mPhoneNumber, mToken, mSecret, ResultCodes.OK);
>>>>>>> 2c41864e
        }
    }
}<|MERGE_RESOLUTION|>--- conflicted
+++ resolved
@@ -41,11 +41,7 @@
     private final int mErrorCode;
 
     private IdpResponse(int errorCode) {
-<<<<<<< HEAD
-        this(null, null, null, null, null, null, errorCode);
-=======
-        this(null, null, null, null, errorCode);
->>>>>>> 2c41864e
+        this(null, null, null, null, null, errorCode);
     }
 
     private IdpResponse(
@@ -237,12 +233,7 @@
                         "Secret cannot be null when using the Twitter provider.");
             }
 
-<<<<<<< HEAD
-            return new IdpResponse(
-                    mProviderId, mEmail, mPhoneNumber, mToken, mSecret, mPrevUid, ResultCodes.OK);
-=======
-            return new IdpResponse(mUser, mPhoneNumber, mToken, mSecret, ResultCodes.OK);
->>>>>>> 2c41864e
+            return new IdpResponse(mUser, mPhoneNumber, mToken, mSecret, mPrevUid, ResultCodes.OK);
         }
     }
 }