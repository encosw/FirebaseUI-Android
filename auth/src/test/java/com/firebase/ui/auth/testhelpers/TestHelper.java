/*
 * Copyright 2016 Google Inc. All Rights Reserved.
 *
 * Licensed under the Apache License, Version 2.0 (the "License"); you may not use this file except
 * in compliance with the License. You may obtain a copy of the License at
 *
 * http://www.apache.org/licenses/LICENSE-2.0
 *
 * Unless required by applicable law or agreed to in writing, software distributed under the
 * License is distributed on an "AS IS" BASIS, WITHOUT WARRANTIES OR CONDITIONS OF ANY KIND, either
 * express or implied. See the License for the specific language governing permissions and
 * limitations under the License.
 */

package com.firebase.ui.auth.testhelpers;

import android.content.Context;
import android.content.res.Resources;

import com.firebase.ui.auth.AuthUI;
import com.firebase.ui.auth.AuthUI.IdpConfig;
import com.firebase.ui.auth.IdpResponse;
import com.firebase.ui.auth.R;
import com.firebase.ui.auth.data.model.FlowParameters;
import com.google.android.gms.tasks.Tasks;
import com.google.firebase.FirebaseApp;
import com.google.firebase.FirebaseOptions;
import com.google.firebase.auth.EmailAuthProvider;
import com.google.firebase.auth.FacebookAuthProvider;
import com.google.firebase.auth.FirebaseAuth;
import com.google.firebase.auth.FirebaseUser;
import com.google.firebase.auth.GoogleAuthProvider;
import com.google.firebase.auth.PhoneAuthProvider;
import com.google.firebase.auth.TwitterAuthProvider;

import org.mockito.ArgumentCaptor;
import org.robolectric.RuntimeEnvironment;

import java.lang.reflect.Field;
import java.lang.reflect.ParameterizedType;
import java.lang.reflect.Type;
import java.util.ArrayList;
import java.util.List;
import java.util.Map;

import static junit.framework.Assert.assertEquals;
import static junit.framework.Assert.assertNotNull;
import static junit.framework.Assert.assertNull;
import static org.mockito.ArgumentMatchers.anyString;
import static org.mockito.Mockito.mock;
import static org.mockito.Mockito.spy;
import static org.mockito.Mockito.verify;
import static org.mockito.Mockito.when;

public class TestHelper {
    private static final String APPLICATION_ID = "testAppId";
    private static final String API_KEY = "fakeKey";

    public static void initialize() {
        spyContextAndResources();
        AuthUI.setApplicationContext(RuntimeEnvironment.application);
        FirebaseApp app = initializeApp(RuntimeEnvironment.application);
        injectMockFirebaseAuth(app);
        initializeProviders();
    }

    private static void spyContextAndResources() {
        RuntimeEnvironment.application = spy(RuntimeEnvironment.application);
        when(RuntimeEnvironment.application.getApplicationContext())
                .thenReturn(RuntimeEnvironment.application);
        Resources spiedResources = spy(RuntimeEnvironment.application.getResources());
        when(RuntimeEnvironment.application.getResources()).thenReturn(spiedResources);
    }

    private static FirebaseApp initializeApp(Context context) {
        try {
            return FirebaseApp.initializeApp(
                    context,
                    new FirebaseOptions.Builder()
                            .setApiKey(API_KEY)
                            .setApplicationId(APPLICATION_ID)
                            .build(),
                    FirebaseApp.DEFAULT_APP_NAME);
        } catch (IllegalStateException e) {
            return FirebaseApp.getInstance(FirebaseApp.DEFAULT_APP_NAME);
        }
    }

    /**
     * This method finds the map of FirebaseAuth instances and injects of a mock instance associated
     * with the given FirebaseApp for testing purposes.
     */
    private static void injectMockFirebaseAuth(FirebaseApp app) {
        for (Field field : FirebaseAuth.class.getDeclaredFields()) {
            field.setAccessible(true);

            Object o;
            try {
                o = field.get(null);
            } catch (IllegalAccessException e) {
                throw new IllegalStateException(e);
            } catch (NullPointerException e) {
                continue;
            }

            Type genericType = field.getGenericType();
            if (o instanceof Map && genericType instanceof ParameterizedType) {
                Type[] parameterTypes = ((ParameterizedType) genericType).getActualTypeArguments();
                if (parameterTypes.length != 2 || parameterTypes[0] != String.class
                        || parameterTypes[1] != FirebaseAuth.class) {
                    continue;
                }

                //noinspection unchecked
                Map<String, FirebaseAuth> instances = (Map<String, FirebaseAuth>) o;

                FirebaseAuth.getInstance(app);
                for (String id : instances.keySet()) {
                    instances.put(id, mock(FirebaseAuth.class));
                }

                break;
            }
        }

        when(FirebaseAuth.getInstance(app).setFirebaseUIVersion(anyString()))
                .thenReturn(Tasks.<Void>forResult(null));
    }

    private static void initializeProviders() {
        Context context = RuntimeEnvironment.application;
        when(context.getString(R.string.default_web_client_id)).thenReturn("abc");
        when(context.getString(R.string.facebook_application_id)).thenReturn("abc");
        when(context.getString(R.string.twitter_consumer_key)).thenReturn("abc");
        when(context.getString(R.string.twitter_consumer_secret)).thenReturn("abc");
    }

    public static FirebaseUser getMockFirebaseUser() {
        FirebaseUser user = mock(FirebaseUser.class);
        when(user.getUid()).thenReturn(TestConstants.UID);
        when(user.getEmail()).thenReturn(TestConstants.EMAIL);
        when(user.getDisplayName()).thenReturn(TestConstants.NAME);
        when(user.getPhotoUrl()).thenReturn(TestConstants.PHOTO_URI);

        return user;
    }

    public static FlowParameters getFlowParameters(List<String> providerIds) {
        List<IdpConfig> idpConfigs = new ArrayList<>();
        for (String providerId : providerIds) {
            switch (providerId) {
                case GoogleAuthProvider.PROVIDER_ID:
                    idpConfigs.add(new IdpConfig.GoogleBuilder().build());
                    break;
                case FacebookAuthProvider.PROVIDER_ID:
                    idpConfigs.add(new IdpConfig.FacebookBuilder().build());
                    break;
                case TwitterAuthProvider.PROVIDER_ID:
                    idpConfigs.add(new IdpConfig.TwitterBuilder().build());
                    break;
                case EmailAuthProvider.PROVIDER_ID:
                    idpConfigs.add(new IdpConfig.EmailBuilder().build());
                    break;
                case PhoneAuthProvider.PROVIDER_ID:
                    idpConfigs.add(new IdpConfig.PhoneBuilder().build());
                    break;
                default:
                    throw new IllegalArgumentException("Unknown provider: " + providerId);
            }
        }
        return new FlowParameters(
                FirebaseApp.DEFAULT_APP_NAME,
                idpConfigs,
                AuthUI.getDefaultTheme(),
                AuthUI.NO_LOGO,
<<<<<<< HEAD
                null  /* tosUrl */,
                null  /* privacyPolicyUrl */,
                true  /* credentialPickerEnabled */,
                true  /* hintSelectorEnabled */,
                true, /* accountLinkingEnabled */
                null, /* accountLinkingListener */
                true  /* allowNewEmailAccounts */);
=======
                null,
                null,
                true,
                true);
>>>>>>> ba16d754
    }

    public static void verifySmartLockSave(String providerId,
                                           String email,
                                           String password,
                                           String accountLinkingUid) {
        verifySmartLockSave(providerId, email, password, accountLinkingUid, null);
    }

    public static void verifySmartLockSave(String providerId,
                                           String email,
                                           String password,
                                           String accountLinkingUid,
                                           String phoneNumber) {
        ArgumentCaptor<FirebaseUser> userCaptor = ArgumentCaptor.forClass(FirebaseUser.class);
        ArgumentCaptor<String> passwordCaptor = ArgumentCaptor.forClass(String.class);
        ArgumentCaptor<IdpResponse> idpResponseCaptor = ArgumentCaptor.forClass(IdpResponse.class);

        verify(AuthHelperShadow.getSaveSmartLockInstance(null)).saveCredentialsOrFinish(
                userCaptor.capture(),
                passwordCaptor.capture(),
                idpResponseCaptor.capture());

        // Check email and password
        assertNotNull(userCaptor.getValue());
        assertEquals(email, userCaptor.getValue().getEmail());
        assertEquals(password, passwordCaptor.getValue());
        assertEquals(providerId, idpResponseCaptor.getValue().getProviderType());
        assertEquals(accountLinkingUid, idpResponseCaptor.getValue().getPrevUid());

        // Check phone number (if necessary)
        if (phoneNumber != null) {
            assertEquals(phoneNumber, userCaptor.getValue().getPhoneNumber());
        }

        // Check provider id
        if (providerId == null) {
            assertNull(idpResponseCaptor.getValue());
        } else {
            assertEquals(providerId, idpResponseCaptor.getValue().getProviderType());
        }
    }
}<|MERGE_RESOLUTION|>--- conflicted
+++ resolved
@@ -173,20 +173,12 @@
                 idpConfigs,
                 AuthUI.getDefaultTheme(),
                 AuthUI.NO_LOGO,
-<<<<<<< HEAD
-                null  /* tosUrl */,
-                null  /* privacyPolicyUrl */,
-                true  /* credentialPickerEnabled */,
-                true  /* hintSelectorEnabled */,
-                true, /* accountLinkingEnabled */
-                null, /* accountLinkingListener */
-                true  /* allowNewEmailAccounts */);
-=======
                 null,
                 null,
                 true,
+                true,
+                null,
                 true);
->>>>>>> ba16d754
     }
 
     public static void verifySmartLockSave(String providerId,
