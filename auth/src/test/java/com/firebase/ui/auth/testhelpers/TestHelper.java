--- conflicted
+++ resolved
@@ -80,10 +80,7 @@
                 true  /* credentialPickerEnabled */,
                 true  /* hintSelectorEnabled */,
                 true, /* accountLinkingEnabled */
-<<<<<<< HEAD
-=======
                 null, /* accountLinkingListener */
->>>>>>> c55184cf
                 true  /* allowNewEmailAccounts */);
     }
 
