--- conflicted
+++ resolved
@@ -51,10 +51,6 @@
  * the password before initiating a link.
  */
 public class WelcomeBackPasswordPrompt extends AppCompatBase implements View.OnClickListener {
-<<<<<<< HEAD
-    private static final int RC_CREDENTIAL_SAVE = 3;
-=======
->>>>>>> 42fa51cd
     private static final String TAG = "WelcomeBackPassword";
     private static final StyleSpan BOLD = new StyleSpan(Typeface.BOLD);
 
@@ -140,8 +136,7 @@
                         // Sign in with the credential
                         firebaseAuth.signInWithCredential(authCredential)
                                 .addOnFailureListener(
-                                        new TaskFailureLogger(TAG,
-                                                              "Error signing in with credential"))
+                                        new TaskFailureLogger(TAG, "Error signing in with credential"))
                                 .addOnSuccessListener(
                                         new OnSuccessListener<AuthResult>() {
                                             @Override
@@ -149,12 +144,6 @@
                                                 mActivityHelper.saveCredentialsOrFinish(
                                                         mSmartLock,
                                                         WelcomeBackPasswordPrompt.this,
-<<<<<<< HEAD
-                                                        RC_CREDENTIAL_SAVE,
-                                                        getIntent(),
-                                                        mActivityHelper.getFlowParams(),
-=======
->>>>>>> 42fa51cd
                                                         authResult.getUser(),
                                                         password);
                                             }
