--- conflicted
+++ resolved
@@ -166,7 +166,6 @@
     @Override
     public void onSuccess(final IdpResponse response) {
         AuthCredential credential = AuthCredentialHelper.getAuthCredential(response);
-<<<<<<< HEAD
 
         Task<AuthResult> signInTask;
         if (mActivityHelper.canLinkAccounts()) {
@@ -176,13 +175,9 @@
         }
 
         signInTask.addOnFailureListener(
-                new TaskFailureLogger(TAG, "Firebase sign in with credential unsuccessful"))
-=======
-        mActivityHelper.getFirebaseAuth()
-                .signInWithCredential(credential)
-                .addOnFailureListener(
-                        new TaskFailureLogger(TAG, "Firebase sign in with credential " + credential.getProvider() + " unsuccessful. Visit https://console.firebase.google.com to enable it."))
->>>>>>> 2153c449
+                new TaskFailureLogger(TAG, "Firebase sign in with credential unsuccessful" +
+                        credential.getProvider() +
+                        " unsuccessful. Visit https://console.firebase.google.com to enable it."))
                 .addOnCompleteListener(new CredentialSignInHandler(
                         this,
                         mActivityHelper,
