/*
 * Copyright 2016 Google Inc. All Rights Reserved.
 *
 * Licensed under the Apache License, Version 2.0 (the "License"); you may not use this file except
 * in compliance with the License. You may obtain a copy of the License at
 *
 * http://www.apache.org/licenses/LICENSE-2.0
 *
 * Unless required by applicable law or agreed to in writing, software distributed under the
 * License is distributed on an "AS IS" BASIS, WITHOUT WARRANTIES OR CONDITIONS OF ANY KIND, either
 * express or implied. See the License for the specific language governing permissions and
 * limitations under the License.
 */

package com.firebase.ui.auth.util.signincontainer;

import android.content.Intent;
import android.os.Bundle;
import android.support.annotation.Nullable;
import android.support.v4.app.Fragment;
import android.support.v4.app.FragmentActivity;
import android.support.v4.app.FragmentManager;
import android.util.Log;

import com.firebase.ui.auth.AuthUI;
import com.firebase.ui.auth.ErrorCodes;
import com.firebase.ui.auth.IdpResponse;
import com.firebase.ui.auth.ResultCodes;
import com.firebase.ui.auth.provider.AuthCredentialHelper;
import com.firebase.ui.auth.provider.FacebookProvider;
import com.firebase.ui.auth.provider.GoogleProvider;
import com.firebase.ui.auth.provider.IdpProvider;
import com.firebase.ui.auth.provider.IdpProvider.IdpCallback;
import com.firebase.ui.auth.provider.TwitterProvider;
import com.firebase.ui.auth.ui.BaseFragment;
import com.firebase.ui.auth.ui.ExtraConstants;
import com.firebase.ui.auth.ui.FlowParameters;
import com.firebase.ui.auth.ui.FragmentHelper;
import com.firebase.ui.auth.ui.TaskFailureLogger;
import com.firebase.ui.auth.ui.idp.CredentialSignInHandler;
import com.google.firebase.auth.AuthCredential;
import com.google.firebase.auth.FacebookAuthProvider;
import com.google.firebase.auth.GoogleAuthProvider;
import com.google.firebase.auth.TwitterAuthProvider;

public class IdpSignInContainer extends BaseFragment implements IdpCallback {
    private static final String TAG = "IDPSignInContainer";
    private static final int RC_WELCOME_BACK_IDP = 4;

    private IdpProvider mIdpProvider;
    @Nullable
    private SaveSmartLock mSaveSmartLock;

    @Override
    public void onCreate(@Nullable Bundle savedInstanceState) {
        super.onCreate(savedInstanceState);

        mSaveSmartLock = mHelper.getSaveSmartLockInstance(getActivity());
        String provider = getArguments().getString(ExtraConstants.EXTRA_PROVIDER);
        AuthUI.IdpConfig providerConfig = null;
        for (AuthUI.IdpConfig config : mHelper.getFlowParams().providerInfo) {
            if (config.getProviderId().equalsIgnoreCase(provider)) {
                providerConfig = config;
                break;
            }
        }

        if (providerConfig == null) {
            // we don't have a provider to handle this
            finish(ResultCodes.CANCELED, IdpResponse.getErrorCodeIntent(ErrorCodes.UNKNOWN_ERROR));
            return;
        }

        if (provider.equalsIgnoreCase(GoogleAuthProvider.PROVIDER_ID)) {
            mIdpProvider = new GoogleProvider(
                    getActivity(),
                    providerConfig,
                    getArguments().getString(ExtraConstants.EXTRA_EMAIL));
        } else if (provider.equalsIgnoreCase(FacebookAuthProvider.PROVIDER_ID)) {
            mIdpProvider = new FacebookProvider(
                    getContext(), providerConfig, mHelper.getFlowParams().themeId);
        } else if (provider.equalsIgnoreCase(TwitterAuthProvider.PROVIDER_ID)) {
            mIdpProvider = new TwitterProvider(getContext());
        }

        mIdpProvider.setAuthenticationCallback(this);
        mIdpProvider.startLogin(getActivity());
    }

    @Override
<<<<<<< HEAD
    public void onSuccess(IdpResponse response) {
        AuthCredential credential = AuthCredentialHelper.getAuthCredential(response);
        Task<AuthResult> authResultTask;
        if (mHelper.canLinkAccounts()) {
            authResultTask = mHelper.getCurrentUser().linkWithCredential(credential);
        } else {
            authResultTask = mHelper.getFirebaseAuth().signInWithCredential(credential);
        }
        authResultTask
=======
    public void onSuccess(final IdpResponse response) {
        AuthCredential credential = AuthCredentialHelper.getAuthCredential(response);
        mHelper.getFirebaseAuth()
                .signInWithCredential(credential)
>>>>>>> ff427d6b
                .addOnFailureListener(
                        new TaskFailureLogger(TAG, "Failure authenticating with credential"))
                .addOnCompleteListener(new CredentialSignInHandler(
                        getActivity(),
                        mHelper,
                        mSaveSmartLock,
                        RC_WELCOME_BACK_IDP,
                        response));
    }

    @Override
    public void onFailure(Bundle extra) {
        finish(ResultCodes.CANCELED, IdpResponse.getErrorCodeIntent(ErrorCodes.UNKNOWN_ERROR));
    }

    @Override
    public void onActivityResult(int requestCode, int resultCode, Intent data) {
        super.onActivityResult(requestCode, resultCode, data);
        if (requestCode == RC_WELCOME_BACK_IDP) {
            finish(resultCode, data);
        } else {
            mIdpProvider.onActivityResult(requestCode, resultCode, data);
        }
    }

    public static void signIn(FragmentActivity activity,
                              FlowParameters parameters,
                              String email,
                              String provider) {
        FragmentManager fm = activity.getSupportFragmentManager();
        Fragment fragment = fm.findFragmentByTag(TAG);
        if (!(fragment instanceof IdpSignInContainer)) {
            IdpSignInContainer result = new IdpSignInContainer();

            Bundle bundle = FragmentHelper.getFlowParamsBundle(parameters);
            bundle.putString(ExtraConstants.EXTRA_EMAIL, email);
            bundle.putString(ExtraConstants.EXTRA_PROVIDER, provider);
            result.setArguments(bundle);

            try {
                fm.beginTransaction().add(result, TAG).disallowAddToBackStack().commit();
            } catch (IllegalStateException e) {
                Log.e(TAG, "Cannot add fragment", e);
            }
        }
    }

    public static IdpSignInContainer getInstance(FragmentActivity activity) {
        Fragment fragment = activity.getSupportFragmentManager().findFragmentByTag(TAG);
        if (fragment instanceof IdpSignInContainer) {
            return (IdpSignInContainer) fragment;
        } else {
            return null;
        }
    }
}<|MERGE_RESOLUTION|>--- conflicted
+++ resolved
@@ -88,7 +88,6 @@
     }
 
     @Override
-<<<<<<< HEAD
     public void onSuccess(IdpResponse response) {
         AuthCredential credential = AuthCredentialHelper.getAuthCredential(response);
         Task<AuthResult> authResultTask;
@@ -98,12 +97,6 @@
             authResultTask = mHelper.getFirebaseAuth().signInWithCredential(credential);
         }
         authResultTask
-=======
-    public void onSuccess(final IdpResponse response) {
-        AuthCredential credential = AuthCredentialHelper.getAuthCredential(response);
-        mHelper.getFirebaseAuth()
-                .signInWithCredential(credential)
->>>>>>> ff427d6b
                 .addOnFailureListener(
                         new TaskFailureLogger(TAG, "Failure authenticating with credential"))
                 .addOnCompleteListener(new CredentialSignInHandler(
