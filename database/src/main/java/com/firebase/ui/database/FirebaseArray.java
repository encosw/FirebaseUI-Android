/*
 * Copyright 2016 Google Inc. All Rights Reserved.
 *
 * Licensed under the Apache License, Version 2.0 (the "License"); you may not use this file except
 * in compliance with the License. You may obtain a copy of the License at
 *
 * http://www.apache.org/licenses/LICENSE-2.0
 *
 * Unless required by applicable law or agreed to in writing, software distributed under the
 * License is distributed on an "AS IS" BASIS, WITHOUT WARRANTIES OR CONDITIONS OF ANY KIND, either
 * express or implied. See the License for the specific language governing permissions and
 * limitations under the License.
 */

package com.firebase.ui.database;

import android.support.annotation.NonNull;

import com.firebase.ui.database.SubscriptionEventListener.EventType;
import com.google.firebase.database.ChildEventListener;
import com.google.firebase.database.DataSnapshot;
import com.google.firebase.database.DatabaseError;
import com.google.firebase.database.Query;
import com.google.firebase.database.ValueEventListener;

import java.util.ArrayList;
import java.util.Collection;
import java.util.Iterator;
import java.util.List;
import java.util.ListIterator;

/**
 * This class implements a collection on top of a Firebase location.
 */
public class FirebaseArray extends ImmutableList<DataSnapshot> implements ChildEventListener, ValueEventListener {
    private Query mQuery;
    private boolean mNotifyListeners = true;
    private final List<ChangeEventListener> mListeners = new ArrayList<>();
    private List<SubscriptionEventListener> mSubscribers = new ArrayList<>();
    private List<DataSnapshot> mSnapshots = new ArrayList<>();

    /**
     * @param query The Firebase location to watch for data changes. Can also be a slice of a
     *              location, using some combination of {@code limit()}, {@code startAt()}, and
     *              {@code endAt()}.
     */
    public FirebaseArray(Query query) {
        mQuery = query;
    }

    /**
     * Add a listener for change events and errors occurring at the location provided in {@link
     * #FirebaseArray(Query)}.
     *
     * @param listener the listener to be called with changes
     * @return a reference to the listener provided. Save this to remove the listener later
     * @throws IllegalArgumentException if the listener is null
     */
    public ChangeEventListener addChangeEventListener(@NonNull ChangeEventListener listener) {
        checkNotNull(listener);

        synchronized (mListeners) {
            mListeners.add(listener);
            notifySubscriptionEventListeners(EventType.ADDED);
            if (mListeners.size() == 1) { // Only start listening when the first listener is added
                mQuery.addChildEventListener(this);
                mQuery.addValueEventListener(this);
            }
        }

        return listener;
    }

    /**
     * Remove a {@link ChangeEventListener} from the location provided in {@link
     * #FirebaseArray(Query)}. The list will be empty after this call returns.
     *
     * @param listener the listener to remove
     */
    public void removeChangeEventListener(@NonNull ChangeEventListener listener) {
        synchronized (mListeners) {
            mListeners.remove(listener);
            notifySubscriptionEventListeners(EventType.REMOVED);
            if (mListeners.isEmpty()) {
                mQuery.removeEventListener((ValueEventListener) this);
                mQuery.removeEventListener((ChildEventListener) this);
                mSnapshots.clear();
            }
        }
    }

    /**
     * Add a listener for subscription events eg additions/removals of {@link ChangeEventListener}s.
     *
     * @param listener the listener to be called with changes
     * @return a reference to the listener provided. Save this to remove the listener later
     * @throws IllegalArgumentException if the listener is null
     */
    public SubscriptionEventListener addSubscriptionEventListener(@NonNull SubscriptionEventListener listener) {
        checkNotNull(listener);
        mSubscribers.add(listener);
        return listener;
    }

    /**
     * Remove a {@link SubscriptionEventListener} for this {@link FirebaseArray}.
     *
     * @param listener the listener to remove
     */
    public void removeSubscriptionEventListener(@NonNull SubscriptionEventListener listener) {
        mSubscribers.remove(listener);
    }

<<<<<<< HEAD
    protected void notifySubscriptionEventListeners(@EventType int eventType) {
=======
    protected void notifySubscriptionEventListeners(SubscriptionEventListener.EventType eventType) {
>>>>>>> 6e0031a5
        for (SubscriptionEventListener listener : mSubscribers) {
            if (eventType == EventType.ADDED) {
                listener.onSubscriptionAdded();
            } else if (eventType == EventType.REMOVED) {
                listener.onSubscriptionRemoved();
            }
        }
    }

    private static void checkNotNull(Object o) {
        if (o == null) throw new IllegalArgumentException("Listener cannot be null.");
    }

    /**
     * @return true if {@link FirebaseArray} is listening for change events from the Firebase
     * database, false otherwise
     */
    public synchronized boolean isListening() {
        return !mListeners.isEmpty();
    }

    @Override
    public void onChildAdded(DataSnapshot snapshot, String previousChildKey) {
        int index = 0;
        if (previousChildKey != null) {
            index = getIndexForKey(previousChildKey) + 1;
        }
        mSnapshots.add(index, snapshot);
        notifyChangeEventListeners(ChangeEventListener.EventType.ADDED, index);
    }

    @Override
    public void onChildChanged(DataSnapshot snapshot, String previousChildKey) {
        int index = getIndexForKey(snapshot.getKey());
        mSnapshots.set(index, snapshot);
        notifyChangeEventListeners(ChangeEventListener.EventType.CHANGED, index);
    }

    @Override
    public void onChildRemoved(DataSnapshot snapshot) {
        int index = getIndexForKey(snapshot.getKey());
        mSnapshots.remove(index);
        notifyChangeEventListeners(ChangeEventListener.EventType.REMOVED, index);
    }

    @Override
    public void onChildMoved(DataSnapshot snapshot, String previousChildKey) {
        int oldIndex = getIndexForKey(snapshot.getKey());
        mSnapshots.remove(oldIndex);
        int newIndex = previousChildKey == null ? 0 : (getIndexForKey(previousChildKey) + 1);
        mSnapshots.add(newIndex, snapshot);
        notifyChangeEventListeners(ChangeEventListener.EventType.MOVED, newIndex, oldIndex);
    }

    @Override
    public void onDataChange(DataSnapshot dataSnapshot) {
        notifyListenersOnDataChanged();
    }

    @Override
    public void onCancelled(DatabaseError error) {
        notifyListenersOnCancelled(error);
    }

    private int getIndexForKey(String key) {
        int index = 0;
        for (DataSnapshot snapshot : mSnapshots) {
            if (snapshot.getKey().equals(key)) {
                return index;
            } else {
                index++;
            }
        }
        throw new IllegalArgumentException("Key not found");
    }

    protected void setShouldNotifyListeners(boolean notifyListeners) {
        mNotifyListeners = notifyListeners;
    }

    protected void notifyChangeEventListeners(ChangeEventListener.EventType type, int index) {
        notifyChangeEventListeners(type, index, -1);
    }

    protected void notifyChangeEventListeners(ChangeEventListener.EventType type,
                                              int index,
                                              int oldIndex) {
        if (!mNotifyListeners) return;
        for (ChangeEventListener listener : mListeners) {
            listener.onChildChanged(type, index, oldIndex);
        }
    }

    protected void notifyListenersOnDataChanged() {
        if (!mNotifyListeners) return;
        for (ChangeEventListener listener : mListeners) {
            listener.onDataChanged();
        }
    }

    protected void notifyListenersOnCancelled(DatabaseError error) {
        if (!mNotifyListeners) return;
        for (ChangeEventListener listener : mListeners) {
            listener.onCancelled(error);
        }
    }

    @Override
    public int size() {
        return mSnapshots.size();
    }

    @Override
    public boolean isEmpty() {
        return mSnapshots.isEmpty();
    }

    @Override
    public boolean contains(Object o) {
        return mSnapshots.contains(o);
    }

    /**
     * {@inheritDoc}
     *
     * @return an immutable iterator
     */
    @Override
    public Iterator<DataSnapshot> iterator() {
        return new ImmutableIterator(mSnapshots.iterator());
    }

    @Override
    public Object[] toArray() {
        return mSnapshots.toArray();
    }

    @Override
    public <T> T[] toArray(T[] a) {
        return mSnapshots.toArray(a);
    }

    /**
     * Get a continually updated list of objects representing the {@link DataSnapshot}s in this
     * list.
     *
     * @param modelClass the model representation of a {@link DataSnapshot}
     * @return a list that represents the objects in this list of {@link DataSnapshot}
     */
    public <T> List<T> toObjectsList(Class<T> modelClass) {
        return FirebaseArrayOfObjects.newInstance(this, modelClass);
    }

    /**
     * Get a continually updated list of objects representing the {@link DataSnapshot}s in this
     * list.
     *
     * @param parser a custom {@link SnapshotParser} to manually convert each {@link DataSnapshot}
     *               to its model type
     */
    public <T> List<T> toObjectsList(Class<T> modelClass, SnapshotParser<T> parser) {
        return FirebaseArrayOfObjects.newInstance(this, modelClass, parser);
    }

    @Override
    public boolean containsAll(Collection<?> c) {
        return mSnapshots.containsAll(c);
    }

    @Override
    public DataSnapshot get(int index) {
        return mSnapshots.get(index);
    }

    @Override
    public int indexOf(Object o) {
        return mSnapshots.indexOf(o);
    }

    @Override
    public int lastIndexOf(Object o) {
        return mSnapshots.lastIndexOf(o);
    }

    /**
     * {@inheritDoc}
     *
     * @return an immutable list iterator
     */
    @Override
    public ListIterator<DataSnapshot> listIterator() {
        return new ImmutableListIterator(mSnapshots.listIterator());
    }

    /**
     * {@inheritDoc}
     *
     * @return an immutable list iterator
     */
    @Override
    public ListIterator<DataSnapshot> listIterator(int index) {
        return new ImmutableListIterator(mSnapshots.listIterator(index));
    }

    @Override
    public boolean equals(Object obj) {
        if (this == obj) return true;
        if (obj == null || getClass() != obj.getClass()) return false;

        FirebaseArray snapshots = (FirebaseArray) obj;

        return mQuery.equals(snapshots.mQuery) && mSnapshots.equals(snapshots.mSnapshots);
    }

    @Override
    public int hashCode() {
        int result = mQuery.hashCode();
        result = 31 * result + mSnapshots.hashCode();
        return result;
    }

    @Override
    public String toString() {
        return "FirebaseArray{" +
                "mIsListening=" + isListening() +
                ", mQuery=" + mQuery +
                ", mSnapshots=" + mSnapshots +
                '}';
    }
}<|MERGE_RESOLUTION|>--- conflicted
+++ resolved
@@ -16,7 +16,6 @@
 
 import android.support.annotation.NonNull;
 
-import com.firebase.ui.database.SubscriptionEventListener.EventType;
 import com.google.firebase.database.ChildEventListener;
 import com.google.firebase.database.DataSnapshot;
 import com.google.firebase.database.DatabaseError;
@@ -61,7 +60,7 @@
 
         synchronized (mListeners) {
             mListeners.add(listener);
-            notifySubscriptionEventListeners(EventType.ADDED);
+            notifySubscriptionEventListeners(SubscriptionEventListener.EventType.ADDED);
             if (mListeners.size() == 1) { // Only start listening when the first listener is added
                 mQuery.addChildEventListener(this);
                 mQuery.addValueEventListener(this);
@@ -80,7 +79,7 @@
     public void removeChangeEventListener(@NonNull ChangeEventListener listener) {
         synchronized (mListeners) {
             mListeners.remove(listener);
-            notifySubscriptionEventListeners(EventType.REMOVED);
+            notifySubscriptionEventListeners(SubscriptionEventListener.EventType.REMOVED);
             if (mListeners.isEmpty()) {
                 mQuery.removeEventListener((ValueEventListener) this);
                 mQuery.removeEventListener((ChildEventListener) this);
@@ -111,15 +110,11 @@
         mSubscribers.remove(listener);
     }
 
-<<<<<<< HEAD
-    protected void notifySubscriptionEventListeners(@EventType int eventType) {
-=======
     protected void notifySubscriptionEventListeners(SubscriptionEventListener.EventType eventType) {
->>>>>>> 6e0031a5
         for (SubscriptionEventListener listener : mSubscribers) {
-            if (eventType == EventType.ADDED) {
+            if (eventType == SubscriptionEventListener.EventType.ADDED) {
                 listener.onSubscriptionAdded();
-            } else if (eventType == EventType.REMOVED) {
+            } else if (eventType == SubscriptionEventListener.EventType.REMOVED) {
                 listener.onSubscriptionRemoved();
             }
         }
