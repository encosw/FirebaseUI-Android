--- conflicted
+++ resolved
@@ -221,20 +221,15 @@
     }
 
     private void registerUser(final String email, final String name, final String password) {
-<<<<<<< HEAD
         Task<AuthResult> registerTask;
         if (mHelper.canLinkAccounts()) {
-            registerTask = mHelper.getCurrentUser()
+            registerTask = AuthInstances.getCurrentUser(getFlowParams())
                     .linkWithCredential(EmailAuthProvider.getCredential(email, password));
         } else {
-            registerTask = mHelper.getFirebaseAuth()
+            registerTask = AuthInstances.getFirebaseAuth(getFlowParams())
                     .createUserWithEmailAndPassword(email, password);
         }
         registerTask
-=======
-        AuthInstances.getFirebaseAuth(getFlowParams())
-                .createUserWithEmailAndPassword(email, password)
->>>>>>> 19132d09
                 .addOnFailureListener(new TaskFailureLogger(TAG, "Error creating user"))
                 .addOnSuccessListener(new OnSuccessListener<AuthResult>() {
                     @Override
