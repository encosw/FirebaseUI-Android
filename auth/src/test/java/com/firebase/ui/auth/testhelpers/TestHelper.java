--- conflicted
+++ resolved
@@ -187,23 +187,6 @@
                 null);
     }
 
-<<<<<<< HEAD
-    public static void verifySmartLockSave(String providerId,
-                                           String email,
-                                           String password,
-                                           String accountLinkingUid) {
-        verifySmartLockSave(providerId, email, password, accountLinkingUid, null);
-    }
-
-    public static void verifySmartLockSave(String providerId,
-                                           String email,
-                                           String password,
-                                           String accountLinkingUid,
-                                           String phoneNumber) {
-        ArgumentCaptor<FirebaseUser> userCaptor = ArgumentCaptor.forClass(FirebaseUser.class);
-        ArgumentCaptor<String> passwordCaptor = ArgumentCaptor.forClass(String.class);
-        ArgumentCaptor<IdpResponse> idpResponseCaptor = ArgumentCaptor.forClass(IdpResponse.class);
-=======
     public static void mockCredentialsClient(HelperActivityBase activity) {
         SaveSmartLock saveSmartLock = SaveSmartLock.getInstance(activity);
         CredentialsClient mockCredentials = mock(CredentialsClient.class);
@@ -215,38 +198,31 @@
     }
 
     public static void verifySmartLockSave(HelperActivityBase activity,
-                                           String providerId, String email, String password) {
-        verifySmartLockSave(activity, providerId, email, password, null);
+                                           String providerId, String email, String password,
+                                           String accountLinkingUid) {
+        verifySmartLockSave(activity, providerId, email, password, null, accountLinkingUid);
     }
 
     public static void verifySmartLockSave(HelperActivityBase activity,
                                            String providerId, String email,
-                                           String password, String phoneNumber) {
+                                           String password, String phoneNumber,
+                                           String accountLinkingUid) {
 
         SaveSmartLock saveSmartLock = SaveSmartLock.getInstance(activity);
         CredentialsClient mockCredentials = saveSmartLock.getCredentialsClient();
->>>>>>> 83e6a76b
 
         ArgumentCaptor<Credential> credentialCaptor = ArgumentCaptor.forClass(Credential.class);
         verify(mockCredentials).save(credentialCaptor.capture());
 
-<<<<<<< HEAD
-        // Check email and password
-        assertNotNull(userCaptor.getValue());
-        assertEquals(email, userCaptor.getValue().getEmail());
-        assertEquals(password, passwordCaptor.getValue());
-        assertEquals(providerId, idpResponseCaptor.getValue().getProviderType());
-        assertEquals(accountLinkingUid, idpResponseCaptor.getValue().getPrevUid());
-=======
         Credential credential = credentialCaptor.getValue();
         assertEquals(credential.getPassword(), password);
->>>>>>> 83e6a76b
 
         // Non-password credentials have a provider ID
         if (TextUtils.isEmpty(password)) {
             assertEquals(credential.getAccountType(),
                     ProviderUtils.providerIdToAccountType(providerId));
         }
+        assertEquals(accountLinkingUid, idpResponseCaptor.getValue().getPrevUid());
 
         // ID can either be email or phone number
         if (!TextUtils.isEmpty(phoneNumber)) {
