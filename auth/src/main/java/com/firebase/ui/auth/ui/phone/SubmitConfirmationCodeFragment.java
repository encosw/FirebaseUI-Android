--- conflicted
+++ resolved
@@ -87,11 +87,7 @@
         mSubmitConfirmationButton = v.findViewById(R.id.submit_confirmation_code);
         mAgreementText = v.findViewById(R.id.create_account_tos);
 
-<<<<<<< HEAD
-        mPhoneNumber = getArguments().getString(ExtraConstants.EXTRA_PHONE);
-=======
-        final String phoneNumber = getArguments().getString(ExtraConstants.PHONE);
->>>>>>> 3ee11555
+        mPhoneNumber = getArguments().getString(ExtraConstants.PHONE);
 
         parentActivity.setTitle(getString(R.string.fui_verify_your_phone_title));
         setupConfirmationCodeEditText();
