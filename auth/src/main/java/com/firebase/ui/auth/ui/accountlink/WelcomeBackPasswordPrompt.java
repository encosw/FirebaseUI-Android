/*
 * Copyright 2016 Google Inc. All Rights Reserved.
 *
 * Licensed under the Apache License, Version 2.0 (the "License"); you may not use this file except
 * in compliance with the License. You may obtain a copy of the License at
 *
 * http://www.apache.org/licenses/LICENSE-2.0
 *
 * Unless required by applicable law or agreed to in writing, software distributed under the
 * License is distributed on an "AS IS" BASIS, WITHOUT WARRANTIES OR CONDITIONS OF ANY KIND, either
 * express or implied. See the License for the specific language governing permissions and
 * limitations under the License.
 */

package com.firebase.ui.auth.ui.accountlink;

import android.content.Context;
import android.content.Intent;
import android.graphics.Typeface;
import android.os.Bundle;
import android.support.annotation.NonNull;
import android.support.annotation.Nullable;
import android.support.annotation.RestrictTo;
import android.support.design.widget.TextInputLayout;
import android.text.Spannable;
import android.text.SpannableStringBuilder;
import android.text.TextUtils;
import android.text.style.StyleSpan;
import android.view.View;
import android.view.WindowManager;
import android.widget.EditText;
import android.widget.TextView;

import com.firebase.ui.auth.ErrorCodes;
import com.firebase.ui.auth.IdpResponse;
import com.firebase.ui.auth.R;
import com.firebase.ui.auth.ResultCodes;
import com.firebase.ui.auth.User;
import com.firebase.ui.auth.provider.ProviderUtils;
import com.firebase.ui.auth.ui.AppCompatBase;
import com.firebase.ui.auth.ui.ExtraConstants;
import com.firebase.ui.auth.ui.FlowParameters;
import com.firebase.ui.auth.ui.HelperActivityBase;
import com.firebase.ui.auth.ui.ImeHelper;
import com.firebase.ui.auth.ui.TaskFailureLogger;
import com.firebase.ui.auth.ui.email.RecoverPasswordActivity;
import com.firebase.ui.auth.util.accountlink.ManualMergeUtils;
import com.firebase.ui.auth.util.accountlink.ProfileMerger;
import com.firebase.ui.auth.util.signincontainer.SaveSmartLock;
import com.google.android.gms.tasks.OnFailureListener;
import com.google.android.gms.tasks.OnSuccessListener;
import com.google.android.gms.tasks.Task;
import com.google.firebase.auth.AuthCredential;
import com.google.firebase.auth.AuthResult;
import com.google.firebase.auth.EmailAuthProvider;
<<<<<<< HEAD
=======

import java.util.concurrent.Callable;
>>>>>>> c55184cf

/**
 * Activity to link a pre-existing email/password account to a new IDP sign-in by confirming the
 * password before initiating a link.
 */
@RestrictTo(RestrictTo.Scope.LIBRARY_GROUP)
public class WelcomeBackPasswordPrompt extends AppCompatBase
        implements View.OnClickListener, ImeHelper.DonePressedListener {
    private static final String TAG = "WelcomeBackPassword";

    private String mEmail;
    private TextInputLayout mPasswordLayout;
    private EditText mPasswordField;
    private IdpResponse mIdpResponse;
    @Nullable
    private SaveSmartLock mSaveSmartLock;

    public static Intent createIntent(
            Context context,
            FlowParameters flowParams,
            IdpResponse response) {
        return HelperActivityBase.createBaseIntent(context, WelcomeBackPasswordPrompt.class, flowParams)
                .putExtra(ExtraConstants.EXTRA_IDP_RESPONSE, response);
    }

    @Override
    protected void onCreate(Bundle savedInstanceState) {
        super.onCreate(savedInstanceState);
        setContentView(R.layout.fui_welcome_back_password_prompt_layout);

        // Show keyboard
        getWindow().setSoftInputMode(WindowManager.LayoutParams.SOFT_INPUT_STATE_VISIBLE);

        mSaveSmartLock = getAuthHelper().getSaveSmartLockInstance(this);
        mIdpResponse = IdpResponse.fromResultIntent(getIntent());
        mEmail = mIdpResponse.getEmail();

        mPasswordLayout = (TextInputLayout) findViewById(R.id.password_layout);
        mPasswordField = (EditText) findViewById(R.id.password);

        ImeHelper.setImeOnDoneListener(mPasswordField, this);

        // Create welcome back text with email bolded.
        String bodyText = getString(R.string.fui_welcome_back_password_prompt_body, mEmail);

        SpannableStringBuilder spannableStringBuilder = new SpannableStringBuilder(bodyText);
        int emailStart = bodyText.indexOf(mEmail);
        spannableStringBuilder.setSpan(new StyleSpan(Typeface.BOLD),
                emailStart,
                emailStart + mEmail.length(),
                Spannable.SPAN_INCLUSIVE_INCLUSIVE);

        TextView bodyTextView = ((TextView) findViewById(R.id.welcome_back_password_body));
        bodyTextView.setText(spannableStringBuilder);

        // Click listeners
        findViewById(R.id.button_done).setOnClickListener(this);
        findViewById(R.id.trouble_signing_in).setOnClickListener(this);
    }

    @Override
    public void onClick(View view) {
        final int id = view.getId();
        if (id == R.id.button_done) {
            validateAndSignIn();
        } else if (id == R.id.trouble_signing_in) {
            startActivity(RecoverPasswordActivity.createIntent(
                    this,
                    getFlowParams(),
                    mEmail));
            finish(ResultCodes.CANCELED, IdpResponse.getErrorCodeIntent(ErrorCodes.UNKNOWN_ERROR));
        }
    }

    @Override
    public void onDonePressed() {
        validateAndSignIn();
    }

    private void validateAndSignIn() {
        validateAndSignIn(mEmail, mPasswordField.getText().toString());
    }

    private void validateAndSignIn(final String email, final String password) {
        // Check for null or empty password
        if (TextUtils.isEmpty(password)) {
            mPasswordLayout.setError(getString(R.string.fui_required_field));
            return;
        } else {
            mPasswordLayout.setError(null);
        }
        getDialogHolder().showLoadingDialog(R.string.fui_progress_dialog_signing_in);

<<<<<<< HEAD
        final String prevUid = getAuthHelper().getUidForAccountLinking();

        // Sign in with known email and the password provided
        getAuthHelper().getFirebaseAuth()
                .signInWithEmailAndPassword(email, password)
                .addOnFailureListener(
                        new TaskFailureLogger(TAG, "Error signing in with email and password"))
=======

        final AuthCredential authCredential = ProviderUtils.getAuthCredential(mIdpResponse);

        String prevUid = getAuthHelper().getUidForAccountLinking();
        final IdpResponse response;
        if (authCredential == null) {
            response = new IdpResponse.Builder(
                    new User.Builder(EmailAuthProvider.PROVIDER_ID, email)
                            .setPrevUid(prevUid)
                            .build())
                    .build();
        } else {
            response = new IdpResponse.Builder(mIdpResponse.getUser())
                    .setToken(mIdpResponse.getIdpToken())
                    .setSecret(mIdpResponse.getIdpSecret())
                    .build();
            response.getUser().setPrevUid(prevUid);
        }

        // Sign in with known email and the password provided
        ManualMergeUtils.injectSignInTaskBetweenDataTransfer(this,
                response,
                new Callable<Task<AuthResult>>() {
                    @Override
                    public Task<AuthResult> call() throws Exception {
                        return getAuthHelper().getFirebaseAuth()
                                .signInWithEmailAndPassword(email, password);
                    }
                })
>>>>>>> c55184cf
                .addOnSuccessListener(new OnSuccessListener<AuthResult>() {
                    @Override
                    public void onSuccess(AuthResult authResult) {
                        // If authCredential is null, the user only has an email account.
                        // Otherwise, the user has an email account that we need to link to an idp.
                        if (authCredential == null) {
                            saveCredentialsOrFinish(
                                    mSaveSmartLock,
                                    authResult.getUser(),
                                    password,
<<<<<<< HEAD
                                    new IdpResponse.Builder(
                                            new User.Builder(EmailAuthProvider.PROVIDER_ID, email)
                                                    .build())
                                            .setPrevUid(prevUid)
                                            .build());
=======
                                    response);
>>>>>>> c55184cf
                        } else {
                            mIdpResponse.setPrevUid(prevUid);
                            authResult.getUser()
                                    .linkWithCredential(authCredential)
<<<<<<< HEAD
                                    .continueWithTask(new ProfileMerger(mIdpResponse))
=======
                                    .continueWithTask(new ProfileMerger(response))
>>>>>>> c55184cf
                                    .addOnFailureListener(new TaskFailureLogger(
                                            TAG, "Error signing in with credential " +
                                            authCredential.getProvider()))
                                    .addOnSuccessListener(new OnSuccessListener<AuthResult>() {
                                        @Override
                                        public void onSuccess(AuthResult authResult) {
                                            saveCredentialsOrFinish(
                                                    mSaveSmartLock,
                                                    authResult.getUser(),
                                                    response);
                                        }
                                    });
                        }
                    }
                })
                .addOnFailureListener(
                        new TaskFailureLogger(TAG, "Error signing in with email and password"))
                .addOnFailureListener(this, new OnFailureListener() {
                    @Override
                    public void onFailure(@NonNull Exception e) {
                        getDialogHolder().dismissDialog();
                        String error = e.getLocalizedMessage();
                        mPasswordLayout.setError(error);
                    }
                });
    }
}<|MERGE_RESOLUTION|>--- conflicted
+++ resolved
@@ -53,11 +53,8 @@
 import com.google.firebase.auth.AuthCredential;
 import com.google.firebase.auth.AuthResult;
 import com.google.firebase.auth.EmailAuthProvider;
-<<<<<<< HEAD
-=======
 
 import java.util.concurrent.Callable;
->>>>>>> c55184cf
 
 /**
  * Activity to link a pre-existing email/password account to a new IDP sign-in by confirming the
@@ -151,15 +148,6 @@
         }
         getDialogHolder().showLoadingDialog(R.string.fui_progress_dialog_signing_in);
 
-<<<<<<< HEAD
-        final String prevUid = getAuthHelper().getUidForAccountLinking();
-
-        // Sign in with known email and the password provided
-        getAuthHelper().getFirebaseAuth()
-                .signInWithEmailAndPassword(email, password)
-                .addOnFailureListener(
-                        new TaskFailureLogger(TAG, "Error signing in with email and password"))
-=======
 
         final AuthCredential authCredential = ProviderUtils.getAuthCredential(mIdpResponse);
 
@@ -189,7 +177,6 @@
                                 .signInWithEmailAndPassword(email, password);
                     }
                 })
->>>>>>> c55184cf
                 .addOnSuccessListener(new OnSuccessListener<AuthResult>() {
                     @Override
                     public void onSuccess(AuthResult authResult) {
@@ -200,24 +187,11 @@
                                     mSaveSmartLock,
                                     authResult.getUser(),
                                     password,
-<<<<<<< HEAD
-                                    new IdpResponse.Builder(
-                                            new User.Builder(EmailAuthProvider.PROVIDER_ID, email)
-                                                    .build())
-                                            .setPrevUid(prevUid)
-                                            .build());
-=======
                                     response);
->>>>>>> c55184cf
                         } else {
-                            mIdpResponse.setPrevUid(prevUid);
                             authResult.getUser()
                                     .linkWithCredential(authCredential)
-<<<<<<< HEAD
-                                    .continueWithTask(new ProfileMerger(mIdpResponse))
-=======
                                     .continueWithTask(new ProfileMerger(response))
->>>>>>> c55184cf
                                     .addOnFailureListener(new TaskFailureLogger(
                                             TAG, "Error signing in with credential " +
                                             authCredential.getProvider()))
