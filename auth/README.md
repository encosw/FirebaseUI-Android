--- conflicted
+++ resolved
@@ -263,37 +263,13 @@
 ```java
 // Use a Bundle to hold the default number, and pass it to the Builder via setParams:
 Bundle params = new Bundle();
-<<<<<<< HEAD
-params.putString(AuthUI.EXTRA_DEFAULT_PHONE, "+12345678901");
-=======
 params.putString(AuthUI.EXTRA_DEFAULT_PHONE_NUMBER, "+123456789");
->>>>>>> 73a696e3
 IdpConfig phoneConfigWithDefaultNumber =
         new IdpConfig.Builder(AuthUI.PHONE_VERIFICATION_PROVIDER)
                 .setParams(params)
                 .build();
 ```
 
-<<<<<<< HEAD
-The default FirebaseUI sign-in flow shows UI to either create a new account or sign into an existing account.
-If you are using
-[anonymous authentication](https://firebase.google.com/docs/auth/android/anonymous-auth)
-in your application before calling FirebaseUI,
-you may want to link the anonymous account to the permanent account the user selects in the UI flow.
-
-```java
-startActivityForResult(
-    AuthUI.getInstance()
-        .createSignInIntentBuilder()
-        .setIsAccountLinkingEnabled(true, MyManualMergeService.class) // Any two accounts can be linked together using this method.
-        .build(),
-    RC_SIGN_IN);
-```
-
-**There is a caveat associated with using the `setIsAccountLinkingEnabled` method**, see
-[handling account link failures](#handling-account-link-failures).
-
-=======
 It is also possible to set a default country code along with a national number if a specific country
 is your app's target audience. This will take precedence over the full default phone number if both
 are provided.
@@ -308,7 +284,24 @@
                 .build();
 ```
 
->>>>>>> 73a696e3
+The default FirebaseUI sign-in flow shows UI to either create a new account or sign into an existing account.
+If you are using
+[anonymous authentication](https://firebase.google.com/docs/auth/android/anonymous-auth)
+in your application before calling FirebaseUI,
+you may want to link the anonymous account to the permanent account the user selects in the UI flow.
+
+```java
+startActivityForResult(
+    AuthUI.getInstance()
+        .createSignInIntentBuilder()
+        .setIsAccountLinkingEnabled(true, MyManualMergeService.class) // Any two accounts can be linked together using this method.
+        .build(),
+    RC_SIGN_IN);
+```
+
+**There is a caveat associated with using the `setIsAccountLinkingEnabled` method**, see
+[handling account link failures](#handling-account-link-failures).
+
 #### Handling the sign-in response
 
 ##### Response codes
