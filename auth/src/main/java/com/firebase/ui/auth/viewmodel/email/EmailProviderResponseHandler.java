--- conflicted
+++ resolved
@@ -62,10 +62,9 @@
                     @Override
                     public void onFailure(@NonNull Exception e) {
                         if (e instanceof FirebaseAuthUserCollisionException) {
-<<<<<<< HEAD
                             // Collision with existing user email, it should be very hard for
                             // the user to even get to this error due to CheckEmailFragment.
-                            ProviderUtils.fetchTopProvider(getAuth(), email)
+                            ProviderUtils.fetchTopProvider(getAuth(), getArguments(), email)
                                     .addOnSuccessListener(new StartWelcomeBackFlow(email))
                                     .addOnFailureListener(new OnFailureListener() {
                                         @Override
@@ -73,26 +72,6 @@
                                             setResult(Resource.<IdpResponse>forFailure(e));
                                         }
                                     });
-=======
-                            if (authOperationManager.canUpgradeAnonymous(getAuth(),
-                                    getArguments())) {
-                                AuthCredential credential = EmailAuthProvider.getCredential(email,
-                                        password);
-                                handleMergeFailure(credential);
-                            } else {
-                                // Collision with existing user email without anonymous upgrade
-                                // it should be very hard for the user to even get to this error
-                                // due to CheckEmailFragment.
-                                ProviderUtils.fetchTopProvider(getAuth(), getArguments(), email)
-                                        .addOnSuccessListener(new StartWelcomeBackFlow(email))
-                                        .addOnFailureListener(new OnFailureListener() {
-                                            @Override
-                                            public void onFailure(@NonNull Exception e) {
-                                                setResult(Resource.<IdpResponse>forFailure(e));
-                                            }
-                                        });
-                            }
->>>>>>> a045fb95
                         } else {
                             setResult(Resource.<IdpResponse>forFailure(e));
                         }
