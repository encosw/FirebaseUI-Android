package com.firebase.ui.auth.ui;

import android.app.Activity;
import android.app.ProgressDialog;
import android.content.Context;
import android.content.Intent;
import android.support.annotation.NonNull;
import android.support.annotation.Nullable;
import android.support.annotation.RestrictTo;
import android.support.annotation.StringRes;
import android.support.v4.app.FragmentActivity;

import com.firebase.ui.auth.IdpResponse;
import com.firebase.ui.auth.ResultCodes;
import com.firebase.ui.auth.util.signincontainer.SaveSmartLock;
import com.google.android.gms.auth.api.Auth;
import com.google.android.gms.auth.api.credentials.CredentialsApi;
import com.google.firebase.FirebaseApp;
import com.google.firebase.auth.FirebaseAuth;
import com.google.firebase.auth.FirebaseUser;

import static com.firebase.ui.auth.util.Preconditions.checkNotNull;

@RestrictTo(RestrictTo.Scope.LIBRARY_GROUP)
public class BaseHelper {
    private final FlowParameters mFlowParams;
    protected Context mContext;
    protected ProgressDialog mProgressDialog;

    public BaseHelper(Context context, FlowParameters parameters) {
        mContext = context;
        mFlowParams = parameters;
    }

    public static Intent createBaseIntent(
            @NonNull Context context,
            @NonNull Class<? extends Activity> target,
            @NonNull FlowParameters flowParams) {
        return new Intent(
                checkNotNull(context, "context cannot be null"),
                checkNotNull(target, "target activity cannot be null"))
                .putExtra(ExtraConstants.EXTRA_FLOW_PARAMS,
                          checkNotNull(flowParams, "flowParams cannot be null"));
    }

    public FlowParameters getFlowParams() {
        return mFlowParams;
    }

    public void finishActivity(Activity activity, int resultCode, Intent intent) {
        activity.setResult(resultCode, intent);
        activity.finish();
    }

    public void showLoadingDialog(String message) {
        dismissDialog();

        if (mProgressDialog == null) {
            mProgressDialog = new ProgressDialog(mContext);
            mProgressDialog.setIndeterminate(true);
            mProgressDialog.setTitle("");
        }

        mProgressDialog.setMessage(message);
        mProgressDialog.show();
    }

    public void showLoadingDialog(@StringRes int stringResource) {
        showLoadingDialog(mContext.getString(stringResource));
    }

    public void dismissDialog() {
        if (mProgressDialog != null) {
            mProgressDialog.dismiss();
            mProgressDialog = null;
        }
    }

    public boolean isProgressDialogShowing() {
        return mProgressDialog != null && mProgressDialog.isShowing();
    }

    public String getAppName() {
        return mFlowParams.appName;
    }

    public FirebaseApp getFirebaseApp() {
        return FirebaseApp.getInstance(mFlowParams.appName);
    }

    public FirebaseAuth getFirebaseAuth() {
        return FirebaseAuth.getInstance(getFirebaseApp());
    }

    public CredentialsApi getCredentialsApi() {
        return Auth.CredentialsApi;
    }

    public FirebaseUser getCurrentUser() {
        return getFirebaseAuth().getCurrentUser();
    }

    public boolean canLinkAccounts() {
<<<<<<< HEAD
        return mFlowParams.shouldLinkAccounts && getCurrentUser() != null;
=======
        return mFlowParams.accountLinkingEnabled && getCurrentUser() != null;
>>>>>>> cb9c860f
    }

    @Nullable
    public String getUidForAccountLinking() {
        if (canLinkAccounts()) {
            return getCurrentUser().getUid();
        } else {
            return null;
        }
    }

    public SaveSmartLock getSaveSmartLockInstance(FragmentActivity activity) {
        return SaveSmartLock.getInstance(activity, getFlowParams());
    }

    public void saveCredentialsOrFinish(
            @Nullable SaveSmartLock saveSmartLock,
            Activity activity,
            FirebaseUser firebaseUser,
            @Nullable String password,
            IdpResponse response) {
        if (saveSmartLock == null) {
            finishActivity(activity, ResultCodes.OK, IdpResponse.getIntent(response));
        } else {
            saveSmartLock.saveCredentialsOrFinish(
                    firebaseUser,
                    password,
                    response);
        }
    }
}<|MERGE_RESOLUTION|>--- conflicted
+++ resolved
@@ -101,11 +101,7 @@
     }
 
     public boolean canLinkAccounts() {
-<<<<<<< HEAD
-        return mFlowParams.shouldLinkAccounts && getCurrentUser() != null;
-=======
         return mFlowParams.accountLinkingEnabled && getCurrentUser() != null;
->>>>>>> cb9c860f
     }
 
     @Nullable
