package com.firebase.ui.auth.testhelpers;

import com.firebase.ui.auth.ui.HelperActivityBase;
import com.firebase.ui.auth.util.AuthHelper;
import com.firebase.ui.auth.util.signincontainer.SaveSmartLock;
import com.google.android.gms.auth.api.credentials.CredentialsApi;
import com.google.firebase.auth.FirebaseAuth;
import com.google.firebase.auth.FirebaseUser;
import com.google.firebase.auth.PhoneAuthProvider;

import org.mockito.Mockito;
import org.robolectric.annotation.Implementation;
import org.robolectric.annotation.Implements;

import static org.mockito.Mockito.when;

@Implements(AuthHelper.class)
public class AuthHelperShadow {

    public static final FirebaseAuth sFirebaseAuth;
<<<<<<< HEAD
    public static final FirebaseUser sFirebaseUser;
    public static Boolean sCanLinkAccounts = true;
=======
>>>>>>> 9b9581a6
    public static final CredentialsApi sCredentialsApi;
    public static final SaveSmartLock sSaveSmartLock;
    public static final PhoneAuthProvider sPhoneAuthProvider;

    private static FirebaseUser sFirebaseUser;

    static {
        // CredentialsApi
        sCredentialsApi = Mockito.mock(CredentialsApi.class);

<<<<<<< HEAD
        // FirebaseUser
        sFirebaseUser = Mockito.mock(FirebaseUser.class);
        when(sFirebaseUser.getUid()).thenReturn(TestConstants.UID);
        when(sFirebaseUser.getEmail()).thenReturn(TestConstants.EMAIL);
        when(sFirebaseUser.getDisplayName()).thenReturn(TestConstants.NAME);
        when(sFirebaseUser.getPhotoUrl()).thenReturn(TestConstants.PHOTO_URI);

=======
>>>>>>> 9b9581a6
        // FirebaseAuth
        sFirebaseAuth = Mockito.mock(FirebaseAuth.class);
        when(sFirebaseAuth.getCurrentUser()).thenReturn(sFirebaseUser);

        // SaveSmartLock
        sSaveSmartLock = Mockito.mock(SaveSmartLock.class);

        // PhoneAuthProvider
        sPhoneAuthProvider = Mockito.mock(PhoneAuthProvider.class);
    }

    public AuthHelperShadow() {}

    @Implementation
    public static FirebaseAuth getFirebaseAuth() {
        return sFirebaseAuth;
    }

    @Implementation
    public static CredentialsApi getCredentialsApi() {
        return sCredentialsApi;
    }

    @Implementation
    public static FirebaseUser getCurrentUser() {
        if (sFirebaseUser == null) {
            sFirebaseUser = TestHelper.getMockFirebaseUser();
        }

        return sFirebaseUser;
    }

    @Implementation
    public static boolean canLinkAccounts() {
        return sCanLinkAccounts;
    }

    @Implementation
    public static String getUidForAccountLinking() {
        return TestConstants.UID;
    }

    @Implementation
    public static SaveSmartLock getSaveSmartLockInstance(HelperActivityBase activity) {
        return sSaveSmartLock;
    }

    @Implementation
    public static PhoneAuthProvider getPhoneAuthProvider() {
        return sPhoneAuthProvider;
    }

}<|MERGE_RESOLUTION|>--- conflicted
+++ resolved
@@ -18,11 +18,7 @@
 public class AuthHelperShadow {
 
     public static final FirebaseAuth sFirebaseAuth;
-<<<<<<< HEAD
-    public static final FirebaseUser sFirebaseUser;
     public static Boolean sCanLinkAccounts = true;
-=======
->>>>>>> 9b9581a6
     public static final CredentialsApi sCredentialsApi;
     public static final SaveSmartLock sSaveSmartLock;
     public static final PhoneAuthProvider sPhoneAuthProvider;
@@ -33,16 +29,6 @@
         // CredentialsApi
         sCredentialsApi = Mockito.mock(CredentialsApi.class);
 
-<<<<<<< HEAD
-        // FirebaseUser
-        sFirebaseUser = Mockito.mock(FirebaseUser.class);
-        when(sFirebaseUser.getUid()).thenReturn(TestConstants.UID);
-        when(sFirebaseUser.getEmail()).thenReturn(TestConstants.EMAIL);
-        when(sFirebaseUser.getDisplayName()).thenReturn(TestConstants.NAME);
-        when(sFirebaseUser.getPhotoUrl()).thenReturn(TestConstants.PHOTO_URI);
-
-=======
->>>>>>> 9b9581a6
         // FirebaseAuth
         sFirebaseAuth = Mockito.mock(FirebaseAuth.class);
         when(sFirebaseAuth.getCurrentUser()).thenReturn(sFirebaseUser);
