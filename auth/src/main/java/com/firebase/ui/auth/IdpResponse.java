/*
 * Copyright 2016 Google Inc. All Rights Reserved.
 *
 * Licensed under the Apache License, Version 2.0 (the "License"); you may not use this file except
 * in compliance with the License. You may obtain a copy of the License at
 *
 * http://www.apache.org/licenses/LICENSE-2.0
 *
 * Unless required by applicable law or agreed to in writing, software distributed under the
 * License is distributed on an "AS IS" BASIS, WITHOUT WARRANTIES OR CONDITIONS OF ANY KIND, either
 * express or implied. See the License for the specific language governing permissions and
 * limitations under the License.
 */

package com.firebase.ui.auth;

import android.content.Intent;
import android.os.Parcel;
import android.os.Parcelable;
import android.support.annotation.NonNull;
import android.support.annotation.Nullable;
import android.support.annotation.RestrictTo;
import android.text.TextUtils;

import com.firebase.ui.auth.ui.ExtraConstants;
import com.google.firebase.auth.FacebookAuthProvider;
import com.google.firebase.auth.GoogleAuthProvider;
import com.google.firebase.auth.TwitterAuthProvider;

/**
 * A container that encapsulates the result of authenticating with an Identity Provider.
 */
public class IdpResponse implements Parcelable {
    private final User mUser;
<<<<<<< HEAD
    private final String mPhoneNumber;
=======
>>>>>>> 0f554070
    private final String mToken;
    private final String mSecret;
    private String mPrevUid;

    private final int mErrorCode;

    private IdpResponse(int errorCode) {
        this(null, null, null, errorCode);
    }

    private IdpResponse(
            User user,
<<<<<<< HEAD
            String phoneNumber,
=======
>>>>>>> 0f554070
            String token,
            String secret,
            String prevUid,
            int errorCode) {
        mUser = user;
<<<<<<< HEAD
        mPhoneNumber = phoneNumber;
=======
>>>>>>> 0f554070
        mToken = token;
        mSecret = secret;
        mPrevUid = prevUid;
        mErrorCode = errorCode;
    }

    /**
     * Extract the {@link IdpResponse} from the flow's result intent.
     *
     * @param resultIntent The intent which {@code onActivityResult} was called with.
     * @return The IdpResponse containing the token(s) from signing in with the Idp
     */
    @Nullable
    public static IdpResponse fromResultIntent(Intent resultIntent) {
        if (resultIntent != null) {
            return resultIntent.getParcelableExtra(ExtraConstants.EXTRA_IDP_RESPONSE);
        } else {
            return null;
        }
    }

    @RestrictTo(RestrictTo.Scope.LIBRARY_GROUP)
    public static Intent getErrorCodeIntent(int errorCode) {
        return new IdpResponse(errorCode).toIntent();
    }

    @RestrictTo(RestrictTo.Scope.LIBRARY_GROUP)
    public Intent toIntent() {
        return new Intent().putExtra(ExtraConstants.EXTRA_IDP_RESPONSE, this);
    }

    @RestrictTo(RestrictTo.Scope.LIBRARY_GROUP)
    public User getUser() {
        return mUser;
    }

    /**
     * Get the type of provider. e.g. {@link AuthUI#GOOGLE_PROVIDER}
     */
    @NonNull
    @AuthUI.SupportedProvider
    public String getProviderType() {
        return mUser.getProviderId();
    }

    /**
     * Get the email used to sign in.
     */
    @Nullable
    public String getEmail() {
        return mUser.getEmail();
    }

    /**
     * Get the phone number used to sign in.
     */
    @Nullable
    public String getPhoneNumber() {
        return mUser.getPhoneNumber();
    }

    /**
     * Get the token received as a result of logging in with the specified IDP
     */
    @Nullable
    public String getIdpToken() {
        return mToken;
    }

    /**
     * Twitter only. Return the token secret received as a result of logging in with Twitter.
     */
    @Nullable
    public String getIdpSecret() {
        return mSecret;
    }

    @RestrictTo(RestrictTo.Scope.LIBRARY_GROUP)
    public void setPrevUid(String uid) {
        mPrevUid = uid;
    }

    /**
     * Only applies to developers using {@link AuthUI.SignInIntentBuilder#setIsAccountLinkingEnabled(boolean)}
     * set to {@code true}.
     * <p><p>
     * Get the previous user id if a user collision occurred.
     * See the <a href="https://github.com/firebase/FirebaseUI-Android/blob/master/auth/README.md#handling-account-link-failures">README</a>
     * for a much more detailed explanation.
     *
     * @see AuthUI.SignInIntentBuilder#setIsAccountLinkingEnabled(boolean)
     */
    public String getPrevUid() {
        return mPrevUid;
    }

    /**
     * Get the error code for a failed sign in
     */
    public int getErrorCode() {
        return mErrorCode;
    }

    @Override
    public int describeContents() {
        return 0;
    }

    @Override
    public void writeToParcel(Parcel dest, int flags) {
        dest.writeParcelable(mUser, flags);
<<<<<<< HEAD
        dest.writeString(mPhoneNumber);
=======
>>>>>>> 0f554070
        dest.writeString(mToken);
        dest.writeString(mSecret);
        dest.writeString(mPrevUid);
        dest.writeInt(mErrorCode);
    }

    public static final Creator<IdpResponse> CREATOR = new Creator<IdpResponse>() {
        @Override
        public IdpResponse createFromParcel(Parcel in) {
            return new IdpResponse(
                    in.<User>readParcelable(User.class.getClassLoader()),
<<<<<<< HEAD
                    in.readString(),
                    in.readString(),
=======
>>>>>>> 0f554070
                    in.readString(),
                    in.readString(),
                    in.readInt()
            );
        }

        @Override
        public IdpResponse[] newArray(int size) {
            return new IdpResponse[size];
        }
    };

    @RestrictTo(RestrictTo.Scope.LIBRARY_GROUP)
    public static class Builder {
        private User mUser;
<<<<<<< HEAD
        private String mPhoneNumber;
=======
>>>>>>> 0f554070
        private String mToken;
        private String mSecret;
        private String mPrevUid;

        public Builder(@NonNull User user) {
            mUser = user;
<<<<<<< HEAD
        }

        public Builder setPhoneNumber(String phoneNumber) {
            mPhoneNumber = phoneNumber;
            return this;
=======
>>>>>>> 0f554070
        }

        public Builder setToken(String token) {
            mToken = token;
            return this;
        }

        public Builder setSecret(String secret) {
            mSecret = secret;
            return this;
        }

        public Builder setPrevUid(String prevUid) {
            mPrevUid = prevUid;
            return this;
        }

        public IdpResponse build() {
            String providerId = mUser.getProviderId();
            if ((providerId.equalsIgnoreCase(GoogleAuthProvider.PROVIDER_ID)
                    || providerId.equalsIgnoreCase(FacebookAuthProvider.PROVIDER_ID)
<<<<<<< HEAD
                    || providerId.equalsIgnoreCase(TwitterAuthProvider.PROVIDER_ID)
                    || providerId.equalsIgnoreCase(GithubAuthProvider.PROVIDER_ID))
=======
                    || providerId.equalsIgnoreCase(TwitterAuthProvider.PROVIDER_ID))
>>>>>>> 0f554070
                    && TextUtils.isEmpty(mToken)) {
                throw new IllegalStateException(
                        "Token cannot be null when using a non-email provider.");
            }
            if (providerId.equalsIgnoreCase(TwitterAuthProvider.PROVIDER_ID)
                    && TextUtils.isEmpty(mSecret)) {
                throw new IllegalStateException(
                        "Secret cannot be null when using the Twitter provider.");
            }

<<<<<<< HEAD
            return new IdpResponse(mUser, mPhoneNumber, mToken, mSecret, mPrevUid, ResultCodes.OK);
=======
            return new IdpResponse(mUser, mToken, mSecret, ResultCodes.OK);
>>>>>>> 0f554070
        }
    }
}<|MERGE_RESOLUTION|>--- conflicted
+++ resolved
@@ -32,10 +32,6 @@
  */
 public class IdpResponse implements Parcelable {
     private final User mUser;
-<<<<<<< HEAD
-    private final String mPhoneNumber;
-=======
->>>>>>> 0f554070
     private final String mToken;
     private final String mSecret;
     private String mPrevUid;
@@ -43,24 +39,16 @@
     private final int mErrorCode;
 
     private IdpResponse(int errorCode) {
-        this(null, null, null, errorCode);
+        this(null, null, null, null, errorCode);
     }
 
     private IdpResponse(
             User user,
-<<<<<<< HEAD
-            String phoneNumber,
-=======
->>>>>>> 0f554070
             String token,
             String secret,
             String prevUid,
             int errorCode) {
         mUser = user;
-<<<<<<< HEAD
-        mPhoneNumber = phoneNumber;
-=======
->>>>>>> 0f554070
         mToken = token;
         mSecret = secret;
         mPrevUid = prevUid;
@@ -172,10 +160,6 @@
     @Override
     public void writeToParcel(Parcel dest, int flags) {
         dest.writeParcelable(mUser, flags);
-<<<<<<< HEAD
-        dest.writeString(mPhoneNumber);
-=======
->>>>>>> 0f554070
         dest.writeString(mToken);
         dest.writeString(mSecret);
         dest.writeString(mPrevUid);
@@ -187,11 +171,7 @@
         public IdpResponse createFromParcel(Parcel in) {
             return new IdpResponse(
                     in.<User>readParcelable(User.class.getClassLoader()),
-<<<<<<< HEAD
                     in.readString(),
-                    in.readString(),
-=======
->>>>>>> 0f554070
                     in.readString(),
                     in.readString(),
                     in.readInt()
@@ -207,24 +187,12 @@
     @RestrictTo(RestrictTo.Scope.LIBRARY_GROUP)
     public static class Builder {
         private User mUser;
-<<<<<<< HEAD
-        private String mPhoneNumber;
-=======
->>>>>>> 0f554070
         private String mToken;
         private String mSecret;
         private String mPrevUid;
 
         public Builder(@NonNull User user) {
             mUser = user;
-<<<<<<< HEAD
-        }
-
-        public Builder setPhoneNumber(String phoneNumber) {
-            mPhoneNumber = phoneNumber;
-            return this;
-=======
->>>>>>> 0f554070
         }
 
         public Builder setToken(String token) {
@@ -246,12 +214,7 @@
             String providerId = mUser.getProviderId();
             if ((providerId.equalsIgnoreCase(GoogleAuthProvider.PROVIDER_ID)
                     || providerId.equalsIgnoreCase(FacebookAuthProvider.PROVIDER_ID)
-<<<<<<< HEAD
-                    || providerId.equalsIgnoreCase(TwitterAuthProvider.PROVIDER_ID)
-                    || providerId.equalsIgnoreCase(GithubAuthProvider.PROVIDER_ID))
-=======
                     || providerId.equalsIgnoreCase(TwitterAuthProvider.PROVIDER_ID))
->>>>>>> 0f554070
                     && TextUtils.isEmpty(mToken)) {
                 throw new IllegalStateException(
                         "Token cannot be null when using a non-email provider.");
@@ -262,11 +225,7 @@
                         "Secret cannot be null when using the Twitter provider.");
             }
 
-<<<<<<< HEAD
-            return new IdpResponse(mUser, mPhoneNumber, mToken, mSecret, mPrevUid, ResultCodes.OK);
-=======
-            return new IdpResponse(mUser, mToken, mSecret, ResultCodes.OK);
->>>>>>> 0f554070
+            return new IdpResponse(mUser, mToken, mSecret, mPrevUid, ResultCodes.OK);
         }
     }
 }