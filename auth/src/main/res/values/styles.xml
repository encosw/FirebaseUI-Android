--- conflicted
+++ resolved
@@ -97,53 +97,19 @@
 
 
     <!-- Common styles -->
-<<<<<<< HEAD
-    <style name="FirebaseUI.Text.TextInputLayout">
-        <item name="android:paddingTop">8dp</item>
-        <item name="android:textColorHint">?android:attr/textColor</item>
-    </style>
-
-    <style name="FirebaseUI.Text.HintText" parent="FirebaseUI.Text.T12">
-        <item name="android:textColor">?android:attr/textColor</item>
-    </style>
-
-    <style name="FirebaseUI.Text.ErrorText" parent="FirebaseUI.Text.T12">
-        <item name="android:textColor">@color/errorColor</item>
-        <item name="android:paddingBottom">4dp</item>
-    </style>
-
-    <style name="FirebaseUI.Button" parent="@style/Widget.AppCompat.Button">
-=======
     <style name="FirebaseUI.Button" parent="@style/Widget.AppCompat.Button.Colored">
->>>>>>> f2a78b2f
         <item name="android:layout_width">wrap_content</item>
         <item name="android:layout_height">wrap_content</item>
         <item name="android:layout_gravity">right</item>
     </style>
 
-<<<<<<< HEAD
-    <style name="FirebaseUI.VerifyPhoneButton" parent="@style/Widget.AppCompat.Button">
+    <style name="FirebaseUI.VerifyPhoneButton" parent="FirebaseUI.Button">
         <item name="android:layout_width">match_parent</item>
         <item name="android:layout_height">wrap_content</item>
         <item name="android:layout_gravity">center_horizontal</item>
-        <item name="android:textColor">?attr/android:textColorPrimary</item>
-    </style>
-
-    <style name="FirebaseUI.Button.AlertButton">
-        <item name="android:layout_width">wrap_content</item>
-        <item name="android:layout_height">52dp</item>
-        <item name="android:padding">0dp</item>
-        <item name="android:layout_margin">0dp</item>
-        <item name="android:layout_marginBottom">0dp</item>
-        <item name="android:gravity">right|center</item>
-        <item name="android:background">@android:color/transparent</item>
-    </style>
-
-    <style name="FirebaseUI.EditText">
-        <item name="android:textColor">?android:textColor</item>
-=======
+    </style>
+
     <style name="FirebaseUI.TextInputEditText">
->>>>>>> f2a78b2f
         <item name="android:textSize">16sp</item>
         <item name="android:layout_width">match_parent</item>
         <item name="android:layout_height">wrap_content</item>
@@ -153,8 +119,7 @@
         <item name="android:inputType">textEmailAddress</item>
     </style>
 
-<<<<<<< HEAD
-    <style name="FirebaseUI.EditText.PhoneField" parent="FirebaseUI.Text.T14">
+    <style name="FirebaseUI.TextInputEditText.PhoneField">
         <item name="android:hint">@string/phone_hint</item>
         <item name="android:inputType">phone</item>
         <item name="android:imeOptions">actionNext</item>
@@ -162,11 +127,7 @@
         <item name="android:paddingTop">16dp</item>
     </style>
 
-    <style name="FirebaseUI.EditText.PasswordField">
-        <item name="android:hint">@string/password_hint</item>
-=======
     <style name="FirebaseUI.TextInputEditText.PasswordField">
->>>>>>> f2a78b2f
         <item name="android:inputType">textPassword</item>
     </style>
 
