--- conflicted
+++ resolved
@@ -48,18 +48,6 @@
     testCompile 'org.robolectric:robolectric:3.1.2'
     // See https://github.com/robolectric/robolectric/issues/1932#issuecomment-219796474
     testCompile 'org.khronos:opengl-api:gl1.1-android-2.1_r1'
-<<<<<<< HEAD
-
-    compile 'com.facebook.android:facebook-android-sdk:4.14.1'
-    compile("com.twitter.sdk.android:twitter:2.0.0@aar") {
-        transitive = true;
-    }
-    compile "com.android.support:design:${project.ext.support_library_version}"
-
-    compile "com.google.firebase:firebase-auth:${project.ext.firebase_version}"
-    compile "com.google.android.gms:play-services-auth:${project.ext.firebase_version}"
-=======
->>>>>>> 42fa51cd
 }
 
 checkstyle {
@@ -79,11 +67,8 @@
         'com/firebase/ui/auth/ui/ExtraConstants',
         'com/firebase/ui/auth/ui/email/field_validators/**',
         'com/firebase/ui/auth/util/**',
-<<<<<<< HEAD
-=======
 ])
 
 javadoc.include([
         'com/google/firebase/auth/**'
->>>>>>> 42fa51cd
 ])