/*
 * Copyright 2016 Google Inc. All Rights Reserved.
 *
 * Licensed under the Apache License, Version 2.0 (the "License"); you may not use this file except
 * in compliance with the License. You may obtain a copy of the License at
 *
 * http://www.apache.org/licenses/LICENSE-2.0
 *
 * Unless required by applicable law or agreed to in writing, software distributed under the
 * License is distributed on an "AS IS" BASIS, WITHOUT WARRANTIES OR CONDITIONS OF ANY KIND, either
 * express or implied. See the License for the specific language governing permissions and
 * limitations under the License.
 */
package com.firebase.ui.auth.ui;

import android.os.Parcel;
import android.os.Parcelable;
import android.support.annotation.DrawableRes;
import android.support.annotation.NonNull;
import android.support.annotation.Nullable;
import android.support.annotation.StyleRes;

import com.firebase.ui.auth.AuthUI.IdpConfig;
import com.firebase.ui.auth.util.Preconditions;

import java.util.List;

/**
 * Encapsulates the core parameters and data captured during the authentication flow, in
 * a serializable manner, in order to pass data between activities.
 */
public class FlowParameters implements Parcelable {

    @NonNull
    public final String appName;

    @NonNull
    public final List<IdpConfig> providerInfo;

    @StyleRes
    public final int themeId;

    @DrawableRes
    public final int logoId;

    @Nullable
    public final String termsOfServiceUrl;

    public final boolean smartLockEnabled;
    public final boolean shouldLinkAccounts;

    public FlowParameters(
            @NonNull String appName,
            @NonNull List<IdpConfig> providerInfo,
            @StyleRes int themeId,
            @DrawableRes int logoId,
            @Nullable String termsOfServiceUrl,
            boolean smartLockEnabled,
            boolean shouldLinkAccounts) {
        this.appName = Preconditions.checkNotNull(appName, "appName cannot be null");
        this.providerInfo = Preconditions.checkNotNull(providerInfo, "providerInfo cannot be null");
        this.themeId = themeId;
        this.logoId = logoId;
        this.termsOfServiceUrl = termsOfServiceUrl;
        this.smartLockEnabled = smartLockEnabled;
        this.shouldLinkAccounts = shouldLinkAccounts;
    }

    @Override
    public void writeToParcel(Parcel dest, int flags) {
        dest.writeString(appName);
        dest.writeTypedList(providerInfo);
        dest.writeInt(themeId);
        dest.writeInt(logoId);
        dest.writeString(termsOfServiceUrl);
        dest.writeInt(smartLockEnabled ? 1 : 0);
        dest.writeInt(shouldLinkAccounts ? 1 : 0);
    }

    @Override
    public int describeContents() {
        return 0;
    }

    public static final Creator<FlowParameters> CREATOR = new Creator<FlowParameters>() {
        @Override
        public FlowParameters createFromParcel(Parcel in) {
            String appName = in.readString();
            List<IdpConfig> providerInfo = in.createTypedArrayList(IdpConfig.CREATOR);
            int themeId = in.readInt();
            int logoId = in.readInt();
            String termsOfServiceUrl = in.readString();
            int smartLockEnabledInt = in.readInt();
            boolean smartLockEnabled = smartLockEnabledInt != 0;
<<<<<<< HEAD
            int shouldLinkAccountsInt = in.readInt();
            boolean shouldLinkAccounts = shouldLinkAccountsInt != 0;
=======
>>>>>>> ff427d6b

            return new FlowParameters(
                    appName,
                    providerInfo,
                    themeId,
                    logoId,
                    termsOfServiceUrl,
                    smartLockEnabled,
                    shouldLinkAccounts);
        }

        @Override
        public FlowParameters[] newArray(int size) {
            return new FlowParameters[size];
        }
    };
}<|MERGE_RESOLUTION|>--- conflicted
+++ resolved
@@ -92,11 +92,8 @@
             String termsOfServiceUrl = in.readString();
             int smartLockEnabledInt = in.readInt();
             boolean smartLockEnabled = smartLockEnabledInt != 0;
-<<<<<<< HEAD
             int shouldLinkAccountsInt = in.readInt();
             boolean shouldLinkAccounts = shouldLinkAccountsInt != 0;
-=======
->>>>>>> ff427d6b
 
             return new FlowParameters(
                     appName,
