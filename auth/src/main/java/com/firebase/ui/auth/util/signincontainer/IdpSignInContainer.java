/*
 * Copyright 2016 Google Inc. All Rights Reserved.
 *
 * Licensed under the Apache License, Version 2.0 (the "License"); you may not use this file except
 * in compliance with the License. You may obtain a copy of the License at
 *
 * http://www.apache.org/licenses/LICENSE-2.0
 *
 * Unless required by applicable law or agreed to in writing, software distributed under the
 * License is distributed on an "AS IS" BASIS, WITHOUT WARRANTIES OR CONDITIONS OF ANY KIND, either
 * express or implied. See the License for the specific language governing permissions and
 * limitations under the License.
 */

package com.firebase.ui.auth.util.signincontainer;

import android.app.Activity;
import android.content.Context;
import android.content.Intent;
import android.os.Bundle;
import android.support.annotation.NonNull;
import android.support.annotation.Nullable;
import android.support.annotation.RestrictTo;
import android.support.v4.app.Fragment;
import android.support.v4.app.FragmentActivity;
import android.support.v4.app.FragmentManager;
import android.util.Log;

import com.firebase.ui.auth.AuthUI;
import com.firebase.ui.auth.IdpResponse;
import com.firebase.ui.auth.data.model.FlowParameters;
import com.firebase.ui.auth.data.model.User;
import com.firebase.ui.auth.data.remote.ProfileMerger;
import com.firebase.ui.auth.provider.FacebookProvider;
import com.firebase.ui.auth.provider.GoogleProvider;
import com.firebase.ui.auth.provider.IdpProvider;
import com.firebase.ui.auth.provider.IdpProvider.IdpCallback;
import com.firebase.ui.auth.provider.TwitterProvider;
import com.firebase.ui.auth.ui.FragmentBase;
import com.firebase.ui.auth.ui.HelperActivityBase;
import com.firebase.ui.auth.ui.TaskFailureLogger;
import com.firebase.ui.auth.ui.idp.CredentialSignInHandler;
import com.firebase.ui.auth.util.ExtraConstants;
import com.firebase.ui.auth.util.data.ProviderUtils;
<<<<<<< HEAD
import com.google.android.gms.tasks.Task;
=======
import com.google.android.gms.tasks.OnSuccessListener;
>>>>>>> ff0e1701
import com.google.firebase.auth.AuthCredential;
import com.google.firebase.auth.AuthResult;
import com.google.firebase.auth.FacebookAuthProvider;
import com.google.firebase.auth.FirebaseUser;
import com.google.firebase.auth.GoogleAuthProvider;
import com.google.firebase.auth.TwitterAuthProvider;

@RestrictTo(RestrictTo.Scope.LIBRARY_GROUP)
public class IdpSignInContainer extends FragmentBase implements IdpCallback {
    private static final String TAG = "IDPSignInContainer";
    private static final int RC_WELCOME_BACK_IDP = 4;

    private HelperActivityBase mActivity;
    private IdpProvider mIdpProvider;

    public static void signIn(FragmentActivity activity, FlowParameters parameters, User user) {
        FragmentManager fm = activity.getSupportFragmentManager();
        Fragment fragment = fm.findFragmentByTag(TAG);
        if (!(fragment instanceof IdpSignInContainer)) {
            IdpSignInContainer result = new IdpSignInContainer();

            Bundle bundle = parameters.toBundle();
            bundle.putParcelable(ExtraConstants.EXTRA_USER, user);
            result.setArguments(bundle);

            try {
                fm.beginTransaction().add(result, TAG).disallowAddToBackStack().commit();
            } catch (IllegalStateException e) {
                Log.e(TAG, "Cannot add fragment", e);
            }
        }
    }

    public static IdpSignInContainer getInstance(FragmentActivity activity) {
        Fragment fragment = activity.getSupportFragmentManager().findFragmentByTag(TAG);
        if (fragment instanceof IdpSignInContainer) {
            return (IdpSignInContainer) fragment;
        } else {
            return null;
        }
    }

    @Override
    public void onAttach(Context context) {
        super.onAttach(context);
        if (!(getActivity() instanceof HelperActivityBase)) {
            throw new RuntimeException("Can only attach IdpSignInContainer to HelperActivityBase.");
        }

        mActivity = (HelperActivityBase) getActivity();
    }

    @Override
    public void onCreate(@Nullable Bundle savedInstanceState) {
        super.onCreate(savedInstanceState);
        User user = User.getUser(getArguments());
        String provider = user.getProviderId();

        AuthUI.IdpConfig providerConfig = ProviderUtils.getConfigFromIdps(
                getFlowParams().providerInfo, provider);
        if (provider.equalsIgnoreCase(GoogleAuthProvider.PROVIDER_ID)) {
            mIdpProvider = new GoogleProvider(
                    getActivity(),
                    providerConfig,
                    user.getEmail());
        } else if (provider.equalsIgnoreCase(FacebookAuthProvider.PROVIDER_ID)) {
            mIdpProvider = new FacebookProvider(providerConfig, getFlowParams().themeId);
        } else if (provider.equalsIgnoreCase(TwitterAuthProvider.PROVIDER_ID)) {
            mIdpProvider = new TwitterProvider(getContext());
        }

        mIdpProvider.setAuthenticationCallback(this);

        if (savedInstanceState == null) {
            mIdpProvider.startLogin(getActivity());
        }
    }

    @Override
    public void onSaveInstanceState(Bundle outState) {
        outState.putBoolean(ExtraConstants.HAS_EXISTING_INSTANCE, true);
        super.onSaveInstanceState(outState);
    }

    @Override
    public void onSuccess(@NonNull final IdpResponse response) {
        AuthCredential credential = ProviderUtils.getAuthCredential(response);
<<<<<<< HEAD

        Task<AuthResult> signInTask;
        if (getAuthHelper().canLinkAccounts()) {
            signInTask = getAuthHelper().getCurrentUser()
                    .linkWithCredential(credential)
                    .continueWithTask(new ProfileMerger(response));
        } else {
            signInTask = getAuthHelper().getFirebaseAuth().signInWithCredential(credential);
        }

        signInTask
                .addOnCompleteListener(new CredentialSignInHandler(
                        mActivity,
                        RC_WELCOME_BACK_IDP,
                        response))
=======
        getAuthHelper().getFirebaseAuth()
                .signInWithCredential(credential)
                .addOnSuccessListener(new OnSuccessListener<AuthResult>() {
                    @Override
                    public void onSuccess(AuthResult authResult) {
                        FirebaseUser firebaseUser = authResult.getUser();
                        mActivity.startSaveCredentials(firebaseUser, null, response);
                    }
                })
                .addOnFailureListener(new CredentialSignInHandler(
                        mActivity, RC_WELCOME_BACK_IDP, response))
>>>>>>> ff0e1701
                .addOnFailureListener(
                        new TaskFailureLogger(TAG, "Failure authenticating with credential " +
                                credential.getProvider()));
    }

    @Override
    public void onFailure(@NonNull Exception e) {
        finish(Activity.RESULT_CANCELED, IdpResponse.getErrorIntent(e));
    }

    @Override
    public void onActivityResult(int requestCode, int resultCode, Intent data) {
        super.onActivityResult(requestCode, resultCode, data);
        if (requestCode == RC_WELCOME_BACK_IDP) {
            finish(resultCode, data);
        } else {
            mIdpProvider.onActivityResult(requestCode, resultCode, data);
        }
    }
}<|MERGE_RESOLUTION|>--- conflicted
+++ resolved
@@ -42,11 +42,8 @@
 import com.firebase.ui.auth.ui.idp.CredentialSignInHandler;
 import com.firebase.ui.auth.util.ExtraConstants;
 import com.firebase.ui.auth.util.data.ProviderUtils;
-<<<<<<< HEAD
+import com.google.android.gms.tasks.OnSuccessListener;
 import com.google.android.gms.tasks.Task;
-=======
-import com.google.android.gms.tasks.OnSuccessListener;
->>>>>>> ff0e1701
 import com.google.firebase.auth.AuthCredential;
 import com.google.firebase.auth.AuthResult;
 import com.google.firebase.auth.FacebookAuthProvider;
@@ -134,7 +131,6 @@
     @Override
     public void onSuccess(@NonNull final IdpResponse response) {
         AuthCredential credential = ProviderUtils.getAuthCredential(response);
-<<<<<<< HEAD
 
         Task<AuthResult> signInTask;
         if (getAuthHelper().canLinkAccounts()) {
@@ -146,13 +142,6 @@
         }
 
         signInTask
-                .addOnCompleteListener(new CredentialSignInHandler(
-                        mActivity,
-                        RC_WELCOME_BACK_IDP,
-                        response))
-=======
-        getAuthHelper().getFirebaseAuth()
-                .signInWithCredential(credential)
                 .addOnSuccessListener(new OnSuccessListener<AuthResult>() {
                     @Override
                     public void onSuccess(AuthResult authResult) {
@@ -162,7 +151,6 @@
                 })
                 .addOnFailureListener(new CredentialSignInHandler(
                         mActivity, RC_WELCOME_BACK_IDP, response))
->>>>>>> ff0e1701
                 .addOnFailureListener(
                         new TaskFailureLogger(TAG, "Failure authenticating with credential " +
                                 credential.getProvider()));
