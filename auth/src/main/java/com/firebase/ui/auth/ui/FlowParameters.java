/*
 * Copyright 2016 Google Inc. All Rights Reserved.
 *
 * Licensed under the Apache License, Version 2.0 (the "License"); you may not use this file except
 * in compliance with the License. You may obtain a copy of the License at
 *
 * http://www.apache.org/licenses/LICENSE-2.0
 *
 * Unless required by applicable law or agreed to in writing, software distributed under the
 * License is distributed on an "AS IS" BASIS, WITHOUT WARRANTIES OR CONDITIONS OF ANY KIND, either
 * express or implied. See the License for the specific language governing permissions and
 * limitations under the License.
 */
package com.firebase.ui.auth.ui;

import android.os.Parcel;
import android.os.Parcelable;
import android.support.annotation.DrawableRes;
import android.support.annotation.NonNull;
import android.support.annotation.Nullable;
import android.support.annotation.StyleRes;

import com.firebase.ui.auth.AuthUI.IdpConfig;
import com.firebase.ui.auth.util.Preconditions;

import java.util.ArrayList;
import java.util.List;

/**
 * Encapsulates the core parameters and data captured during the authentication flow, in
 * a serializable manner, in order to pass data between activities.
 */
public class FlowParameters implements Parcelable {
    @NonNull
    public final String appName;

    @NonNull
    public final List<IdpConfig> providerInfo;

    @StyleRes
    public final int themeId;

    @DrawableRes
    public final int logoId;

    @Nullable
    public final String termsOfServiceUrl;

    public final boolean smartLockEnabled;
    public final boolean shouldLinkAccounts;

    public FlowParameters(
            @NonNull String appName,
            @NonNull List<IdpConfig> providerInfo,
            @StyleRes int themeId,
            @DrawableRes int logoId,
            @Nullable String termsOfServiceUrl,
            boolean smartLockEnabled,
            boolean shouldLinkAccounts) {
        this.appName = Preconditions.checkNotNull(appName, "appName cannot be null");
        this.providerInfo = Preconditions.checkNotNull(providerInfo, "providerInfo cannot be null");
        this.themeId = themeId;
        this.logoId = logoId;
        this.termsOfServiceUrl = termsOfServiceUrl;
        this.smartLockEnabled = smartLockEnabled;
        this.shouldLinkAccounts = shouldLinkAccounts;
    }

    @Override
    public void writeToParcel(Parcel dest, int flags) {
        dest.writeString(appName);
        dest.writeTypedList(providerInfo);
        dest.writeInt(themeId);
        dest.writeInt(logoId);
        dest.writeString(termsOfServiceUrl);
        dest.writeInt(smartLockEnabled ? 1 : 0);
        dest.writeInt(shouldLinkAccounts ? 1 : 0);
    }

    @Override
    public int describeContents() {
        return 0;
    }

    public static final Creator<FlowParameters> CREATOR = new Creator<FlowParameters>() {
        @Override
        public FlowParameters createFromParcel(Parcel in) {
            String appName = in.readString();
            List<IdpConfig> providerInfo = in.createTypedArrayList(IdpConfig.CREATOR);
            int themeId = in.readInt();
            int logoId = in.readInt();
            String termsOfServiceUrl = in.readString();
            int smartLockEnabledInt = in.readInt();
            boolean smartLockEnabled = smartLockEnabledInt != 0;
            int shouldLinkAccountsInt = in.readInt();
            boolean shouldLinkAccounts = shouldLinkAccountsInt != 0;

            return new FlowParameters(
                    appName,
                    providerInfo,
                    themeId,
                    logoId,
                    termsOfServiceUrl,
<<<<<<< HEAD
                    smartLockEnabled,
                    shouldLinkAccounts);
=======
                    smartLockEnabled);
>>>>>>> 42fa51cd
        }

        @Override
        public FlowParameters[] newArray(int size) {
            return new FlowParameters[size];
        }
    };
}<|MERGE_RESOLUTION|>--- conflicted
+++ resolved
@@ -31,6 +31,7 @@
  * a serializable manner, in order to pass data between activities.
  */
 public class FlowParameters implements Parcelable {
+
     @NonNull
     public final String appName;
 
@@ -101,12 +102,8 @@
                     themeId,
                     logoId,
                     termsOfServiceUrl,
-<<<<<<< HEAD
                     smartLockEnabled,
                     shouldLinkAccounts);
-=======
-                    smartLockEnabled);
->>>>>>> 42fa51cd
         }
 
         @Override
