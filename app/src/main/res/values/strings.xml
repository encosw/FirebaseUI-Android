--- conflicted
+++ resolved
@@ -14,57 +14,6 @@
 
     <!-- Auth UI -->
     <string name="launch_title">FirebaseUI Auth Demo</string>
-<<<<<<< HEAD
-    <string name="sign_in">Start</string>
-
-    <string name="use_theme_header">Use theme:</string>
-    <string name="default_theme">Default theme</string>
-    <string name="purple_theme">Purple Theme</string>
-    <string name="green_theme">Green Theme</string>
-    <string name="dark_theme">Dark Theme</string>
-
-    <string name="logo_header">Logo:</string>
-    <string name="firebase_logo_label">Firebase Auth</string>
-    <string name="google_logo_label">Google</string>
-    <string name="no_logo_label">None</string>
-
-    <string name="auth_providers_header">Use auth providers:</string>
-    <string name="google_label">Google</string>
-    <string name="facebook_label">Facebook</string>
-    <string name="twitter_label">Twitter</string>
-    <string name="email_label">Email</string>
-    <string name="phone_label">Phone</string>
-
-    <string name="configuration_required">Configuration is required - see README.md</string>
-    <string name="google_label_missing_config">Google - configuration missing</string>
-    <string name="facebook_label_missing_config">Facebook - configuration missing</string>
-    <string name="twitter_label_missing_config">Twitter - configuration missing</string>
-
-    <string name="tos_header">Terms of Service URL:</string>
-    <string name="google_tos_label">Google TOS</string>
-    <string name="firebase_tos_label">Firebase TOS</string>
-
-    <string name="privacy_policy_header">Privacy Policy URL:</string>
-    <string name="google_privacy_label">Google Privacy Policy</string>
-    <string name="firebase_privacy_label">Firebase Privacy Policy</string>
-
-    <string name="extra_google_scopes">Example extra Google scopes</string>
-    <string name="drive_file_scope">Drive File</string>
-    <string name="youtube_data_scope">Youtube data</string>
-
-    <string name="extra_facebook_scopes">Example extra Facebook scopes</string>
-    <string name="friends">Friends</string>
-    <string name="photos">Photos</string>
-
-    <string name="other_options_header">Other Options:</string>
-    <string name="enable_credential_selector">Enable Smart Lock\'s credential selector</string>
-    <string name="enable_hint_selector">Enable Smart Lock\'s hint selector</string>
-    <string name="link_account">Link with new account</string>
-    <string name="allow_new_email_acccount">Allow account creation if email does not exist.</string>
-    <string name="require_name">Require first/last name with email accounts.</string>
-
-    <string name="unknown_response">Unexpected onActivityResult response code</string>
-=======
     <string name="sign_in_start">Start</string>
 
     <string name="providers_header">Auth providers</string>
@@ -104,6 +53,7 @@
     <string name="options_header">Other Options</string>
     <string name="options_enable_credential_selector">Enable Smart Lock\'s credential selector</string>
     <string name="options_enable_hint_selector">Enable Smart Lock\'s hint selector</string>
+    <string name="options_link_account">Link with new account</string>
     <string name="options_allow_new_email_acccount">Allow new account creation</string>
     <string name="options_require_name">Require first/last name with email accounts.</string>
 
@@ -112,7 +62,6 @@
     <string name="facebook_label_missing_config">Facebook configuration missing</string>
     <string name="twitter_label_missing_config">Twitter configuration missing</string>
 
->>>>>>> ec6b88bf
     <string name="sign_in_cancelled">Sign in cancelled</string>
     <string name="no_internet_connection">No internet connection</string>
     <string name="unknown_error">An unknown error occurred</string>
@@ -130,10 +79,7 @@
     <string name="used_providers">Providers used: %s</string>
     <string name="idp_token">IDP Token</string>
     <string name="idp_secret">IDP Secret</string>
-<<<<<<< HEAD
     <string name="prev_uid">Previous user id</string>
-=======
->>>>>>> ec6b88bf
 
     <!-- Storage -->
     <string name="choose_image">Choose Image</string>
