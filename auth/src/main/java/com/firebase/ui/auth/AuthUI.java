--- conflicted
+++ resolved
@@ -605,13 +605,8 @@
 
         /**
          * Enables or disables the use of Smart Lock for Passwords in the sign in flow.
-<<<<<<< HEAD
-         *
+         * <p>
          * <p>SmartLock is enabled by default.
-=======
-         * <p>
-         * <p>SmartLock is enabled by default
->>>>>>> 74158256
          */
         public SignInIntentBuilder setIsSmartLockEnabled(boolean enabled) {
             mIsSmartLockEnabled = enabled;
