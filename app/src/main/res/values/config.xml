<resources xmlns:tools="http://schemas.android.com/tools">
    <!--
    The Facebook Application ID associated with this Android application. To
    use Facebook accounts with the demo application, register an application
    and provide your value here.
    -->
    <string name="facebook_application_id" translatable="false">654633568031642</string>

    <!--
    Facebook Application ID, prefixed by 'fb'.  Enables Chrome Custom tabs.
    -->
<<<<<<< HEAD
    <string name="facebook_login_protocol_scheme" translatable="false">fb654633568031642</string>
=======
    <string name="facebook_login_protocol_scheme" translatable="false" tools:ignore="UnusedResources">fbYOUR_APP_ID</string>
>>>>>>> 76a6fed6


    <!--
    Your Twitter Consumer Key. To use Twitter accounts with the demo application, register an
    application with Twitter and provide the following two values.
    -->
    <string name="twitter_consumer_key" translatable="false">ojwOB05fmN2TiNoaZnVQRAp4N</string>

    <!--
    Your Twitter Consumer Secret

    WARNING: By obtaining your Consumer Key and Consumer Secret other programs can perform API
    operations as your app. Embedding the Consumer Key and Consumer Secret in your app, no matter
    how obfuscated, makes it vulnerable to being stolen.
    -->
    <string name="twitter_consumer_secret" translatable="false">di6UQRwDaxsRQ7RT5M5QcUgq19Dn4NY04QLMjaDhyxqmUy92Pe</string>
</resources><|MERGE_RESOLUTION|>--- conflicted
+++ resolved
@@ -9,11 +9,7 @@
     <!--
     Facebook Application ID, prefixed by 'fb'.  Enables Chrome Custom tabs.
     -->
-<<<<<<< HEAD
-    <string name="facebook_login_protocol_scheme" translatable="false">fb654633568031642</string>
-=======
-    <string name="facebook_login_protocol_scheme" translatable="false" tools:ignore="UnusedResources">fbYOUR_APP_ID</string>
->>>>>>> 76a6fed6
+    <string name="facebook_login_protocol_scheme" translatable="false" tools:ignore="UnusedResources">fb654633568031642</string>
 
 
     <!--
