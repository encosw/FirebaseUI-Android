--- conflicted
+++ resolved
@@ -14,13 +14,10 @@
 
 package com.firebase.uidemo.database;
 
-<<<<<<< HEAD
-=======
 import android.content.Context;
 import android.graphics.PorterDuff;
 import android.graphics.drawable.GradientDrawable;
 import android.graphics.drawable.RotateDrawable;
->>>>>>> 6874189b
 import android.os.Bundle;
 import android.support.annotation.NonNull;
 import android.support.v7.app.AppCompatActivity;
@@ -71,6 +68,7 @@
 
         mSendButton = (Button) findViewById(R.id.sendButton);
         mMessageEdit = (EditText) findViewById(R.id.messageEdit);
+
         mEmptyListView = findViewById(R.id.emptyTextView);
 
         DatabaseReference ref = FirebaseDatabase.getInstance().getReference();
@@ -99,16 +97,11 @@
             }
         });
 
-<<<<<<< HEAD
-        mMessages = (RecyclerView) findViewById(R.id.messagesList);
-        mManager = new LinearLayoutManager(this);
-=======
         mManager = new LinearLayoutManager(this);
         mManager.setReverseLayout(false);
 
         mMessages = (RecyclerView) findViewById(R.id.messagesList);
         mMessages.setHasFixedSize(false);
->>>>>>> 6874189b
         mMessages.setLayoutManager(mManager);
     }
 
@@ -149,26 +142,17 @@
 
     private void attachRecyclerViewAdapter() {
         Query lastFifty = mChatRef.limitToLast(50);
-<<<<<<< HEAD
         mRecyclerViewAdapter =
                 new FirebaseIndexRecyclerAdapter<Chat, ChatHolder>(
                         Chat.class,
                         R.layout.message,
                         ChatHolder.class,
-                        mChatIndicesRef,
-                        lastFifty) {
+                        mChatIndicesRef.limitToLast(50),
+                        mChatRef) {
                     @Override
                     public void populateViewHolder(ChatHolder chatView, Chat chat, int position) {
                         chatView.setName(chat.getName());
                         chatView.setText(chat.getMessage());
-=======
-        mRecyclerViewAdapter = new FirebaseRecyclerAdapter<Chat, ChatHolder>(
-                Chat.class, R.layout.message, ChatHolder.class, lastFifty) {
-            @Override
-            public void populateViewHolder(ChatHolder chatView, Chat chat, int position) {
-                chatView.setName(chat.getName());
-                chatView.setText(chat.getMessage());
->>>>>>> 6874189b
 
                 FirebaseUser currentUser = mAuth.getCurrentUser();
                 if (currentUser != null && chat.getUid().equals(currentUser.getUid())) {
@@ -189,9 +173,7 @@
         mRecyclerViewAdapter.registerAdapterDataObserver(new RecyclerView.AdapterDataObserver() {
             @Override
             public void onItemRangeInserted(int positionStart, int itemCount) {
-                mManager.smoothScrollToPosition(mMessages,
-                                                null,
-                                                mRecyclerViewAdapter.getItemCount());
+                mManager.smoothScrollToPosition(mMessages, null, mRecyclerViewAdapter.getItemCount());
             }
         });
 
@@ -202,33 +184,11 @@
         Toast.makeText(this, "Signing in...", Toast.LENGTH_SHORT).show();
         mAuth.signInAnonymously()
                 .addOnSuccessListener(this, new OnSuccessListener<AuthResult>() {
-<<<<<<< HEAD
                     @Override
                     public void onSuccess(AuthResult result) {
                         attachRecyclerViewAdapter();
                     }
                 })
-                .addOnCompleteListener(new OnCompleteListener<AuthResult>() {
-                    @Override
-                    public void onComplete(@NonNull Task<AuthResult> task) {
-                        if (task.isSuccessful()) {
-                            Toast.makeText(getApplicationContext(),
-                                           R.string.signed_in,
-                                           Toast.LENGTH_SHORT)
-                                    .show();
-                        } else {
-                            Toast.makeText(getApplicationContext(),
-                                           R.string.sign_in_failed,
-                                           Toast.LENGTH_SHORT)
-                                    .show();
-                        }
-=======
-                    @Override
-                    public void onSuccess(AuthResult result) {
-                        attachRecyclerViewAdapter();
->>>>>>> 6874189b
-                    }
-                })
                 .addOnCompleteListener(new SignInResultNotifier(this));
     }
 
@@ -241,8 +201,6 @@
         mSendButton.setEnabled(isSignedIn());
         mMessageEdit.setEnabled(isSignedIn());
     }
-<<<<<<< HEAD
-=======
 
     public static class Chat {
         private String mName;
@@ -355,5 +313,4 @@
             }
         }
     }
->>>>>>> 6874189b
 }