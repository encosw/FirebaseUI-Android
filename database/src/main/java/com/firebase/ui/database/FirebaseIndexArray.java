--- conflicted
+++ resolved
@@ -14,11 +14,8 @@
 
 package com.firebase.ui.database;
 
-<<<<<<< HEAD
 import android.support.annotation.CallSuper;
 import android.support.annotation.NonNull;
-=======
->>>>>>> c5e862eb
 import android.support.v7.widget.RecyclerView;
 import android.util.Log;
 
@@ -209,11 +206,7 @@
     protected void onKeyAdded(DataSnapshot data) {
         DatabaseReference ref = mJoinResolver.onJoin(data);
 
-<<<<<<< HEAD
-        mKeysWithPendingData.add(data.getKey());
-=======
-        mKeysWithPendingUpdate.add(key);
->>>>>>> c5e862eb
+        mKeysWithPendingUpdate.add(data.getKey());
         // Start listening
         mRefs.put(ref, ref.addValueEventListener(new DataRefListener()));
     }
