--- conflicted
+++ resolved
@@ -36,7 +36,6 @@
         return getFirebaseAuth().getCurrentUser();
     }
 
-<<<<<<< HEAD
     public boolean canLinkAccounts() {
         return mFlowParams.accountLinkingEnabled && getCurrentUser() != null;
     }
@@ -46,12 +45,6 @@
         return canLinkAccounts() ? getCurrentUser().getUid() : null;
     }
 
-    public SaveSmartLock getSaveSmartLockInstance(HelperActivityBase activity) {
-        return SaveSmartLock.getInstance(activity);
-    }
-
-=======
->>>>>>> 83e6a76b
     public PhoneAuthProvider getPhoneAuthProvider() {
         return PhoneAuthProvider.getInstance(getFirebaseAuth());
     }
