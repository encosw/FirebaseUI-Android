--- conflicted
+++ resolved
@@ -98,7 +98,6 @@
     private class StartWelcomeBackFlow implements OnSuccessListener<String> {
         @Override
         public void onSuccess(String provider) {
-<<<<<<< HEAD
             AuthCredential credential = ProviderUtils.getAuthCredential(mResponse);
             if (mHelper.canLinkAccounts()
                     && credential != null
@@ -109,10 +108,7 @@
                 AccountLinker.linkWithCurrentUser(mActivity, mHelper, mResponse, credential);
                 return;
             }
-            mHelper.dismissDialog();
-=======
             mActivity.getDialogHolder().dismissDialog();
->>>>>>> 19132d09
 
             if (provider == null) {
                 throw new IllegalStateException(
