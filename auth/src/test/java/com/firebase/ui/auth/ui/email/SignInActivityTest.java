--- conflicted
+++ resolved
@@ -62,24 +62,15 @@
                 RuntimeEnvironment.application,
                 TestHelper.getFlowParameters(
                         Collections.<String>emptyList()),
-<<<<<<< HEAD
-                email);
+                null);
         return Robolectric.buildActivity(SignInActivity.class).withIntent(startIntent)
                 .create().visible().get();
-=======
-                null);
-        return Robolectric
-                .buildActivity(SignInActivity.class)
-                .withIntent(startIntent)
-                .create()
-                .visible()
-                .get();
->>>>>>> 42fa51cd
+
     }
 
     @Test
     public void testSignInButton_validatesFields() {
-        SignInActivity signInActivity = createActivity(null);
+        SignInActivity signInActivity = createActivity();
         Button signIn = (Button) signInActivity.findViewById(R.id.button_done);
         signIn.performClick();
         TextInputLayout emailLayout =
@@ -103,15 +94,7 @@
     @Test
     @Config(shadows = {ActivityHelperShadow.class, FirebaseAuthWrapperImplShadow.class})
     public void testSignInButton_signsInAndSavesCredentials() {
-<<<<<<< HEAD
-        SignInActivity signInActivity = createActivity(TestConstants.EMAIL);
-=======
-        // initialize mocks
-        new ActivityHelperShadow();
-        reset(ActivityHelperShadow.smartLock);
-
         SignInActivity signInActivity = createActivity();
->>>>>>> 42fa51cd
         EditText emailField = (EditText) signInActivity.findViewById(R.id.email);
         EditText passwordField = (EditText) signInActivity.findViewById(R.id.password);
         emailField.setText(TestConstants.EMAIL);
@@ -122,10 +105,9 @@
         when(ActivityHelperShadow.firebaseAuth.signInWithEmailAndPassword(
                 TestConstants.EMAIL,
                 TestConstants.PASSWORD)).thenReturn(
-                    new AutoCompleteTask<AuthResult>(new FakeAuthResult(mockFirebaseUser), true, null));
+                    new AutoCompleteTask<>(new FakeAuthResult(mockFirebaseUser), true, null));
         when(mockFirebaseUser.getDisplayName()).thenReturn(TestConstants.NAME);
         when(mockFirebaseUser.getEmail()).thenReturn(TestConstants.EMAIL);
-        when(mockFirebaseUser.getPhotoUrl()).thenReturn(TestConstants.PHOTO_URI);
 
         Button signIn = (Button) signInActivity.findViewById(R.id.button_done);
         signIn.performClick();
@@ -134,6 +116,23 @@
                 TestConstants.EMAIL,
                 TestConstants.PASSWORD);
 
-        verifySmartLockSave(null, TestConstants.EMAIL, TestConstants.PASSWORD);
+        ShadowActivity.IntentForResult nextIntent =
+                Shadows.shadowOf(signInActivity).getNextStartedActivityForResult();
+        assertEquals(
+                SaveCredentialsActivity.class.getName(),
+                nextIntent.intent.getComponent().getClassName()
+        );
+        assertEquals(
+                TestConstants.EMAIL,
+                nextIntent.intent.getExtras().getString(ExtraConstants.EXTRA_EMAIL)
+        );
+        assertEquals(
+                TestConstants.PASSWORD,
+                nextIntent.intent.getExtras().getString(ExtraConstants.EXTRA_PASSWORD)
+        );
+        assertEquals(
+                TestConstants.NAME,
+                nextIntent.intent.getExtras().getString(ExtraConstants.EXTRA_NAME)
+        );
     }
 }