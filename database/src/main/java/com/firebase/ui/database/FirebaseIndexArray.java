--- conflicted
+++ resolved
@@ -14,11 +14,8 @@
 
 package com.firebase.ui.database;
 
-<<<<<<< HEAD
 import android.support.annotation.CallSuper;
 import android.support.annotation.NonNull;
-=======
->>>>>>> 804f4e75
 import android.support.v7.widget.RecyclerView;
 import android.util.Log;
 
@@ -130,39 +127,11 @@
             }
         });
     }
-<<<<<<< HEAD
-
-    @Override
-    public ChangeEventListener addChangeEventListener(@NonNull ChangeEventListener listener) {
-        boolean wasListening = isListening();
-        super.addChangeEventListener(listener);
-
-        // Only start listening when the first listener is added
-        if (!wasListening) {
-            mKeySnapshots.addChangeEventListener(this);
-        }
-
-        return listener;
-    }
-
-    @Override
-    public void removeChangeEventListener(@NonNull ChangeEventListener listener) {
-        super.removeChangeEventListener(listener);
-        if (!isListening()) {
-            mKeySnapshots.removeChangeEventListener(this);
-            for (DatabaseReference ref : mRefs.keySet()) {
-                ref.removeEventListener(mRefs.get(ref));
-            }
-
-            clearData();
-        }
-=======
 
     @Override
     protected void onCreate() {
         super.onCreate();
         mKeySnapshots.addChangeEventListener(this);
->>>>>>> 804f4e75
     }
 
     @Override
