--- conflicted
+++ resolved
@@ -6,40 +6,6 @@
 import com.google.firebase.database.DatabaseReference;
 import com.google.firebase.database.Query;
 
-<<<<<<< HEAD
-/**
- * This class is a generic way of backing an Android ListView with a Firebase location.
- * It handles all of the child events at the given Firebase location. It marshals received data into the given
- * class type. Extend this class and provide an implementation of {@code populateView}, which will be given an
- * instance of your list item mLayout and an instance your class that holds your data.
- * Simply populate the view however you like and this class will handle updating the list as the data changes.
- * <p>
- * If your data is not indexed:
- * <pre>
- *     DatabaseReference ref = FirebaseDatabase.getInstance().getReference();
- *     ListAdapter adapter = new FirebaseListAdapter<ChatMessage>(
- *             this,
- *             ChatMessage.class,
- *             android.R.layout.two_line_list_item,
- *             keyRef,
- *             dataRef)
- *     {
- *         protected void populateView(View view, ChatMessage chatMessage, int position)
- *         {
- *             ((TextView)view.findViewById(android.R.id.text1)).setText(chatMessage.getName());
- *             ((TextView)view.findViewById(android.R.id.text2)).setText(chatMessage.getMessage());
- *         }
- *     };
- *     listView.setListAdapter(adapter);
- * </pre>
- *
- * @param <T> The class type to use as a model for the data contained in the children of the given
- *            Firebase location
- * @deprecated use {@link com.firebase.ui.database.adapter.FirebaseIndexRecyclerAdapter} instead
- */
-@Deprecated
-=======
->>>>>>> 6f9cc897
 public abstract class FirebaseIndexListAdapter<T> extends FirebaseListAdapter<T> {
     /**
      * @param keyQuery The Firebase location containing the list of keys to be found in {@code
@@ -52,14 +18,8 @@
     public FirebaseIndexListAdapter(Activity activity,
                                     Class<T> modelClass,
                                     @LayoutRes int modelLayout,
-<<<<<<< HEAD
-                                    Query keyRef,
-                                    Query dataRef) {
-        super(activity, modelClass, modelLayout, new FirebaseIndexArray(keyRef, dataRef.getRef()));
-=======
                                     Query keyQuery,
                                     DatabaseReference dataRef) {
         super(activity, new FirebaseIndexArray(keyQuery, dataRef), modelClass, modelLayout);
->>>>>>> 6f9cc897
     }
 }