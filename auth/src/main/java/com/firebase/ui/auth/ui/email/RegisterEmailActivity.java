--- conflicted
+++ resolved
@@ -120,76 +120,9 @@
         ft.disallowAddToBackStack().commit();
     }
 
-<<<<<<< HEAD
-    private void registerUser(final String email, final String name, final String password) {
-        Task<AuthResult> registerTask;
-        if (mActivityHelper.canLinkAccounts()) {
-            registerTask = mActivityHelper.getCurrentUser()
-                    .linkWithCredential(EmailAuthProvider.getCredential(email, password));
-        } else {
-            registerTask = mActivityHelper.getFirebaseAuth()
-                    .createUserWithEmailAndPassword(email, password);
-        }
-        registerTask
-                .addOnFailureListener(new TaskFailureLogger(TAG, "Error creating user"))
-                .addOnSuccessListener(new OnSuccessListener<AuthResult>() {
-                    @Override
-                    public void onSuccess(AuthResult authResult) {
-                        // Set display name
-                        UserProfileChangeRequest changeNameRequest =
-                                new UserProfileChangeRequest.Builder().setDisplayName(name).build();
-
-                        final FirebaseUser user = authResult.getUser();
-                        user.updateProfile(changeNameRequest)
-                                .addOnFailureListener(new TaskFailureLogger(
-                                        TAG, "Error setting display name"))
-                                .addOnCompleteListener(new OnCompleteListener<Void>() {
-                                    @Override
-                                    public void onComplete(@NonNull Task<Void> task) {
-                                        // This executes even if the name change fails, since
-                                        // the account creation succeeded and we want to save
-                                        // the credential to SmartLock (if enabled).
-                                        mActivityHelper.saveCredentialsOrFinish(
-                                                mSaveSmartLock,
-                                                user,
-                                                password,
-                                                new IdpResponse(EmailAuthProvider.PROVIDER_ID, email));
-                                    }
-                                });
-                    }
-                })
-                .addOnFailureListener(this, new OnFailureListener() {
-                    @Override
-                    public void onFailure(@NonNull Exception e) {
-                        mActivityHelper.dismissDialog();
-
-                        TextInputLayout emailInput =
-                                (TextInputLayout) findViewById(R.id.email_layout);
-                        TextInputLayout passwordInput =
-                                (TextInputLayout) findViewById(R.id.password_layout);
-
-                        if (e instanceof FirebaseAuthWeakPasswordException) {
-                            // Password too weak
-                            passwordInput.setError(getString(R.string.error_weak_password));
-                        } else if (e instanceof FirebaseAuthInvalidCredentialsException) {
-                            // Email address is malformed
-                            emailInput.setError(getString(R.string.invalid_email_address));
-                        } else if (e instanceof FirebaseAuthUserCollisionException) {
-                            // Collision with existing user email
-                            emailInput.setError(getString(R.string.error_user_collision));
-                            checkAccountExists(mEmailEditText.getText().toString());
-                        } else {
-                            // General error message, this branch should not be invoked but
-                            // covers future API changes
-                            emailInput.setError(getString(R.string.email_account_creation_error));
-                        }
-                    }
-                });
-=======
     private void setSlideAnimation() {
         // Make the next activity slide in
         overridePendingTransition(R.anim.slide_in_right, R.anim.slide_out_left);
->>>>>>> f6fb3139
     }
 
     public static Intent createIntent(Context context, FlowParameters flowParams) {
