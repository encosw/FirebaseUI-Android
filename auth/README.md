--- conflicted
+++ resolved
@@ -267,11 +267,7 @@
 startActivityForResult(
     AuthUI.getInstance()
         .createSignInIntentBuilder()
-<<<<<<< HEAD
-        .setIsAccountLinkingEnabled(true) // Any two accounts can be linked together using this method.
-=======
         .setIsAccountLinkingEnabled(true, MyManualMergeService.class) // Any two accounts can be linked together using this method.
->>>>>>> c55184cf
         .build(),
     RC_SIGN_IN);
 ```
@@ -333,21 +329,6 @@
 
 ##### Handling account link failures
 
-<<<<<<< HEAD
-_Only applies to developers using `setIsAccountLinkingEnabled(true)`._
-
-Imagine the following scenario: a user already has an existing account and uid in your app.
-Eventually, they switch devices and you automatically sign them in anonymously to give your
-users a frictionless UX by letting users interact with your app without being forced to log in immediately.
-Now, your anonymously signed in user quickly enters some data into your app before
-signing into their existing account so as not to forget why they came to your app in the first place.
-This UX is great for users, but problematic for us developers:
-your user now has two different ids that match the same person!
-The above example isn't just limited to anonymous accounts; **anytime a user has two
-existing accounts, a user collision will occur and you will have to manually merge those accounts together**.
-To help you do this, FirebaseUI provides a helper method to retrieve
-the user's previous id: `IdpResponse#getPrevUid()`.
-=======
 _Only applies to developers using `setIsAccountLinkingEnabled(true, Class)`._
 
 Imagine the following scenario: a user already has an existing account and uid in your app.
@@ -360,7 +341,6 @@
 two existing accounts, a user collision will occur and you will have to manually merge those
 accounts together**. To help you do this, FirebaseUI provides a service to guides you through to
 process of loading and the transferring the user's data.
->>>>>>> c55184cf
 
 The following is an example of how you would move data from the user's previous uid to their new one
 using the Firebase Realtime database, thus merging the two accounts.
@@ -368,47 +348,6 @@
 [sample](https://github.com/firebase/FirebaseUI-Android/blob/master/app/src/main/java/com/firebase/uidemo/database/ChatHolder.java):
 
 ```java
-<<<<<<< HEAD
-@Override
-protected void onActivityResult(int requestCode, int resultCode, Intent data) {
-    super.onActivityResult(requestCode, resultCode, data);
-    if (requestCode == RC_SIGN_IN && resultCode == RESULT_OK) {
-        IdpResponse response = IdpResponse.fromResultIntent(data);
-        // User is signed in, but we must check to see whether or not automatic account linking failed.
-        String prevUid = response == null ? null : response.getPrevUid();
-        if (prevUid != null) {
-            // A previous user id was found: automatic account linking failed.
-            Log.d(TAG, "handleSignInResponse received an id to be merged: " + prevUid);
-
-            FirebaseDatabase.getInstance()
-                    .getReference()
-                    .child("chats")
-                    .orderByChild("uid") // This is the child used in equalTo()
-                    .equalTo(prevUid) // Only get children with uid == prevUid
-                    .addListenerForSingleValueEvent(new ValueEventListener() {
-                        @Override
-                        public void onDataChange(DataSnapshot snapshot) {
-                            String currentUid = FirebaseAuth.getInstance().getCurrentUser().getUid();
-
-                            // Change all references of prevUid to the current uid
-                            for (DataSnapshot chatSnapshot : snapshot.getChildren()) {
-                                // Replace old uids with currentUid
-                                chatSnapshot.getRef().child("uid").setValue(currentUid);
-                                chatSnapshot.getRef().child("name").setValue("User " + currentUid.substring(0, 6));
-                            }
-                        }
-
-                        @Override
-                        public void onCancelled(DatabaseError error) {
-                            FirebaseCrash.report(error.toException());
-                        }
-                    });
-        }
-    }
-}
-```
-
-=======
 public class MyManualMergeService extends ManualMergeService {
     private Iterable<DataSnapshot> mChatKeys;
 
@@ -460,7 +399,6 @@
 <service android:name=".MyManualMergeService" />
 ```
 
->>>>>>> c55184cf
 ##### ID Tokens
 To retrieve the ID token that the IDP returned, you can extract an `IdpResponse` from the result
 Intent.
