/*
 * Copyright 2016 Google Inc. All Rights Reserved.
 *
 * Licensed under the Apache License, Version 2.0 (the "License"); you may not use this file except
 * in compliance with the License. You may obtain a copy of the License at
 *
 * http://www.apache.org/licenses/LICENSE-2.0
 *
 * Unless required by applicable law or agreed to in writing, software distributed under the
 * License is distributed on an "AS IS" BASIS, WITHOUT WARRANTIES OR CONDITIONS OF ANY KIND, either
 * express or implied. See the License for the specific language governing permissions and
 * limitations under the License.
 */

package com.firebase.ui.auth.ui.email;

import android.content.Intent;
import android.support.design.widget.TextInputLayout;
import android.widget.Button;
import android.widget.EditText;

import com.firebase.ui.auth.BuildConfig;
import com.firebase.ui.auth.IdpResponse;
import com.firebase.ui.auth.R;
import com.firebase.ui.auth.testhelpers.ActivityHelperShadow;
import com.firebase.ui.auth.testhelpers.AutoCompleteTask;
import com.firebase.ui.auth.testhelpers.BaseHelperShadow;
import com.firebase.ui.auth.testhelpers.CustomRobolectricGradleTestRunner;
import com.firebase.ui.auth.testhelpers.FakeAuthResult;
import com.firebase.ui.auth.testhelpers.TestConstants;
import com.firebase.ui.auth.testhelpers.TestHelper;
import com.firebase.ui.auth.ui.accountlink.WelcomeBackPasswordPrompt;
import com.google.firebase.auth.EmailAuthProvider;

import org.junit.Before;
import org.junit.Test;
import org.junit.runner.RunWith;
import org.robolectric.Robolectric;
import org.robolectric.RuntimeEnvironment;
import org.robolectric.Shadows;
import org.robolectric.annotation.Config;
import org.robolectric.shadows.ShadowActivity;

import java.util.Collections;

import static com.firebase.ui.auth.testhelpers.TestHelper.verifySmartLockSave;
import static org.junit.Assert.assertEquals;
import static org.junit.Assert.assertNull;
import static org.mockito.Mockito.reset;
import static org.mockito.Mockito.verify;
import static org.mockito.Mockito.when;

@RunWith(CustomRobolectricGradleTestRunner.class)
@Config(constants = BuildConfig.class, sdk = 25)
public class WelcomeBackPasswordPromptTest {
    @Before
    public void setUp() {
        TestHelper.initializeApp(RuntimeEnvironment.application);
    }

    private WelcomeBackPasswordPrompt createActivity() {
        Intent startIntent = WelcomeBackPasswordPrompt.createIntent(
                RuntimeEnvironment.application,
                TestHelper.getFlowParameters(Collections.<String>emptyList()),
                new IdpResponse.Builder(EmailAuthProvider.PROVIDER_ID, TestConstants.EMAIL).build());
        return Robolectric
                .buildActivity(WelcomeBackPasswordPrompt.class)
                .withIntent(startIntent)
                .create()
                .visible()
                .get();
    }

    @Test
    public void testSignInButton_validatesFields() {
        WelcomeBackPasswordPrompt welcomeBack = createActivity();
        Button signIn = (Button) welcomeBack.findViewById(R.id.button_done);
        signIn.performClick();
        TextInputLayout passwordLayout =
                (TextInputLayout) welcomeBack.findViewById(R.id.password_layout);

        assertEquals(
                welcomeBack.getString(R.string.required_field),
                passwordLayout.getError().toString());

        // should block and not start a new activity
        ShadowActivity.IntentForResult nextIntent =
                Shadows.shadowOf(welcomeBack).getNextStartedActivityForResult();
        assertNull(nextIntent);
    }

    @Test
    @Config(shadows = {BaseHelperShadow.class, ActivityHelperShadow.class})
    public void testSignInButton_signsInAndSavesCredentials() {
        // initialize mocks
        new ActivityHelperShadow();
        reset(ActivityHelperShadow.sSaveSmartLock);

        WelcomeBackPasswordPrompt welcomeBackActivity = createActivity();
        EditText passwordField = (EditText) welcomeBackActivity.findViewById(R.id.password);
        passwordField.setText(TestConstants.PASSWORD);

        when(ActivityHelperShadow.sFirebaseAuth.signInWithEmailAndPassword(
                TestConstants.EMAIL,
                TestConstants.PASSWORD)).thenReturn(
<<<<<<< HEAD
                    new AutoCompleteTask<AuthResult>(new FakeAuthResult(), true, null));
=======
                new AutoCompleteTask<>(FakeAuthResult.INSTANCE, true, null));
>>>>>>> f2a78b2f

        Button signIn = (Button) welcomeBackActivity.findViewById(R.id.button_done);
        signIn.performClick();

        verify(ActivityHelperShadow.sFirebaseAuth).signInWithEmailAndPassword(
                TestConstants.EMAIL,
                TestConstants.PASSWORD);

        verifySmartLockSave(
                EmailAuthProvider.PROVIDER_ID,
                TestConstants.EMAIL,
                TestConstants.PASSWORD,
                TestConstants.UID);
    }
}<|MERGE_RESOLUTION|>--- conflicted
+++ resolved
@@ -103,11 +103,7 @@
         when(ActivityHelperShadow.sFirebaseAuth.signInWithEmailAndPassword(
                 TestConstants.EMAIL,
                 TestConstants.PASSWORD)).thenReturn(
-<<<<<<< HEAD
-                    new AutoCompleteTask<AuthResult>(new FakeAuthResult(), true, null));
-=======
                 new AutoCompleteTask<>(FakeAuthResult.INSTANCE, true, null));
->>>>>>> f2a78b2f
 
         Button signIn = (Button) welcomeBackActivity.findViewById(R.id.button_done);
         signIn.performClick();
