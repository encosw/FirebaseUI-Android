--- conflicted
+++ resolved
@@ -70,11 +70,7 @@
 
         mSnapshots.setChangeEventListener(new FirebaseArray.ChangeEventListener() {
             @Override
-<<<<<<< HEAD
-            public void onChange(EventType type, int index, int oldIndex) {
-=======
             public void onChildChanged(EventType type, int index, int oldIndex) {
->>>>>>> 1a6f7bb7
                 notifyDataSetChanged();
             }
 
