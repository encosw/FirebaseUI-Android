--- conflicted
+++ resolved
@@ -238,11 +238,7 @@
                         "Secret cannot be null when using the Twitter provider.");
             }
 
-<<<<<<< HEAD
-            return new IdpResponse(mProviderId, mEmail, mToken, mSecret, mPrevUid, ResultCodes.OK);
-=======
-            return new IdpResponse(mProviderId, mEmail, mPhoneNumber, mToken, mSecret, ResultCodes.OK);
->>>>>>> cffc6607
+            return new IdpResponse(mProviderId, mEmail, mPhoneNumber, mToken, mSecret, mPrevUid, ResultCodes.OK);
         }
     }
 }