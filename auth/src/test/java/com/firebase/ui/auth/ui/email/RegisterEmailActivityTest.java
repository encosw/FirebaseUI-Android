--- conflicted
+++ resolved
@@ -124,17 +124,10 @@
         password.setText(TestConstants.PASSWORD);
 
         AuthHelperShadow.sCanLinkAccounts = true;
-<<<<<<< HEAD
-        when(AuthHelperShadow.sFirebaseUser.updateProfile(any(UserProfileChangeRequest.class)))
-                .thenReturn(new AutoCompleteTask<Void>(null, true, null));
-
-        when(AuthHelperShadow.sFirebaseAuth.getCurrentUser().linkWithCredential(any(EmailAuthCredential.class)))
-=======
         when(AuthHelperShadow.getCurrentUser().updateProfile(any(UserProfileChangeRequest.class)))
                 .thenReturn(new AutoCompleteTask<Void>(null, true, null));
 
         when(AuthHelperShadow.getCurrentUser().linkWithCredential(any(EmailAuthCredential.class)))
->>>>>>> c55184cf
                 .thenReturn(new AutoCompleteTask<>(FakeAuthResult.INSTANCE, true, null));
 
         Button button = (Button) registerEmailActivity.findViewById(R.id.button_create);
