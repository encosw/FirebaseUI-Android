/*
 * Copyright 2016 Google Inc. All Rights Reserved.
 *
 * Licensed under the Apache License, Version 2.0 (the "License"); you may not use this file except
 * in compliance with the License. You may obtain a copy of the License at
 *
 * http://www.apache.org/licenses/LICENSE-2.0
 *
 * Unless required by applicable law or agreed to in writing, software distributed under the
 * License is distributed on an "AS IS" BASIS, WITHOUT WARRANTIES OR CONDITIONS OF ANY KIND, either
 * express or implied. See the License for the specific language governing permissions and
 * limitations under the License.
 */

package com.firebase.ui.auth.ui.account_link;

import android.app.Activity;
import android.content.Context;
import android.content.Intent;
import android.os.Bundle;
import android.support.annotation.NonNull;
import android.util.Log;
import android.view.View;
import android.view.View.OnClickListener;
import android.widget.TextView;
import android.widget.Toast;

import com.firebase.ui.auth.AuthUI.IdpConfig;
import com.firebase.ui.auth.IdpResponse;
import com.firebase.ui.auth.R;
import com.firebase.ui.auth.provider.AuthCredentialHelper;
import com.firebase.ui.auth.provider.FacebookProvider;
import com.firebase.ui.auth.provider.GoogleProvider;
import com.firebase.ui.auth.provider.IdpProvider;
import com.firebase.ui.auth.provider.IdpProvider.IdpCallback;
import com.firebase.ui.auth.provider.TwitterProvider;
import com.firebase.ui.auth.ui.AppCompatBase;
import com.firebase.ui.auth.ui.BaseHelper;
import com.firebase.ui.auth.ui.ExtraConstants;
import com.firebase.ui.auth.ui.FlowParameters;
import com.firebase.ui.auth.ui.TaskFailureLogger;
import com.google.android.gms.tasks.OnCompleteListener;
import com.google.android.gms.tasks.OnFailureListener;
import com.google.android.gms.tasks.OnSuccessListener;
import com.google.android.gms.tasks.Task;
import com.google.firebase.auth.AuthCredential;
import com.google.firebase.auth.AuthResult;
import com.google.firebase.auth.FacebookAuthProvider;
import com.google.firebase.auth.FirebaseAuth;
import com.google.firebase.auth.FirebaseAuthUserCollisionException;
import com.google.firebase.auth.FirebaseUser;
import com.google.firebase.auth.GoogleAuthProvider;
import com.google.firebase.auth.TwitterAuthProvider;

public class WelcomeBackIdpPrompt extends AppCompatBase
        implements View.OnClickListener, IdpCallback {

    private static final String TAG = "WelcomeBackIDPPrompt";
    private IdpProvider mIdpProvider;
    private IdpResponse mPrevIdpResponse;
    private AuthCredential mPrevCredential;

    @Override
    protected void onCreate(Bundle savedInstanceState) {
        super.onCreate(savedInstanceState);
        String providerId = getProviderIdFromIntent();
        mPrevIdpResponse = getIntent().getParcelableExtra(ExtraConstants.EXTRA_IDP_RESPONSE);
        setContentView(R.layout.welcome_back_idp_prompt_layout);

        mIdpProvider = null;
        for (IdpConfig idpConfig : mActivityHelper.getFlowParams().providerInfo) {
            if (providerId.equals(idpConfig.getProviderId())) {
                switch (providerId) {
                    case GoogleAuthProvider.PROVIDER_ID:
                        mIdpProvider = new GoogleProvider(this, idpConfig, getEmailFromIntent());
                        break;
                    case FacebookAuthProvider.PROVIDER_ID:
                        mIdpProvider = new FacebookProvider(this, idpConfig);
                        break;
                    case TwitterAuthProvider.PROVIDER_ID:
                        mIdpProvider = new TwitterProvider(this);
                        break;
                    default:
                        Log.w(TAG, "Unknown provider: " + providerId);
                        finish(RESULT_CANCELED, getIntent());
                        return;
                }
            }
        }

        if (mPrevIdpResponse != null) {
            mPrevCredential = AuthCredentialHelper.getAuthCredential(mPrevIdpResponse);
        }

        if (mIdpProvider == null) {
            getIntent().putExtra(
                    ExtraConstants.EXTRA_ERROR_MESSAGE,
                    "Firebase login successful. Account linking failed due to provider not enabled by application");
            finish(RESULT_CANCELED, getIntent());
            return;
        }

        ((TextView) findViewById(R.id.welcome_back_idp_prompt))
                .setText(getIdpPromptString(getEmailFromIntent()));

        mIdpProvider.setAuthenticationCallback(this);
        findViewById(R.id.welcome_back_idp_button).setOnClickListener(new OnClickListener() {
            @Override
            public void onClick(View view) {
                mActivityHelper.showLoadingDialog(R.string.progress_dialog_signing_in);
                mIdpProvider.startLogin(WelcomeBackIdpPrompt.this);
            }
        });
    }

    private String getIdpPromptString(String email) {
        String promptStringTemplate = getResources().getString(R.string.welcome_back_idp_prompt);
        return String.format(promptStringTemplate, email, mIdpProvider.getName(this));
    }

    @Override
    public void onActivityResult(int requestCode, int resultCode, Intent data) {
        super.onActivityResult(requestCode, resultCode, data);
        mIdpProvider.onActivityResult(requestCode, resultCode, data);
    }

    @Override
    public void onClick(View view) {
        next(mPrevIdpResponse);
    }

    @Override
    public void onSuccess(IdpResponse idpResponse) {
        next(idpResponse);
    }

    @Override
    public void onFailure(Bundle extra) {
        Toast.makeText(getApplicationContext(), "Error signing in", Toast.LENGTH_LONG).show();
        finish(RESULT_CANCELED, new Intent());
    }

    private String getProviderIdFromIntent() {
        return getIntent().getStringExtra(ExtraConstants.EXTRA_PROVIDER);
    }

    private String getEmailFromIntent() {
        return getIntent().getStringExtra(ExtraConstants.EXTRA_EMAIL);
    }

    private void next(final IdpResponse newIdpResponse) {
        if (newIdpResponse == null) {
            return; // do nothing
        }

        final AuthCredential newCredential = AuthCredentialHelper.getAuthCredential(newIdpResponse);
        if (newCredential == null) {
            Log.e(TAG, "No credential returned");
            finish(Activity.RESULT_FIRST_USER, new Intent());
            return;
        }

        final FirebaseAuth firebaseAuth = mActivityHelper.getFirebaseAuth();
        FirebaseUser currentUser = firebaseAuth.getCurrentUser();

        if (currentUser == null) {
            Task<AuthResult> authResultTask = firebaseAuth.signInWithCredential(newCredential);
            authResultTask.addOnCompleteListener(new OnCompleteListener<AuthResult>() {
                @Override
                public void onComplete(@NonNull Task<AuthResult> task) {
                    if (task.isSuccessful() && mPrevCredential != null) {
                        FirebaseUser firebaseUser = task.getResult().getUser();
                        firebaseUser.linkWithCredential(mPrevCredential);
                        firebaseAuth.signOut();
                        firebaseAuth
                                .signInWithCredential(mPrevCredential)
                                .addOnFailureListener(new TaskFailureLogger(
                                        TAG, "Error signing in with previous credential"))
                                .addOnCompleteListener(new FinishListener(newIdpResponse));
                    } else {
                        finish(Activity.RESULT_OK, new Intent().putExtra(
                                ExtraConstants.EXTRA_IDP_RESPONSE, newIdpResponse));
                    }
                }
            }).addOnFailureListener(
                    new TaskFailureLogger(TAG, "Error signing in with new credential"));
        } else {
            Task<AuthResult> authResultTask = currentUser.linkWithCredential(newCredential);
            authResultTask
                    .addOnFailureListener(
                            new TaskFailureLogger(TAG, "Error linking with credential"))
                    .addOnSuccessListener(new FinishListener(newIdpResponse))
                    .addOnFailureListener(new OnFailureListener() {
                        @Override
                        public void onFailure(@NonNull Exception e) {
                            if (e instanceof FirebaseAuthUserCollisionException) {
                                // Since we still want the user to be able to sign in even though the account already exists,
                                // we are going to save the uid of the current user,
                                // log them out, and then sign in with the new credential.

                                // Unfortunately, this means the developer will have to manually merge the old uid with the new user's uid.
                                // A manual merge is necessary to support anonymous user conversion to permanent
                                // when the user we are trying to sign into already exists.

                                // Real world example: currently signed in anonymously and Google account already exists.
                                // Tries to sign in with Google account, this code gets called.
                                IdpResponse response =
                                        new IdpResponse(newIdpResponse, mActivityHelper.getUidForAccountLinking());
                                FirebaseAuth
                                        .getInstance()
                                        .signInWithCredential(mPrevCredential != null ? mPrevCredential : newCredential)
                                        .addOnFailureListener(
                                                new TaskFailureLogger(
                                                        TAG, "Error linking with credential"))
                                        .addOnCompleteListener(new FinishListener(response));
                            }
                        }
                    });
        }
    }

    public static Intent createIntent(
            Context context,
            FlowParameters flowParams,
            String providerId,
            IdpResponse idpResponse,
            String email) {
        return BaseHelper.createBaseIntent(context, WelcomeBackIdpPrompt.class, flowParams)
                .putExtra(ExtraConstants.EXTRA_PROVIDER, providerId)
                .putExtra(ExtraConstants.EXTRA_IDP_RESPONSE, idpResponse)
                .putExtra(ExtraConstants.EXTRA_EMAIL, email);
    }

    private class FinishListener implements OnCompleteListener<AuthResult>,
            OnSuccessListener<AuthResult> {
        private final IdpResponse mIdpResponse;

        FinishListener(IdpResponse idpResponse) {
            mIdpResponse = idpResponse;
        }

        public void onComplete(@NonNull Task task) {
<<<<<<< HEAD
            finishAndSaveResponse();
        }

        @Override
        public void onSuccess(AuthResult result) {
            finishAndSaveResponse();
        }

        private void finishAndSaveResponse() {
            mActivityHelper.dismissDialog();
            finish(RESULT_OK,
=======
            finish(Activity.RESULT_OK,
>>>>>>> 8884f862
                   new Intent().putExtra(ExtraConstants.EXTRA_IDP_RESPONSE, mIdpResponse));
        }
    }
}<|MERGE_RESOLUTION|>--- conflicted
+++ resolved
@@ -240,7 +240,6 @@
         }
 
         public void onComplete(@NonNull Task task) {
-<<<<<<< HEAD
             finishAndSaveResponse();
         }
 
@@ -251,10 +250,7 @@
 
         private void finishAndSaveResponse() {
             mActivityHelper.dismissDialog();
-            finish(RESULT_OK,
-=======
             finish(Activity.RESULT_OK,
->>>>>>> 8884f862
                    new Intent().putExtra(ExtraConstants.EXTRA_IDP_RESPONSE, mIdpResponse));
         }
     }
