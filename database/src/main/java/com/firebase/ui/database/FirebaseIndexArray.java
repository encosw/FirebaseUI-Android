--- conflicted
+++ resolved
@@ -45,13 +45,8 @@
         }
     };
 
-<<<<<<< HEAD
     private ChangeEventListener mListenerCopy;
     private JoinResolver mJoinResolver;
-=======
-    private Query mQuery;
-    private ChangeEventListener mListener;
->>>>>>> 6874189b
     private Map<Query, ValueEventListener> mRefs = new HashMap<>();
     private List<DataSnapshot> mDataSnapshots = new ArrayList<>();
 
@@ -129,11 +124,7 @@
 
         if (isMatch(index, key)) {
             mDataSnapshots.remove(index);
-<<<<<<< HEAD
-            notifyChangeListener(ChangeEventListener.EventType.REMOVED, index);
-=======
             notifyChangedListeners(ChangeEventListener.EventType.REMOVED, index);
->>>>>>> 6874189b
         }
     }
 
@@ -150,11 +141,7 @@
             DataSnapshot snapshot = mDataSnapshots.remove(oldIndex);
             int newIndex = getIndexForKey(key);
             mDataSnapshots.add(newIndex, snapshot);
-<<<<<<< HEAD
-            mListener.onChildChanged(ChangeEventListener.EventType.MOVED, newIndex, oldIndex);
-=======
             notifyChangedListeners(ChangeEventListener.EventType.MOVED, newIndex, oldIndex);
->>>>>>> 6874189b
         }
     }
 
@@ -164,7 +151,6 @@
         super.onCancelled(error);
     }
 
-<<<<<<< HEAD
     private int getIndexForKey(String key) {
         int dataCount = size();
         int index = 0;
@@ -181,12 +167,6 @@
 
     private boolean isMatch(int index, String key) {
         return index >= 0 && index < size() && mDataSnapshots.get(index).getKey().equals(key);
-=======
-    @Override
-    public void setOnChangedListener(ChangeEventListener listener) {
-        super.setOnChangedListener(listener);
-        mListener = listener;
->>>>>>> 6874189b
     }
 
     private class DataRefListener implements ValueEventListener {
@@ -198,26 +178,15 @@
             if (snapshot.getValue() != null) {
                 if (!isMatch(index, key)) {
                     mDataSnapshots.add(index, snapshot);
-<<<<<<< HEAD
-                    notifyChangeListener(ChangeEventListener.EventType.ADDED, index);
-                } else {
-                    mDataSnapshots.set(index, snapshot);
-                    notifyChangeListener(ChangeEventListener.EventType.CHANGED, index);
-=======
                     notifyChangedListeners(ChangeEventListener.EventType.ADDED, index);
                 } else {
                     mDataSnapshots.set(index, snapshot);
                     notifyChangedListeners(ChangeEventListener.EventType.CHANGED, index);
->>>>>>> 6874189b
                 }
             } else {
                 if (isMatch(index, key)) {
                     mDataSnapshots.remove(index);
-<<<<<<< HEAD
-                    notifyChangeListener(ChangeEventListener.EventType.REMOVED, index);
-=======
                     notifyChangedListeners(ChangeEventListener.EventType.REMOVED, index);
->>>>>>> 6874189b
                 } else {
                     mJoinResolver.onJoinFailed(index, snapshot);
                 }
