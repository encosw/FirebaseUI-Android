/*
 * Copyright 2016 Google Inc. All Rights Reserved.
 *
 * Licensed under the Apache License, Version 2.0 (the "License"); you may not use this file except
 * in compliance with the License. You may obtain a copy of the License at
 *
 * http://www.apache.org/licenses/LICENSE-2.0
 *
 * Unless required by applicable law or agreed to in writing, software distributed under the
 * License is distributed on an "AS IS" BASIS, WITHOUT WARRANTIES OR CONDITIONS OF ANY KIND, either
 * express or implied. See the License for the specific language governing permissions and
 * limitations under the License.
 */

package com.firebase.ui.auth;

import android.content.Intent;
import android.os.Parcel;
import android.os.Parcelable;
import android.support.annotation.NonNull;
import android.support.annotation.Nullable;
import android.support.annotation.RestrictTo;
import android.text.TextUtils;

import com.firebase.ui.auth.data.model.User;
import com.firebase.ui.auth.util.ExtraConstants;
import com.google.firebase.auth.GoogleAuthProvider;
import com.google.firebase.auth.TwitterAuthProvider;

import java.io.ByteArrayOutputStream;
import java.io.IOException;
import java.io.ObjectOutputStream;

/**
 * A container that encapsulates the result of authenticating with an Identity Provider.
 */
public class IdpResponse implements Parcelable {
    public static final Creator<IdpResponse> CREATOR = new Creator<IdpResponse>() {
        @Override
        public IdpResponse createFromParcel(Parcel in) {
            return new IdpResponse(
                    in.<User>readParcelable(User.class.getClassLoader()),
                    in.readString(),
                    in.readString(),
                    (FirebaseUiException) in.readSerializable()
            );
        }

        @Override
        public IdpResponse[] newArray(int size) {
            return new IdpResponse[size];
        }
    };

    private final User mUser;

    private final String mToken;
    private final String mSecret;

    private final FirebaseUiException mException;

    private IdpResponse(@NonNull FirebaseUiException e) {
        this(null, null, null, e);
    }

    private IdpResponse(
            @NonNull User user,
            @Nullable String token,
            @Nullable String secret) {
        this(user, token, secret, null);
    }

    private IdpResponse(
            User user,
            String token,
            String secret,
            FirebaseUiException e) {
        mUser = user;
        mToken = token;
        mSecret = secret;
        mException = e;
    }

    /**
     * Extract the {@link IdpResponse} from the flow's result intent.
     *
     * @param resultIntent The intent which {@code onActivityResult} was called with.
     * @return The IdpResponse containing the token(s) from signing in with the Idp
     */
    @Nullable
    public static IdpResponse fromResultIntent(@Nullable Intent resultIntent) {
        if (resultIntent != null) {
            return resultIntent.getParcelableExtra(ExtraConstants.IDP_RESPONSE);
        } else {
            return null;
        }
    }

    @NonNull
    @RestrictTo(RestrictTo.Scope.LIBRARY_GROUP)
    public static IdpResponse from(@NonNull Exception e) {
        if (e instanceof FirebaseUiException) {
            return new IdpResponse((FirebaseUiException) e);
        } else {
            FirebaseUiException wrapped = new FirebaseUiException(ErrorCodes.UNKNOWN_ERROR, e);
            wrapped.setStackTrace(e.getStackTrace());
            return new IdpResponse(wrapped);
        }
    }

    @NonNull
    @RestrictTo(RestrictTo.Scope.LIBRARY_GROUP)
    public static Intent getErrorIntent(@NonNull Exception e) {
        return from(e).toIntent();
    }

    @NonNull
    @RestrictTo(RestrictTo.Scope.LIBRARY_GROUP)
    public Intent toIntent() {
        return new Intent().putExtra(ExtraConstants.IDP_RESPONSE, this);
    }

    @RestrictTo(RestrictTo.Scope.LIBRARY_GROUP)
    public boolean isSuccessful() {
        return mException == null;
    }

    @RestrictTo(RestrictTo.Scope.LIBRARY_GROUP)
    public User getUser() {
        return mUser;
    }

    /**
     * Get the type of provider. e.g. {@link GoogleAuthProvider#PROVIDER_ID}
     */
    @NonNull
    @AuthUI.SupportedProvider
    public String getProviderType() {
        return mUser.getProviderId();
    }

    /**
     * Get the email used to sign in.
     */
    @Nullable
    public String getEmail() {
        return mUser.getEmail();
    }

    /**
     * Get the phone number used to sign in.
     */
    @Nullable
    public String getPhoneNumber() {
        return mUser.getPhoneNumber();
    }

    /**
     * Get the token received as a result of logging in with the specified IDP
     */
    @Nullable
    public String getIdpToken() {
        return mToken;
    }

    /**
     * Twitter only. Return the token secret received as a result of logging in with Twitter.
     */
    @Nullable
    public String getIdpSecret() {
        return mSecret;
    }

    /**
<<<<<<< HEAD
     * Only applies to developers using {@link AuthUI.SignInIntentBuilder#setIsAccountLinkingEnabled(boolean, Class)}
     * set to {@code true}.
     * <p><p>
     * Get the previous user id if a user collision occurred.
     * See the <a href="https://github.com/firebase/FirebaseUI-Android/blob/master/auth/README.md#handling-account-link-failures">README</a>
     * for a much more detailed explanation.
     *
     * @see AuthUI.SignInIntentBuilder#setIsAccountLinkingEnabled(boolean, Class)
     */
    public String getPrevUid() {
        return mUser.getPrevUid();
    }

    /**
     * Get the error code for a failed sign in
     *
     * @deprecated use {@link #getError()} instead
     */
    @Deprecated
    public int getErrorCode() {
        if (isSuccessful()) {
            return Activity.RESULT_OK;
        } else {
            return mException.getErrorCode();
        }
    }

    /**
=======
>>>>>>> 957f7af5
     * Get the error for a failed sign in.
     */
    @Nullable
    public FirebaseUiException getError() {
        return mException;
    }

    @Override
    public int describeContents() {
        return 0;
    }

    @Override
    public void writeToParcel(Parcel dest, int flags) {
        dest.writeParcelable(mUser, flags);
        dest.writeString(mToken);
        dest.writeString(mSecret);

        ObjectOutputStream oos = null;
        try {
            oos = new ObjectOutputStream(new ByteArrayOutputStream());
            oos.writeObject(mException);

            // Success! The entire exception tree is serializable.
            dest.writeSerializable(mException);
        } catch (IOException e) {
            // Somewhere down the line, the exception is holding on to an object that isn't
            // serializable so default to some exception. It's the best we can do in this case.
            FirebaseUiException fake = new FirebaseUiException(ErrorCodes.UNKNOWN_ERROR,
                    "Fake exception created, original: " + mException
                            + ", original cause: " + mException.getCause());
            fake.setStackTrace(mException.getStackTrace());
            dest.writeSerializable(fake);
        } finally {
            if (oos != null) {
                try {
                    oos.close();
                } catch (IOException ignored) {}
            }
        }
    }

    @Override
    public boolean equals(Object o) {
        if (this == o) return true;
        if (o == null || getClass() != o.getClass()) return false;

        IdpResponse response = (IdpResponse) o;

        return (mUser == null ? response.mUser == null : mUser.equals(response.mUser))
                && (mToken == null ? response.mToken == null : mToken.equals(response.mToken))
                && (mSecret == null ? response.mSecret == null : mSecret.equals(response.mSecret))
                && (mException == null ? response.mException == null : mException.equals(response.mException));
    }

    @Override
    public int hashCode() {
        int result = mUser == null ? 0 : mUser.hashCode();
        result = 31 * result + (mToken == null ? 0 : mToken.hashCode());
        result = 31 * result + (mSecret == null ? 0 : mSecret.hashCode());
        result = 31 * result + (mException == null ? 0 : mException.hashCode());
        return result;
    }

    @Override
    public String toString() {
        return "IdpResponse{" +
                "mUser=" + mUser +
                ", mToken='" + mToken + '\'' +
                ", mSecret='" + mSecret + '\'' +
                ", mException=" + mException +
                '}';
    }

    @RestrictTo(RestrictTo.Scope.LIBRARY_GROUP)
    public static class Builder {
        private final User mUser;

        private String mToken;
        private String mSecret;

        public Builder(@NonNull User user) {
            mUser = user;
        }

        public Builder setToken(String token) {
            mToken = token;
            return this;
        }

        public Builder setSecret(String secret) {
            mSecret = secret;
            return this;
        }

        public IdpResponse build() {
            String providerId = mUser.getProviderId();
            if (!AuthUI.SUPPORTED_PROVIDERS.contains(providerId)) {
                throw new IllegalStateException("Unknown provider: " + providerId);
            }
            if (AuthUI.SOCIAL_PROVIDERS.contains(providerId) && TextUtils.isEmpty(mToken)) {
                throw new IllegalStateException(
                        "Token cannot be null when using a non-email provider.");
            }
            if (providerId.equals(TwitterAuthProvider.PROVIDER_ID)
                    && TextUtils.isEmpty(mSecret)) {
                throw new IllegalStateException(
                        "Secret cannot be null when using the Twitter provider.");
            }

            return new IdpResponse(mUser, mToken, mSecret);
        }
    }
}<|MERGE_RESOLUTION|>--- conflicted
+++ resolved
@@ -172,7 +172,6 @@
     }
 
     /**
-<<<<<<< HEAD
      * Only applies to developers using {@link AuthUI.SignInIntentBuilder#setIsAccountLinkingEnabled(boolean, Class)}
      * set to {@code true}.
      * <p><p>
@@ -187,22 +186,6 @@
     }
 
     /**
-     * Get the error code for a failed sign in
-     *
-     * @deprecated use {@link #getError()} instead
-     */
-    @Deprecated
-    public int getErrorCode() {
-        if (isSuccessful()) {
-            return Activity.RESULT_OK;
-        } else {
-            return mException.getErrorCode();
-        }
-    }
-
-    /**
-=======
->>>>>>> 957f7af5
      * Get the error for a failed sign in.
      */
     @Nullable
