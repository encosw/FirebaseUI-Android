package com.firebase.ui.auth.util.signincontainer;

import android.content.Intent;
import android.content.IntentSender;
import android.os.Bundle;
import android.support.annotation.NonNull;
import android.support.annotation.Nullable;
import android.support.v4.app.Fragment;
import android.support.v4.app.FragmentActivity;
import android.support.v4.app.FragmentManager;
import android.text.TextUtils;
import android.util.Log;

import com.firebase.ui.auth.AuthUI;
import com.firebase.ui.auth.IdpResponse;
import com.firebase.ui.auth.R;
import com.firebase.ui.auth.ResultCodes;
import com.firebase.ui.auth.ui.ExtraConstants;
import com.firebase.ui.auth.ui.FlowParameters;
import com.firebase.ui.auth.ui.FragmentHelper;
import com.firebase.ui.auth.ui.TaskFailureLogger;
import com.firebase.ui.auth.ui.User;
import com.firebase.ui.auth.ui.email.RegisterEmailActivity;
import com.firebase.ui.auth.ui.idp.AuthMethodPickerActivity;
import com.firebase.ui.auth.util.CredentialsApiHelper;
import com.firebase.ui.auth.util.GoogleApiConstants;
import com.google.android.gms.auth.api.Auth;
import com.google.android.gms.auth.api.credentials.Credential;
import com.google.android.gms.auth.api.credentials.CredentialRequest;
import com.google.android.gms.auth.api.credentials.CredentialRequestResult;
import com.google.android.gms.auth.api.credentials.IdentityProviders;
import com.google.android.gms.common.api.CommonStatusCodes;
import com.google.android.gms.common.api.GoogleApiClient;
import com.google.android.gms.common.api.Status;
import com.google.android.gms.tasks.OnCompleteListener;
import com.google.android.gms.tasks.OnFailureListener;
import com.google.android.gms.tasks.OnSuccessListener;
import com.google.android.gms.tasks.Task;
import com.google.firebase.auth.AuthResult;
import com.google.firebase.auth.EmailAuthProvider;
import com.google.firebase.auth.FacebookAuthProvider;
import com.google.firebase.auth.FirebaseAuthInvalidUserException;
import com.google.firebase.auth.GoogleAuthProvider;
import com.google.firebase.auth.TwitterAuthProvider;

import java.util.ArrayList;
import java.util.List;

/**
 * Attempts to acquire a credential from Smart Lock for Passwords to sign in
 * an existing account. If this succeeds, an attempt is made to sign the user in
 * with this credential. If it does not, the
 * {@link AuthMethodPickerActivity authentication method picker activity}
 * is started, unless only email is supported, in which case the
 * {@link RegisterEmailActivity} is started.
 */
public class SignInDelegate extends SmartLockBase<CredentialRequestResult> {
    private static final String TAG = "SignInDelegate";
    private static final int RC_CREDENTIALS_READ = 2;
    private static final int RC_IDP_SIGNIN = 3;
    private static final int RC_AUTH_METHOD_PICKER = 4;
    private static final int RC_EMAIL_FLOW = 5;

    private Credential mCredential;

    public static void delegate(FragmentActivity activity, FlowParameters params) {
        FragmentManager fm = activity.getSupportFragmentManager();
        Fragment fragment = fm.findFragmentByTag(TAG);
        if (!(fragment instanceof SignInDelegate)) {
            SignInDelegate result = new SignInDelegate();
            result.setArguments(FragmentHelper.getFlowParamsBundle(params));
            fm.beginTransaction().add(result, TAG).disallowAddToBackStack().commit();
        }
    }

    public static SignInDelegate getInstance(FragmentActivity activity) {
        Fragment fragment = activity.getSupportFragmentManager().findFragmentByTag(TAG);
        if (fragment instanceof SignInDelegate) {
            return (SignInDelegate) fragment;
        } else {
            return null;
        }
    }

    @Override
    public void onCreate(Bundle savedInstance) {
        super.onCreate(savedInstance);
        if (savedInstance != null) {
            // We already have a running instance of this fragment
            return;
        }

        if (mHelper.getFlowParams().smartLockEnabled) {
            mHelper.showLoadingDialog(R.string.progress_dialog_loading);

            mGoogleApiClient = new GoogleApiClient.Builder(getContext().getApplicationContext())
                    .addConnectionCallbacks(this)
                    .addApi(Auth.CREDENTIALS_API)
                    .enableAutoManage(getActivity(), GoogleApiConstants.AUTO_MANAGE_ID1, this)
                    .build();
            mGoogleApiClient.connect();

            mHelper.getCredentialsApi()
                    .request(mGoogleApiClient,
                             new CredentialRequest.Builder()
                                     .setPasswordLoginSupported(true)
                                     .setAccountTypes(getSupportedAccountTypes().toArray(new String[0]))
                                     .build())
                    .setResultCallback(this);
        } else {
            startAuthMethodChoice();
        }
    }

    @Override
    public void onSaveInstanceState(Bundle outState) {
        // It doesn't matter what we put here, we just don't want outState to be empty
        outState.putBoolean(ExtraConstants.HAS_EXISTING_INSTANCE, true);
        super.onSaveInstanceState(outState);
    }

    @Override
    public void onResult(@NonNull CredentialRequestResult result) {
        Status status = result.getStatus();

        if (status.isSuccess()) {
            // Auto sign-in success
            handleCredential(result.getCredential());
            return;
        } else if (status.hasResolution()) {
            try {
                if (status.getStatusCode() == CommonStatusCodes.RESOLUTION_REQUIRED) {
                    mHelper.startIntentSenderForResult(
                            status.getResolution().getIntentSender(),
                            RC_CREDENTIALS_READ);
                    return;
                } else if (!getSupportedAccountTypes().isEmpty()) {
                    mHelper.startIntentSenderForResult(
                            status.getResolution().getIntentSender(),
                            RC_CREDENTIALS_READ);
                    return;
                }
            } catch (IntentSender.SendIntentException e) {
                Log.e(TAG, "Failed to send Credentials intent.", e);
            }
        }
        startAuthMethodChoice();
    }

    @Override
    public void onConnected(@Nullable Bundle bundle) {
        // We only care about onResult
    }

    @Override
    public void onActivityResult(int requestCode, int resultCode, Intent data) {
        super.onActivityResult(requestCode, resultCode, data);
        switch (requestCode) {
            case RC_CREDENTIALS_READ:
                if (resultCode == ResultCodes.OK) {
                    // credential selected from SmartLock, log in with that credential
                    Credential credential = data.getParcelableExtra(Credential.EXTRA_KEY);
                    handleCredential(credential);
                } else {
                    // Smart lock selector cancelled, go to the AuthMethodPicker screen
                    startAuthMethodChoice();
                }
                break;
            case RC_IDP_SIGNIN:
            case RC_AUTH_METHOD_PICKER:
            case RC_EMAIL_FLOW:
                finish(resultCode, data);
                break;
            default:
                IdpSignInContainer signInContainer = IdpSignInContainer.getInstance(getActivity());
                if (signInContainer != null) {
                    signInContainer.onActivityResult(requestCode, resultCode, data);
                }
        }
    }

    private List<String> getSupportedAccountTypes() {
        List<String> accounts = new ArrayList<>();
        for (AuthUI.IdpConfig idpConfig : mHelper.getFlowParams().providerInfo) {
            String providerId = idpConfig.getProviderId();
            if (providerId.equals(GoogleAuthProvider.PROVIDER_ID)
                    || providerId.equals(FacebookAuthProvider.PROVIDER_ID)
                    || providerId.equals(TwitterAuthProvider.PROVIDER_ID)) {
                accounts.add(providerIdToAccountType(providerId));
            }
        }
        return accounts;
    }

    private String getEmailFromCredential() {
        if (mCredential == null) {
            return null;
        }
        return mCredential.getId();
    }

    private String getAccountTypeFromCredential() {
        if (mCredential == null) {
            return null;
        }
        return mCredential.getAccountType();
    }

    private String getPasswordFromCredential() {
        if (mCredential == null) {
            return null;
        }
        return mCredential.getPassword();
    }

    private void handleCredential(Credential credential) {
        mCredential = credential;
        String email = getEmailFromCredential();
        String password = getPasswordFromCredential();
        if (!TextUtils.isEmpty(email)) {
            if (TextUtils.isEmpty(password)) {
                // log in with id/provider
                redirectToIdpSignIn(email, getAccountTypeFromCredential());
            } else {
                // Sign in with the email/password retrieved from SmartLock
                signInWithEmailAndPassword(email, password);
            }
        }
    }

    private void startAuthMethodChoice() {
        List<AuthUI.IdpConfig> idpConfigs = mHelper.getFlowParams().providerInfo;

        // If the only provider is Email, immediately launch the email flow. Otherwise, launch
        // the auth method picker screen.
        if (idpConfigs.size() == 1) {
            if (idpConfigs.get(0).getProviderId().equals(EmailAuthProvider.PROVIDER_ID)) {
                startActivityForResult(
                        RegisterEmailActivity.createIntent(getContext(), mHelper.getFlowParams()),
                        RC_EMAIL_FLOW);
            } else {
                redirectToIdpSignIn(null,
                                    providerIdToAccountType(idpConfigs.get(0).getProviderId()));
            }
        } else {
            startActivityForResult(
                    AuthMethodPickerActivity.createIntent(
                            getContext(),
                            mHelper.getFlowParams()),
                    RC_AUTH_METHOD_PICKER);
        }
        mHelper.dismissDialog();
    }

    /**
     * Begin sign in process with email and password from a SmartLock credential.
     * On success, finish with {@link ResultCodes#OK RESULT_OK}.
     * On failure, delete the credential from SmartLock (if applicable) and then launch the
     * auth method picker flow.
     */
    private void signInWithEmailAndPassword(String email, String password) {
        // Because we are being called from Smart Lock,
        // we can assume that the account already exists and a user collision exception will be thrown
        // so we don't bother with linking credentials
        final IdpResponse response =
                new IdpResponse.Builder(EmailAuthProvider.PROVIDER_ID, email)
                        .setPrevUid(mHelper.getUidForAccountLinking())
                        .build();

        mHelper.getFirebaseAuth()
                .signInWithEmailAndPassword(email, password)
                .addOnFailureListener(new TaskFailureLogger(
                        TAG, "Error signing in with email and password"))
                .addOnSuccessListener(new OnSuccessListener<AuthResult>() {
                    @Override
                    public void onSuccess(AuthResult authResult) {
<<<<<<< HEAD
                        finish(ResultCodes.OK, IdpResponse.getIntent(response));
=======
                        finish(ResultCodes.OK,
                               IdpResponse.getIntent(new IdpResponse(EmailAuthProvider.PROVIDER_ID,
                                                                     email)));
>>>>>>> 74158256
                    }
                })
                .addOnFailureListener(new OnFailureListener() {
                    @Override
                    public void onFailure(@NonNull Exception e) {
                        if (e instanceof FirebaseAuthInvalidUserException) {
                            // In this case the credential saved in SmartLock was not
                            // a valid credential, we should delete it from SmartLock
                            // before continuing.
                            deleteCredentialAndRedirect();
                        } else {
                            startAuthMethodChoice();
                        }
                    }
                });
    }

    /**
     * Delete the last credential retrieved from SmartLock and then redirect to the
     * auth method choice flow.
     */
    private void deleteCredentialAndRedirect() {
        if (mCredential == null) {
            Log.w(TAG, "deleteCredentialAndRedirect: null credential");
            startAuthMethodChoice();
            return;
        }

        CredentialsApiHelper credentialsApiHelper = CredentialsApiHelper.getInstance(getActivity());
        credentialsApiHelper.delete(mCredential)
                .addOnCompleteListener(new OnCompleteListener<Status>() {
                    @Override
                    public void onComplete(@NonNull Task<Status> task) {
                        if (!task.isSuccessful()) {
                            Log.w(TAG, "deleteCredential:failure", task.getException());
                        }
                        startAuthMethodChoice();
                    }
                });
    }

    private void redirectToIdpSignIn(String email, String accountType) {
        if (TextUtils.isEmpty(accountType)) {
            startActivityForResult(
                    RegisterEmailActivity.createIntent(
                            getContext(),
                            mHelper.getFlowParams(),
                            email),
                    RC_EMAIL_FLOW);
            return;
        }

        if (accountType.equals(IdentityProviders.GOOGLE)
                || accountType.equals(IdentityProviders.FACEBOOK)
                || accountType.equals(IdentityProviders.TWITTER)) {
            IdpSignInContainer.signIn(
                    getActivity(),
                    mHelper.getFlowParams(),
                    new User.Builder(email)
                            .setProvider(accountTypeToProviderId(accountType))
                            .build());
        } else {
            Log.w(TAG, "unknown provider: " + accountType);
            startActivityForResult(
                    AuthMethodPickerActivity.createIntent(
                            getContext(),
                            mHelper.getFlowParams()),
                    RC_IDP_SIGNIN);
            mHelper.dismissDialog();
        }
    }
}<|MERGE_RESOLUTION|>--- conflicted
+++ resolved
@@ -274,13 +274,7 @@
                 .addOnSuccessListener(new OnSuccessListener<AuthResult>() {
                     @Override
                     public void onSuccess(AuthResult authResult) {
-<<<<<<< HEAD
                         finish(ResultCodes.OK, IdpResponse.getIntent(response));
-=======
-                        finish(ResultCodes.OK,
-                               IdpResponse.getIntent(new IdpResponse(EmailAuthProvider.PROVIDER_ID,
-                                                                     email)));
->>>>>>> 74158256
                     }
                 })
                 .addOnFailureListener(new OnFailureListener() {
