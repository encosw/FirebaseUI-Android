/*
 * Copyright 2016 Google Inc. All Rights Reserved.
 *
 * Licensed under the Apache License, Version 2.0 (the "License"); you may not use this file except
 * in compliance with the License. You may obtain a copy of the License at
 *
 * http://www.apache.org/licenses/LICENSE-2.0
 *
 * Unless required by applicable law or agreed to in writing, software distributed under the
 * License is distributed on an "AS IS" BASIS, WITHOUT WARRANTIES OR CONDITIONS OF ANY KIND, either
 * express or implied. See the License for the specific language governing permissions and
 * limitations under the License.
 */

package com.firebase.ui.auth.ui.idp;

import android.content.Intent;
import android.view.View;
import android.widget.Button;
import android.widget.LinearLayout;

import com.firebase.ui.auth.AuthUI;
import com.firebase.ui.auth.BuildConfig;
import com.firebase.ui.auth.R;
import com.firebase.ui.auth.testhelpers.AutoCompleteTask;
import com.firebase.ui.auth.testhelpers.AuthInstancesShadow;
import com.firebase.ui.auth.testhelpers.CustomRobolectricGradleTestRunner;
import com.firebase.ui.auth.testhelpers.FacebookProviderShadow;
import com.firebase.ui.auth.testhelpers.FakeAuthResult;
import com.firebase.ui.auth.testhelpers.GoogleProviderShadow;
import com.firebase.ui.auth.testhelpers.LoginManagerShadow;
import com.firebase.ui.auth.testhelpers.TestConstants;
import com.firebase.ui.auth.testhelpers.TestHelper;
import com.firebase.ui.auth.ui.email.RegisterEmailActivity;
import com.firebase.ui.auth.ui.phone.PhoneVerificationActivity;
import com.google.firebase.auth.AuthCredential;
import com.google.firebase.auth.AuthResult;
import com.google.firebase.auth.FacebookAuthCredential;
import com.google.firebase.auth.FacebookAuthProvider;
import com.google.firebase.auth.GoogleAuthCredential;
import com.google.firebase.auth.GoogleAuthProvider;
import com.google.firebase.auth.TwitterAuthProvider;

import org.junit.Test;
import org.junit.runner.RunWith;
import org.robolectric.Robolectric;
import org.robolectric.RuntimeEnvironment;
import org.robolectric.Shadows;
import org.robolectric.annotation.Config;
import org.robolectric.shadows.ShadowActivity;

import java.util.Arrays;
import java.util.List;

import static com.firebase.ui.auth.testhelpers.TestHelper.verifySmartLockSave;
import static junit.framework.Assert.assertEquals;
import static junit.framework.Assert.assertNotNull;
import static junit.framework.Assert.assertTrue;
import static org.mockito.ArgumentMatchers.any;
import static org.mockito.Mockito.reset;
import static org.mockito.Mockito.when;

@RunWith(CustomRobolectricGradleTestRunner.class)
@Config(constants = BuildConfig.class,
        shadows = {
                GoogleProviderShadow.class,
                FacebookProviderShadow.class,
                LoginManagerShadow.class
        }, sdk = 25)
public class AuthMethodPickerActivityTest {
    @Test
    public void testAllProvidersArePopulated() {
        List<String> providers = Arrays.asList(
                AuthUI.FACEBOOK_PROVIDER,
                AuthUI.GOOGLE_PROVIDER,
                AuthUI.TWITTER_PROVIDER,
                AuthUI.EMAIL_PROVIDER,
                AuthUI.PHONE_VERIFICATION_PROVIDER);

        AuthMethodPickerActivity authMethodPickerActivity = createActivity(providers);

        assertEquals(providers.size(),
                     ((LinearLayout) authMethodPickerActivity.findViewById(R.id.btn_holder))
                             .getChildCount());
        Button emailButton = (Button) authMethodPickerActivity.findViewById(R.id.email_button);
        assertEquals(View.VISIBLE, emailButton.getVisibility());
    }

    @Test
    public void testEmailLoginFlow() {
        List<String> providers = Arrays.asList(AuthUI.EMAIL_PROVIDER);

        AuthMethodPickerActivity authMethodPickerActivity = createActivity(providers);

        Button emailButton = (Button) authMethodPickerActivity.findViewById(R.id.email_button);
        emailButton.performClick();
        ShadowActivity.IntentForResult nextIntent =
                Shadows.shadowOf(authMethodPickerActivity).getNextStartedActivityForResult();

        assertEquals(
                RegisterEmailActivity.class.getName(),
                nextIntent.intent.getComponent().getClassName());
    }

    @Test
    public void testPhoneLoginFlow() {
        List<String> providers = Arrays.asList(AuthUI.PHONE_VERIFICATION_PROVIDER);

        AuthMethodPickerActivity authMethodPickerActivity = createActivity(providers);

        Button phoneButton = (Button) authMethodPickerActivity.findViewById(R.id.phone_button);
        phoneButton.performClick();
        ShadowActivity.IntentForResult nextIntent =
                Shadows.shadowOf(authMethodPickerActivity).getNextStartedActivityForResult();

        assertEquals(
                PhoneVerificationActivity.class.getName(),
                nextIntent.intent.getComponent().getClassName());
    }

    @Test
    @Config(shadows = {AuthInstancesShadow.class, AuthInstancesShadow.class})
    public void testFacebookLoginFlow() {
        // initialize mocks
        reset(AuthInstancesShadow.sSaveSmartLock);

        when(AuthInstancesShadow.sFirebaseUser.getProviders())
                .thenReturn(Arrays.asList(FacebookAuthProvider.PROVIDER_ID));
<<<<<<< HEAD
        when(ActivityHelperShadow.sFirebaseAuth.getCurrentUser().linkWithCredential(any(FacebookAuthCredential.class)))
=======
        when(AuthInstancesShadow.sFirebaseAuth.signInWithCredential((AuthCredential) any()))
>>>>>>> 19132d09
                .thenReturn(new AutoCompleteTask<>(FakeAuthResult.INSTANCE, true, null));

        List<String> providers = Arrays.asList(AuthUI.FACEBOOK_PROVIDER);

        AuthMethodPickerActivity authMethodPickerActivity = createActivity(providers);

        Button facebookButton = (Button) authMethodPickerActivity.findViewById(R.id.facebook_button);
        assertNotNull(facebookButton);
        facebookButton.performClick();

        verifySmartLockSave(AuthUI.FACEBOOK_PROVIDER, TestConstants.EMAIL, null, null);
    }

    @Test
    @Config(shadows = {GoogleProviderShadow.class, AuthInstancesShadow.class, AuthInstancesShadow.class})
    public void testGoogleLoginFlow() {
        // initialize mocks
        reset(AuthInstancesShadow.sSaveSmartLock);

        List<String> providers = Arrays.asList(AuthUI.GOOGLE_PROVIDER);

        AuthMethodPickerActivity authMethodPickerActivity = createActivity(providers);

        when(AuthInstancesShadow.sFirebaseUser.getProviders())
                .thenReturn(Arrays.asList(GoogleAuthProvider.PROVIDER_ID));

<<<<<<< HEAD
        when(ActivityHelperShadow.sFirebaseAuth.getCurrentUser().linkWithCredential(any(GoogleAuthCredential.class)))
=======
        when(AuthInstancesShadow.sFirebaseAuth.signInWithCredential((AuthCredential) any()))
>>>>>>> 19132d09
                .thenReturn(new AutoCompleteTask<>(FakeAuthResult.INSTANCE, true, null));

        Button googleButton = (Button) authMethodPickerActivity.findViewById(R.id.google_button);

        assertNotNull(googleButton);
        googleButton.performClick();

        verifySmartLockSave(AuthUI.GOOGLE_PROVIDER, TestConstants.EMAIL, null, null);
    }

    @Test
    @Config(shadows = {AuthInstancesShadow.class})
    public void testTwitterLoginFlowStarts() {
        List<String> providers = Arrays.asList(AuthUI.TWITTER_PROVIDER);

        AuthMethodPickerActivity authMethodPickerActivity = createActivity(providers);

        when(AuthInstancesShadow.sFirebaseUser.getProviders())
                .thenReturn(Arrays.asList(TwitterAuthProvider.PROVIDER_ID));

        when(AuthInstancesShadow.sFirebaseAuth.signInWithCredential(any(AuthCredential.class)))
                .thenReturn(new AutoCompleteTask<>(FakeAuthResult.INSTANCE, true, null));
        Button twitterButton =
                (Button) authMethodPickerActivity.findViewById(R.id.twitter_button);

        assertNotNull(twitterButton);
        twitterButton.performClick();
        ShadowActivity.IntentForResult nextIntent =
                Shadows.shadowOf(authMethodPickerActivity).getNextStartedActivityForResult();

        assertTrue(nextIntent.intent.getComponent().getClassName().contains("com.twitter.sdk"));
    }

    private AuthMethodPickerActivity createActivity(List<String> providers) {
        Intent startIntent = AuthMethodPickerActivity.createIntent(
                RuntimeEnvironment.application,
                TestHelper.getFlowParameters(providers));

        return Robolectric
                .buildActivity(AuthMethodPickerActivity.class)
                .withIntent(startIntent)
                .create()
                .visible()
                .get();
    }
}<|MERGE_RESOLUTION|>--- conflicted
+++ resolved
@@ -22,8 +22,8 @@
 import com.firebase.ui.auth.AuthUI;
 import com.firebase.ui.auth.BuildConfig;
 import com.firebase.ui.auth.R;
+import com.firebase.ui.auth.testhelpers.AuthInstancesShadow;
 import com.firebase.ui.auth.testhelpers.AutoCompleteTask;
-import com.firebase.ui.auth.testhelpers.AuthInstancesShadow;
 import com.firebase.ui.auth.testhelpers.CustomRobolectricGradleTestRunner;
 import com.firebase.ui.auth.testhelpers.FacebookProviderShadow;
 import com.firebase.ui.auth.testhelpers.FakeAuthResult;
@@ -34,7 +34,6 @@
 import com.firebase.ui.auth.ui.email.RegisterEmailActivity;
 import com.firebase.ui.auth.ui.phone.PhoneVerificationActivity;
 import com.google.firebase.auth.AuthCredential;
-import com.google.firebase.auth.AuthResult;
 import com.google.firebase.auth.FacebookAuthCredential;
 import com.google.firebase.auth.FacebookAuthProvider;
 import com.google.firebase.auth.GoogleAuthCredential;
@@ -126,11 +125,8 @@
 
         when(AuthInstancesShadow.sFirebaseUser.getProviders())
                 .thenReturn(Arrays.asList(FacebookAuthProvider.PROVIDER_ID));
-<<<<<<< HEAD
-        when(ActivityHelperShadow.sFirebaseAuth.getCurrentUser().linkWithCredential(any(FacebookAuthCredential.class)))
-=======
-        when(AuthInstancesShadow.sFirebaseAuth.signInWithCredential((AuthCredential) any()))
->>>>>>> 19132d09
+        when(AuthInstancesShadow.sFirebaseAuth.getCurrentUser()
+                     .linkWithCredential(any(FacebookAuthCredential.class)))
                 .thenReturn(new AutoCompleteTask<>(FakeAuthResult.INSTANCE, true, null));
 
         List<String> providers = Arrays.asList(AuthUI.FACEBOOK_PROVIDER);
@@ -157,11 +153,8 @@
         when(AuthInstancesShadow.sFirebaseUser.getProviders())
                 .thenReturn(Arrays.asList(GoogleAuthProvider.PROVIDER_ID));
 
-<<<<<<< HEAD
-        when(ActivityHelperShadow.sFirebaseAuth.getCurrentUser().linkWithCredential(any(GoogleAuthCredential.class)))
-=======
-        when(AuthInstancesShadow.sFirebaseAuth.signInWithCredential((AuthCredential) any()))
->>>>>>> 19132d09
+        when(AuthInstancesShadow.sFirebaseAuth.getCurrentUser()
+                     .linkWithCredential(any(GoogleAuthCredential.class)))
                 .thenReturn(new AutoCompleteTask<>(FakeAuthResult.INSTANCE, true, null));
 
         Button googleButton = (Button) authMethodPickerActivity.findViewById(R.id.google_button);
