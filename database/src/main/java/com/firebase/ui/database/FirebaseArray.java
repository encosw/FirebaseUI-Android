--- conflicted
+++ resolved
@@ -32,11 +32,8 @@
     private Query mQuery;
     private List<DataSnapshot> mSnapshots = new ArrayList<>();
 
-<<<<<<< HEAD
     private boolean mHasFinishedListening;
 
-=======
->>>>>>> cf144b45
     /**
      * Create a new FirebaseArray that parses snapshots as members of a given class.
      *
@@ -79,11 +76,6 @@
         if (!wasListening) {
             mQuery.addChildEventListener(this);
             mQuery.addValueEventListener(this);
-<<<<<<< HEAD
-
-            mHasFinishedListening = false;
-=======
->>>>>>> cf144b45
         }
 
         return listener;
@@ -99,10 +91,7 @@
             mQuery.removeEventListener((ChildEventListener) this);
 
             clearData();
-<<<<<<< HEAD
             mHasFinishedListening = true;
-=======
->>>>>>> cf144b45
         }
     }
 
