/*
 * Copyright 2016 Google Inc. All Rights Reserved.
 *
 * Licensed under the Apache License, Version 2.0 (the "License"); you may not use this file except
 * in compliance with the License. You may obtain a copy of the License at
 *
 * http://www.apache.org/licenses/LICENSE-2.0
 *
 * Unless required by applicable law or agreed to in writing, software distributed under the
 * License is distributed on an "AS IS" BASIS, WITHOUT WARRANTIES OR CONDITIONS OF ANY KIND, either
 * express or implied. See the License for the specific language governing permissions and
 * limitations under the License.
 */

package com.firebase.ui.auth.ui;

import android.content.Intent;
import android.support.annotation.NonNull;
import android.support.annotation.Nullable;

import com.firebase.ui.auth.IdpResponse;
import com.firebase.ui.auth.util.signincontainer.SaveSmartLock;
import com.google.firebase.auth.FirebaseUser;

public class ActivityHelper extends BaseHelper {
    private AppCompatBase mActivity;

    public ActivityHelper(AppCompatBase activity, Intent intent) {
        super(activity, (FlowParameters) intent.getParcelableExtra(ExtraConstants.EXTRA_FLOW_PARAMS));
        mActivity = activity;
    }

    public void configureTheme() {
        mActivity.setTheme(getFlowParams().themeId);
    }

    public void startActivityForResult(Intent intent, int requestCode) {
        mActivity.startActivityForResult(intent, requestCode);
    }

    public void finish(int resultCode, Intent intent) {
        finishActivity(mActivity, resultCode, intent);
    }

    public SaveSmartLock getSaveSmartLockInstance() {
        return getSaveSmartLockInstance(mActivity);
    }

    public void saveCredentialsOrFinish(
            @Nullable SaveSmartLock saveSmartLock,
            FirebaseUser firebaseUser,
            @NonNull String password,
            IdpResponse response) {
        saveCredentialsOrFinish(saveSmartLock, mActivity, firebaseUser, password, response);
<<<<<<< HEAD
=======
    }

    public void saveCredentialsOrFinish(
            @Nullable SaveSmartLock saveSmartLock,
            FirebaseUser firebaseUser,
            IdpResponse response) {
        saveCredentialsOrFinish(saveSmartLock, mActivity, firebaseUser, null, response);
>>>>>>> ff427d6b
    }
}<|MERGE_RESOLUTION|>--- conflicted
+++ resolved
@@ -52,8 +52,6 @@
             @NonNull String password,
             IdpResponse response) {
         saveCredentialsOrFinish(saveSmartLock, mActivity, firebaseUser, password, response);
-<<<<<<< HEAD
-=======
     }
 
     public void saveCredentialsOrFinish(
@@ -61,6 +59,5 @@
             FirebaseUser firebaseUser,
             IdpResponse response) {
         saveCredentialsOrFinish(saveSmartLock, mActivity, firebaseUser, null, response);
->>>>>>> ff427d6b
     }
 }