--- conflicted
+++ resolved
@@ -36,25 +36,6 @@
 dependencies {
     implementation "com.android.support:design:$supportLibraryVersion"
     implementation "com.android.support:customtabs:$supportLibraryVersion"
-<<<<<<< HEAD
-    implementation 'com.android.support.constraint:constraint-layout:1.1.0-beta1'
-
-    implementation "com.google.firebase:firebase-auth:$firebaseVersion"
-    implementation "com.google.android.gms:play-services-auth:$firebaseVersion"
-
-    compileOnly 'com.facebook.android:facebook-login:4.27.0'
-    compileOnly("com.twitter.sdk.android:twitter-core:3.0.0@aar") { transitive = true }
-
-    // The following libraries are needed to prevent incompatibilities with the facebook
-    // library when updating com.android.support libraries:
-    implementation "com.android.support:cardview-v7:$supportLibraryVersion"
-
-    testImplementation 'junit:junit:4.12'
-    //noinspection GradleDynamicVersion
-    testImplementation 'org.mockito:mockito-core:2.8.+'
-    testImplementation 'org.robolectric:robolectric:3.4'
-    testImplementation 'com.facebook.android:facebook-login:4.27.0'
-=======
     implementation 'com.android.support.constraint:constraint-layout:1.1.0-beta3'
 
     api "com.google.firebase:firebase-auth:$firebaseVersion"
@@ -72,7 +53,6 @@
     testImplementation 'org.robolectric:robolectric:3.4.2'
     testImplementation 'com.facebook.android:facebook-login:4.27.0'
     testImplementation("com.twitter.sdk.android:twitter-core:3.1.0@aar") { transitive = true }
->>>>>>> 2d8fae41
 }
 
 javadoc.include([
