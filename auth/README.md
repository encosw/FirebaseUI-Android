# FirebaseUI for Auth

FirebaseUI is an open-source library that offers simple,
customizable UI bindings on top of the core
[Firebase](https://firebase.google.com) SDKs. It aims to eliminate boilerplate
code and promote best practices (both user experience and security) for
authentication.

A simple API is provided for drop-in user authentication which handles the flow
of signing in users with email addresses and passwords, phone numbers, and federated identity
providers such as Google Sign-In, and Facebook Login. It is built on top of
[Firebase Auth](https://firebase.google.com/docs/auth).

The best practices embodied in FirebaseUI aim to maximize sign-in
and sign-up conversion for your app. It integrates with
[Smart Lock for Passwords](https://developers.google.com/identity/smartlock-passwords/android/)
to store and retrieve credentials, enabling automatic and single-tap sign-in to
your app for returning users. It also handles tricky use cases like
account recovery and account linking that are security sensitive and
difficult to implement correctly using the base APIs provided by Firebase Auth.

FirebaseUI auth can be easily customized to fit with the rest of your app's
visual style. As it is open source, you are also free to modify it to exactly
fit your preferred user experience.

Equivalent FirebaseUI auth libraries are also available for
[iOS](https://github.com/firebase/firebaseui-ios/)
and [Web](https://github.com/firebase/firebaseui-web/).

## Table of contents

1. [Demo](#demo)
1. [Configuration](#configuration)
   1. [Provider config](#identity-provider-configuration)
1. [Usage instructions](#using-firebaseui-for-authentication)
   1. [AuthUI sign-in](#authui-sign-in)
   1. [Handling responses](#handling-the-sign-in-response)
   1. [Silent sign-in](#silent-sign-in)
   1. [Sign out](#sign-out)
   1. [Account deletion](#deleting-accounts)
   1. [Auth flow chart](#authentication-flow-chart)
1. [Customization](#ui-customization)
   1. [Required setup](#required-setup)
   1. [Themes](#themes)
   1. [Strings](#strings)
1. [OAuth scopes](#oauth-scope-customization)
   1. [Google](#google-1)
   1. [Facebook](#facebook-1)
   1. [Twitter](#twitter-1)

## Demo

![FirebaseUI authentication demo on Android](demo.gif)

## Configuration

As a pre-requisite, ensure your application is configured for use with
Firebase: see the
[Firebase documentation](https://firebase.google.com/docs/android/setup).
Then, add the FirebaseUI auth library dependency. If your project uses
Gradle, add the dependency:

```groovy
dependencies {
    // ...
    implementation 'com.firebaseui:firebase-ui-auth:3.3.1'

    // Required only if Facebook login support is required
    // Find the latest Facebook SDK releases here: https://goo.gl/Ce5L94
    implementation 'com.facebook.android:facebook-login:4.x'

    // Required only if Twitter login support is required
    // Find the latest Twitter SDK releases here: https://goo.gl/E5wZvQ
    implementation("com.twitter.sdk.android:twitter-core:3.x@aar") { transitive = true }
}
```

As of version `2.1.0` FirebaseUI includes translations for all string resources. In order to
ensure that you only get the translations relevant to your application, we recommend changing the
`resConfigs` of your application module:

```groovy
android {
    // ...

    defaultConfig {
       // ...
       resConfigs "en" // And any other languages you support
    }
}
```

See the [Android documentation](https://developer.android.com/studio/build/shrink-code.html#unused-alt-resources)
for more information.

### Identity provider configuration

In order to use either Google, Facebook or Twitter accounts with your app, ensure that
these authentication methods are first configured in the Firebase console.

#### Google

FirebaseUI client-side configuration for Google sign-in is then provided
automatically by the
[google-services gradle plugin](https://developers.google.com/android/guides/google-services-plugin).

#### Facebook

If support for Facebook Login is also required, define the
resource string `facebook_application_id` to match the application ID in
the [Facebook developer dashboard](https://developers.facebook.com):

```xml
<resources>
    <!-- ... -->
    <string name="facebook_application_id" translatable="false">APP_ID</string>
    <!-- Facebook Application ID, prefixed by 'fb'. Enables Chrome Custom tabs. -->
    <string name="facebook_login_protocol_scheme" translatable="false">fbAPP_ID</string>
</resources>
```

#### Twitter

If support for Twitter Sign-in is also required, define the resource strings
`twitter_consumer_key` and `twitter_consumer_secret` to match the values of your
Twitter app as reported by the [Twitter application manager](https://apps.twitter.com/).

```xml
<resources>
  <string name="twitter_consumer_key" translatable="false">YOURCONSUMERKEY</string>
  <string name="twitter_consumer_secret" translatable="false">YOURCONSUMERSECRET</string>
</resources>
```

In addition, you must enable the "Request email addresses from users" permission
in the "Permissions" tab of your Twitter app.

In order to resolve the Twitter SDK, add the following repository to your `build.gradle`:

```groovy
allprojects {
    repositories {
        // ...
        maven { url 'https://maven.fabric.io/public' }
    }
}
```

## Using FirebaseUI for authentication

Before invoking the FirebaseUI authentication flow, your app should check
whether a
[user is already signed in](https://firebase.google.com/docs/auth/android/manage-users#get_the_currently_signed-in_user)
from a previous session:

```java
FirebaseAuth auth = FirebaseAuth.getInstance();
if (auth.getCurrentUser() != null) {
    // already signed in
} else {
    // not signed in
}
```

The entry point to the authentication flow is the
`com.firebase.ui.auth.AuthUI` class.
If your application uses the default `FirebaseApp` instance, an AuthUI
instance can be retrieved simply by calling `AuthUI.getInstance()`.
If an alternative app instance is required, call
`AuthUI.getInstance(app)` instead, passing the appropriate `FirebaseApp`
instance.

### AuthUI sign-in

If a user is not currently signed in, as can be determined by checking
`auth.getCurrentUser() != null` (where `auth` is the `FirebaseAuth` instance
associated with your `FirebaseApp`), then the sign-in process can be started by
creating a sign-in intent using `AuthUI.SignInIntentBuilder`. A builder instance
can be retrieved by calling `createSignInIntentBuilder()` on the retrieved
AuthUI instance.

The builder provides the following customization options for the authentication flow:

* The set of authentication providers can be specified.
* The terms of service URL for your app can be specified, which is included as
  a link in the small-print of the account creation step for new users. If no
  terms of service URL is provided, the associated small-print is omitted.
* A custom theme can be specified for the flow, which is applied to all the
  activities in the flow for consistent colors and typography.

#### Sign-in examples

If no customization is required, and only email authentication is required, the sign-in flow
can be started as follows:

```java
// Choose an arbitrary request code value
private static final int RC_SIGN_IN = 123;

// ...

startActivityForResult(
    // Get an instance of AuthUI based on the default app
    AuthUI.getInstance().createSignInIntentBuilder().build(),
    RC_SIGN_IN);
```

To kick off the FirebaseUI sign in flow, call startActivityForResult(...) on the sign in Intent you built.
The second parameter (RC_SIGN_IN) is a request code you define to identify the request when the result
is returned to your app in onActivityResult(...). See the [response codes](#response-codes) section below for more
details on receiving the results of the sign in flow.

##### Adding providers

You can enable sign-in providers like Google Sign-In or Facebook Log In by calling the
`setAvailableProviders` method:

```java
startActivityForResult(
        AuthUI.getInstance()
                .createSignInIntentBuilder()
                .setAvailableProviders(Arrays.asList(
                        new AuthUI.IdpConfig.EmailBuilder().build(),
                        new AuthUI.IdpConfig.PhoneBuilder().build(),
                        new AuthUI.IdpConfig.GoogleBuilder().build(),
                        new AuthUI.IdpConfig.FacebookBuilder().build(),
                        new AuthUI.IdpConfig.TwitterBuilder().build()))
                .build(),
        RC_SIGN_IN);
```

##### Adding a ToS and privacy policy

If a terms of service URL and privacy policy URL are required:

```java
startActivityForResult(
    AuthUI.getInstance()
        .createSignInIntentBuilder()
        .setAvailableProviders(...)
        .setTosUrl("https://superapp.example.com/terms-of-service.html")
        .setPrivacyPolicyUrl("https://superapp.example.com/privacy-policy.html")
        .build(),
    RC_SIGN_IN);
```

##### Smart Lock

By default, FirebaseUI uses [Smart Lock for Passwords](https://developers.google.com/identity/smartlock-passwords/android/)
to store the user's credentials and automatically sign users into your app on subsequent attempts.
Using Smart Lock is recommended to provide the best user experience, but in some cases you may want
to disable Smart Lock for testing or development. To disable Smart Lock, you can use the
`setIsSmartLockEnabled` method when building your sign-in Intent:

```java
startActivityForResult(
    AuthUI.getInstance()
        .createSignInIntentBuilder()
        .setIsSmartLockEnabled(false)
        .build(),
    RC_SIGN_IN);
```

###### Smart Lock hints

If you'd like to keep Smart Lock's "hints" but disable the saving/retrieving of credentials, then
you can use the two-argument version of `setIsSmartLockEnabled`:

```java
startActivityForResult(
    AuthUI.getInstance()
        .createSignInIntentBuilder()
        .setIsSmartLockEnabled(false, true)
        .build(),
    RC_SIGN_IN);
```

###### Smart Lock in dev builds

It is often desirable to disable Smart Lock in development but enable it in production. To achieve
this, you can use the `BuildConfig.DEBUG` flag to control Smart Lock:

```java
startActivityForResult(
    AuthUI.getInstance()
        .createSignInIntentBuilder()
        .setIsSmartLockEnabled(!BuildConfig.DEBUG /* credentials */, true /* hints */)
        .build(),
    RC_SIGN_IN);
```

##### Phone number authentication customization

When using the phone verification provider and the number is known in advance, it is possible to
provide a default phone number (in international format) that will be used to prepopulate the
country code and phone number input fields. The user is still able to edit the number if desired.

```java
IdpConfig phoneConfigWithDefaultNumber = new IdpConfig.PhoneBuilder()
        .setDefaultNumber("+123456789")
        .build();
```

Alternatively, you can set only the default phone number country.

```java
IdpConfig phoneConfigWithDefaultNumber = new IdpConfig.PhoneBuilder()
        .setDefaultCountryIso("ca")
        .build();
```

It is also possible to set a default country code along with a national number if a specific country
is your app's target audience. This will take precedence over the full default phone number if both
are provided.

```java
IdpConfig phoneConfigWithDefaultNumber = new IdpConfig.PhoneBuilder()
        .setDefaultNumber("ca", "23456789")
        .build();
```

##### Account linking

The default FirebaseUI sign-in flow shows UI to either create a new account or sign into an existing account.
If you are using
[anonymous authentication](https://firebase.google.com/docs/auth/android/anonymous-auth)
in your application before calling FirebaseUI,
you may want to link the anonymous account to the permanent account the user selects in the UI flow.

```java
startActivityForResult(
    AuthUI.getInstance()
        .createSignInIntentBuilder()
        .setIsAccountLinkingEnabled(true, MyManualMergeService.class) // Any two accounts can be linked together using this method.
        .build(),
    RC_SIGN_IN);
```

**There is a caveat associated with using the `setIsAccountLinkingEnabled` method**, see
[handling account link failures](#handling-account-link-failures).

### Handling the sign-in response

#### Response codes

The authentication flow provides several response codes of which the most common are as follows:
`Activity.RESULT_OK` if a user is signed in, `Activity.RESULT_CANCELED` if the user manually canceled the sign in,
`ErrorCodes.NO_NETWORK` if sign in failed due to a lack of network connectivity,
and `ErrorCodes.UNKNOWN_ERROR` for all other errors.
Typically, the only recourse for most apps if sign in fails is to ask
the user to sign in again later, or proceed with anonymous sign-in if supported.

```java
protected void onActivityResult(int requestCode, int resultCode, Intent data) {
    super.onActivityResult(requestCode, resultCode, data);
    // RC_SIGN_IN is the request code you passed into startActivityForResult(...) when starting the sign in flow.
    if (requestCode == RC_SIGN_IN) {
        IdpResponse response = IdpResponse.fromResultIntent(data);

        // Successfully signed in
        if (resultCode == RESULT_OK) {
            startActivity(SignedInActivity.createIntent(this, response));
            finish();
        } else {
            // Sign in failed
            if (response == null) {
                // User pressed back button
                showSnackbar(R.string.sign_in_cancelled);
                return;
            }

            if (response.getError().getErrorCode() == ErrorCodes.NO_NETWORK) {
                showSnackbar(R.string.no_internet_connection);
                return;
            }

            showSnackbar(R.string.unknown_error);
            Log.e(TAG, "Sign-in error: ", response.getError());
        }
    }
}
```

Alternatively, you can register a listener for authentication state changes;
see the Firebase Auth documentation to
[get the currently signed-in user](https://firebase.google.com/docs/auth/android/manage-users#get_the_currently_signed-in_user)
and [register an AuthStateListener](https://firebase.google.com/docs/reference/android/com/google/firebase/auth/FirebaseAuth.html#addAuthStateListener(com.google.firebase.auth.FirebaseAuth.AuthStateListener)).

<<<<<<< HEAD
#### Handling account link failures

_Only applies to developers using `setIsAccountLinkingEnabled(true, Class)`._

Imagine the following scenario: a user already has an existing account and uid in your app.
Eventually, they switch devices and you automatically sign them in anonymously to give your users a
frictionless UX by letting users interact with your app without being forced to log in immediately.
Now, your anonymously signed in user quickly enters some data into your app before signing into
their existing account so as not to forget why they came to your app in the first place. This UX is
great for users, but problematic for us developers: your user now has two different ids that match
the same person! The above example isn't just limited to anonymous accounts; **anytime a user has
two existing accounts, a user collision will occur and you will have to manually merge those
accounts together**. To help you do this, FirebaseUI provides a service to guide you through to
process of loading and the transferring the user's data.

The following is an example of how you would move data from the user's previous uid to their new one
using the Firebase Realtime database, thus merging the two accounts.
The example assumes you are using data structured similarly to the
[sample](https://github.com/firebase/FirebaseUI-Android/blob/master/app/src/main/java/com/firebase/uidemo/database/ChatHolder.java):

```java
public class MyManualMergeService extends ManualMergeService {
    private Iterable<DataSnapshot> mChatKeys;

    @Override
    public Task<Void> onLoadData() {
        final TaskCompletionSource<Void> loadTask = new TaskCompletionSource<>();
        FirebaseDatabase.getInstance()
                .getReference()
                .child("chatIndices")
                .child(FirebaseAuth.getInstance().getCurrentUser().getUid())
                .addListenerForSingleValueEvent(new ValueEventListener() {
                    @Override
                    public void onDataChange(DataSnapshot snapshot) {
                        mChatKeys = snapshot.getChildren();
                        loadTask.setResult(null);
                    }

                    @Override
                    public void onCancelled(DatabaseError error) {
                        FirebaseCrash.report(error.toException());
                    }
                });
        return loadTask.getTask();
    }

    @Override
    public Task<Void> onTransferData(IdpResponse response) {
        String uid = FirebaseAuth.getInstance().getCurrentUser().getUid();
        DatabaseReference chatIndices = FirebaseDatabase.getInstance()
                .getReference()
                .child("chatIndices")
                .child(uid);
        for (DataSnapshot snapshot : mChatKeys) {
            chatIndices.child(snapshot.getKey()).setValue(true);
            DatabaseReference chat = FirebaseDatabase.getInstance()
                    .getReference()
                    .child("chats")
                    .child(snapshot.getKey());
            chat.child("uid").setValue(uid);
            chat.child("name").setValue("User " + uid.substring(0, 6));
        }
        return null;
    }
}
```

You'll also need to add the service to your `AndroidManifest.xml`:
```xml
<service android:name=".MyManualMergeService" />
```
=======
Note: if you choose to use an `AuthStateListener`, make sure to unregister it before launching the FirebaseUI flow and re-register it after the flow returns. FirebaseUI performs auth operations internally which may trigger the listener before the flow is complete.
>>>>>>> d8c82c89

#### ID tokens

To retrieve the ID token that the IDP returned, you can extract an `IdpResponse` from the result
Intent.

```java
protected void onActivityResult(int requestCode, int resultCode, Intent data) {
    super.onActivityResult(requestCode, resultCode, data);
    if (resultCode == RESULT_OK) {
        IdpResponse idpResponse = IdpResponse.fromResultIntent(data);
        startActivity(new Intent(this, WelcomeBackActivity.class)
                .putExtra("my_token", idpResponse.getIdpToken()));
    }
}
```

Twitter also returns an AuthToken Secret which can be accessed with `idpResponse.getIdpSecret()`.

#### User metadata

While `IdpResponse` provides user information about a specific sign-in instance, it is usually
preferable to find the user name, email, and other metadata directly from the currently signed-in
`FirebaseUser` instance (`auth.getCurrentUser()`). For example, you could determine if the user
who just signed in is an existing or new one by comparing the user's creation and last sign-in time:

```java
FirebaseUserMetadata metadata = auth.getCurrentUser().getMetadata();
if (metadata.getCreationTimestamp() == metadata.getLastSignInTimestamp()) {
    // The user is new, show them a fancy intro screen!
} else {
    // This is an existing user, show them a welcome back screen.
}
```

### Silent sign-in

If a user is not currently signed in, then a silent sign-in process can be started first before
displaying any UI to provide a seamless experience. Silent sign-in uses saved Smart Lock credentials
and returns a successful `Task` only if the user has been fully signed in with Firebase.

Here's an example of how you could use silent sign-in paired with Firebase anonymous sign-in to get
your users up and running as fast as possible:

```java
List<IdpConfig> providers = getSelectedProviders();
AuthUI.getInstance().silentSignIn(this, providers)
        .continueWithTask(this, new Continuation<AuthResult, Task<AuthResult>>() {
    @Override
    public Task<AuthResult> then(@NonNull Task<AuthResult> task) {
        if (task.isSuccessful()) {
            return task;
        } else {
            // Ignore any exceptions since we don't care about credential fetch errors.
            return FirebaseAuth.getInstance().signInAnonymously();
        }
    }
}).addOnCompleteListener(this, new OnCompleteListener<AuthResult>() {
    @Override
    public void onComplete(@NonNull Task<AuthResult> task) {
        if (task.isSuccessful()) {
            // Signed in! Start loading data
        } else {
            // Uh oh, show error message
        }
    }
});
```

### Sign out

With the integrations provided by AuthUI, signing out a user is a multi-stage process:

1. The user must be signed out of the FirebaseAuth instance.
1. Smart Lock for Passwords must be instructed to disable automatic sign-in, in
   order to prevent an automatic sign-in loop that prevents the user from
   switching accounts.
1. If the current user signed in using either Google or Facebook, the user must
   also be signed out using the associated API for that authentication method.
   This typically ensures that the user will not be automatically signed-in
   using the current account when using that authentication method again from
   the authentication method picker, which would also prevent the user from
   switching between accounts on the same provider.

In order to make this process easier, AuthUI provides a simple `signOut` method
to encapsulate this behavior. The method returns a `Task` which is marked
completed once all necessary sign-out operations are completed:

```java
public void onClick(View v) {
if (v.getId() == R.id.sign_out) {
    AuthUI.getInstance()
        .signOut(this)
        .addOnCompleteListener(new OnCompleteListener<Void>() {
            public void onComplete(@NonNull Task<Void> task) {
                // user is now signed out
                startActivity(new Intent(MyActivity.this, SignInActivity.class));
                finish();
            }
        });
    }
}
```

### Deleting accounts

With the integrations provided by FirebaseUI Auth, deleting a user is a multi-stage process:

1. The user must be deleted from Firebase Auth.
1. Smart Lock for Passwords must be told to delete any existing Credentials for the user, so
   that they are not automatically prompted to sign in with a saved credential in the future.

This process is encapsulated by the `AuthUI.delete()` method, which returns a `Task` representing
the entire operation:

```java
AuthUI.getInstance()
        .delete(this)
        .addOnCompleteListener(new OnCompleteListener<Void>() {
            @Override
            public void onComplete(@NonNull Task<Void> task) {
                if (task.isSuccessful()) {
                    // Deletion succeeded
                } else {
                    // Deletion failed
                }
            }
        });
```

### Authentication flow chart

The authentication flow implemented on Android is more complex than on other
platforms, due to the availability of Smart Lock for Passwords. It is
represented in the following diagram:

![FirebaseUI authentication flow on Android](flow.png)

## UI customization

To use FirebaseUI Auth's sign-in flows, you must provide an `app_name` string and use the
AppCompat color attributes in your app.

### Required setup

First, ensure an `app_name` resource is defined your `strings.xml` file like so:

```xml
<resources>
    <string name="app_name">My App</string>
    <!-- ... -->
</resources>
```

Second, ensure the three standard AppCompat color resources are defined with your own values:

```xml
<style name="AppTheme" parent="Theme.AppCompat.Light.DarkActionBar">
    <!-- Required for sign-in flow styling -->
    <item name="colorPrimary">@color/colorPrimary</item>
    <item name="colorPrimaryDark">@color/colorPrimaryDark</item>
    <item name="colorAccent">@color/colorAccent</item>
</style>
```

### Themes

If you would like more control over FirebaseUI's styling, you can define your own custom style
to override certain or all styling attributes. For example, a green sign-in theme:

```xml
<style name="GreenTheme" parent="FirebaseUI">
    <!-- Required for sign-in flow styling -->
    <item name="colorPrimary">@color/material_green_500</item>
    <item name="colorPrimaryDark">@color/material_green_700</item>
    <item name="colorAccent">@color/material_purple_a700</item>

    <item name="colorControlNormal">@color/material_green_500</item>
    <item name="colorControlActivated">@color/material_lime_a700</item>
    <item name="colorControlHighlight">@color/material_green_a200</item>
    <item name="android:windowBackground">@color/material_green_50</item>
</style>
```

With associated colors:

```xml
<color name="material_green_50">#E8F5E9</color>
<color name="material_green_500">#4CAF50</color>
<color name="material_green_700">#388E3C</color>
<color name="material_green_a200">#69F0AE</color>
<color name="material_lime_a700">#AEEA00</color>
<color name="material_purple_a700">#AA00FF</color>
```

This would then be used in the construction of the sign-in intent:

```java
startActivityForResult(
    AuthUI.getInstance(this).createSignInIntentBuilder()
        // ...
        .setTheme(R.style.GreenTheme)
        .build());
```

Your application theme could also simply be used, rather than defining a new one.

### Strings

If you wish to change the string messages, the existing strings can be overridden
by name in your application. See the module's [strings.xml](src/main/res/values/strings.xml) file
and simply redefine a string to change it:

```xml
<resources>
    <!-- was "Signing up..." -->
    <string name="fui_progress_dialog_signing_up">Creating your shiny new account...</string>
</resources>
```

**Note:** String resource names aren't considered part of the public API and might
therefore change and break your app between library updates. We recommend looking
at a diff of the `strings.xml` file before updating FirebaseUI.

## OAuth scope customization

### Google
By default, FirebaseUI requests the `email` and `profile` scopes when using Google Sign-In. If you
would like to request additional scopes from the user, call `setScopes` on the
`AuthUI.IdpConfig.GoogleBuilder` when initializing FirebaseUI.


```java
// For a list of all scopes, see:
// https://developers.google.com/identity/protocols/googlescopes
AuthUI.IdpConfig googleIdp = new AuthUI.IdpConfig.GoogleBuilder()
        .setScopes(Arrays.asList(Scopes.GAMES))
        .build();

startActivityForResult(
        AuthUI.getInstance()
                .createSignInIntentBuilder()
                .setAvailableProviders(Arrays.asList(googleIdp, ...))
                .build(),
        RC_SIGN_IN);
```


### Facebook

By default, FirebaseUI requests the `email` and `public_profile` permissions when initiating
Facebook Login. If you would like to request additional permissions from the user, call
`setPermissions` on the `AuthUI.IdpConfig.FacebookBuilder` when initializing FirebaseUI.

```java
// For a list of permissions see:
// https://developers.facebook.com/docs/facebook-login/permissions

AuthUI.IdpConfig facebookIdp = new AuthUI.IdpConfig.FacebookBuilder()
        .setPermissions(Arrays.asList("user_friends"))
        .build();

startActivityForResult(
        AuthUI.getInstance()
                .createSignInIntentBuilder()
                .setAvailableProviders(Arrays.asList(facebookIdp, ...))
                .build(),
        RC_SIGN_IN);
```

### Twitter

Twitter permissions can only be configured through [Twitter's developer console](https://apps.twitter.com/).<|MERGE_RESOLUTION|>--- conflicted
+++ resolved
@@ -386,7 +386,8 @@
 [get the currently signed-in user](https://firebase.google.com/docs/auth/android/manage-users#get_the_currently_signed-in_user)
 and [register an AuthStateListener](https://firebase.google.com/docs/reference/android/com/google/firebase/auth/FirebaseAuth.html#addAuthStateListener(com.google.firebase.auth.FirebaseAuth.AuthStateListener)).
 
-<<<<<<< HEAD
+Note: if you choose to use an `AuthStateListener`, make sure to unregister it before launching the FirebaseUI flow and re-register it after the flow returns. FirebaseUI performs auth operations internally which may trigger the listener before the flow is complete.
+
 #### Handling account link failures
 
 _Only applies to developers using `setIsAccountLinkingEnabled(true, Class)`._
@@ -458,9 +459,6 @@
 ```xml
 <service android:name=".MyManualMergeService" />
 ```
-=======
-Note: if you choose to use an `AuthStateListener`, make sure to unregister it before launching the FirebaseUI flow and re-register it after the flow returns. FirebaseUI performs auth operations internally which may trigger the listener before the flow is complete.
->>>>>>> d8c82c89
 
 #### ID tokens
 
