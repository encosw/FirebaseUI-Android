--- conflicted
+++ resolved
@@ -96,7 +96,6 @@
         return mFlowParams.accountLinkingEnabled && getCurrentUser() != null;
     }
 
-<<<<<<< HEAD
     @Nullable
     public String getUidForAccountLinking() {
         if (canLinkAccounts()) {
@@ -110,8 +109,6 @@
         return SaveSmartLock.getInstance(activity, getFlowParams());
     }
 
-=======
->>>>>>> f2a78b2f
     public void saveCredentialsOrFinish(
             @Nullable SaveSmartLock saveSmartLock,
             Activity activity,
