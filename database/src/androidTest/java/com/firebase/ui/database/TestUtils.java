--- conflicted
+++ resolved
@@ -38,11 +38,7 @@
                                                       Runnable task,
                                                       Callable<Boolean> done) throws InterruptedException {
         final Semaphore semaphore = new Semaphore(0);
-<<<<<<< HEAD
-        array.setChangeEventListener(new ChangeEventListener() {
-=======
         ChangeEventListener listener = array.addChangeEventListener(new ChangeEventListener() {
->>>>>>> ac5c8493
             @Override
             public void onChildChanged(ChangeEventListener.EventType type,
                                        DataSnapshot snapshot,
@@ -73,21 +69,12 @@
                 // and we're not done
             }
         }
-<<<<<<< HEAD
-        if (!isDone) {
-            throw new AssertionFailedError();
-        }
-    }
-
-    public static boolean isValuesEqual(FirebaseArray array, int[] expected) {
-=======
         assertTrue("Timed out waiting for expected results on FirebaseArray", isDone);
 
         return listener;
     }
 
     public static boolean isValuesEqual(ObservableSnapshotArray<?> array, int[] expected) {
->>>>>>> ac5c8493
         if (array.size() != expected.length) return false;
         for (int i = 0; i < array.size(); i++) {
             if (!array.get(i).getValue(Integer.class).equals(expected[i])) {
@@ -97,10 +84,6 @@
         return true;
     }
 
-<<<<<<< HEAD
-    public static Bean getBean(FirebaseArray array, int index) {
-        return array.get(index).getValue(Bean.class);
-=======
     public static void pushValue(DatabaseReference keyRef,
                                  DatabaseReference ref,
                                  Object value,
@@ -114,6 +97,5 @@
             keyRef.child(key).setValue(true);
             ref.child(key).setValue(value);
         }
->>>>>>> ac5c8493
     }
 }