--- conflicted
+++ resolved
@@ -207,15 +207,9 @@
     @Test
     @Config(shadows = {AuthHelperShadow.class})
     public void testSubmitCode_badCodeShowsAlertDialog() {
-<<<<<<< HEAD
-        reset(AuthHelperShadow.sPhoneAuthProvider);
-        AuthHelperShadow.sCanLinkAccounts = false;
-        when(AuthHelperShadow.sFirebaseAuth.signInWithCredential(any(AuthCredential.class)))
-=======
         reset(AuthHelperShadow.getPhoneAuthProvider());
         AuthHelperShadow.sCanLinkAccounts = false;
         when(AuthHelperShadow.getFirebaseAuth().signInWithCredential(any(AuthCredential.class)))
->>>>>>> c55184cf
                 .thenReturn(new AutoCompleteTask<AuthResult>(
                         null, true,
                         new FirebaseAuthInvalidCredentialsException(
@@ -270,16 +264,6 @@
     @Test
     @Config(shadows = {AuthHelperShadow.class})
     public void testAutoVerify() {
-<<<<<<< HEAD
-        reset(AuthHelperShadow.sPhoneAuthProvider);
-        reset(AuthHelperShadow.sSaveSmartLock);
-        reset(AuthHelperShadow.sFirebaseAuth);
-
-        when(AuthHelperShadow.sFirebaseUser.getPhoneNumber()).thenReturn(PHONE);
-        when(AuthHelperShadow.sFirebaseUser.getEmail()).thenReturn(null);
-        AuthHelperShadow.sCanLinkAccounts = false;
-        when(AuthHelperShadow.sFirebaseAuth.signInWithCredential(any(AuthCredential.class)))
-=======
         reset(AuthHelperShadow.getPhoneAuthProvider());
         reset(AuthHelperShadow.getSaveSmartLockInstance(null));
         reset(AuthHelperShadow.getFirebaseAuth());
@@ -288,7 +272,6 @@
         when(AuthHelperShadow.getCurrentUser().getEmail()).thenReturn(null);
         AuthHelperShadow.sCanLinkAccounts = false;
         when(AuthHelperShadow.getFirebaseAuth().signInWithCredential(any(AuthCredential.class)))
->>>>>>> c55184cf
                 .thenReturn(new AutoCompleteTask<>(FakeAuthResult.INSTANCE, true, null));
         mActivity.verifyPhoneNumber(PHONE, false);
         verify(AuthHelperShadow.getPhoneAuthProvider()).verifyPhoneNumber(
@@ -313,13 +296,8 @@
         reset(AuthHelperShadow.getSaveSmartLockInstance(null));
         when(credential.getSmsCode()).thenReturn("123456");
 
-<<<<<<< HEAD
-        when(AuthHelperShadow.sFirebaseUser.getPhoneNumber()).thenReturn(PHONE);
-        when(AuthHelperShadow.sFirebaseUser.getEmail()).thenReturn(null);
-=======
         when(AuthHelperShadow.getCurrentUser().getPhoneNumber()).thenReturn(PHONE);
         when(AuthHelperShadow.getCurrentUser().getEmail()).thenReturn(null);
->>>>>>> c55184cf
         AuthHelperShadow.sCanLinkAccounts = false;
 
         when(AuthHelperShadow.getFirebaseAuth().signInWithCredential(any(AuthCredential.class)))
