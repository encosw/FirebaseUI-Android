--- conflicted
+++ resolved
@@ -31,11 +31,6 @@
 import com.firebase.ui.auth.testhelpers.TestConstants;
 import com.firebase.ui.auth.testhelpers.TestHelper;
 import com.firebase.ui.auth.ui.User;
-<<<<<<< HEAD
-import com.google.firebase.auth.AuthResult;
-import com.google.firebase.auth.EmailAuthCredential;
-=======
->>>>>>> f2a78b2f
 import com.google.firebase.auth.EmailAuthProvider;
 import com.google.firebase.auth.UserProfileChangeRequest;
 
@@ -128,19 +123,8 @@
         when(BaseHelperShadow.sFirebaseUser.updateProfile(any(UserProfileChangeRequest.class)))
                 .thenReturn(new AutoCompleteTask<Void>(null, true, null));
 
-<<<<<<< HEAD
         when(BaseHelperShadow.sFirebaseAuth.getCurrentUser().linkWithCredential(any(EmailAuthCredential.class)))
-                .thenReturn(new AutoCompleteTask<AuthResult>(
-                        new FakeAuthResult(),
-                        true,
-                        null));
-=======
-        when(BaseHelperShadow.sFirebaseAuth
-                     .createUserWithEmailAndPassword(
-                             TestConstants.EMAIL,
-                             TestConstants.PASSWORD))
-                .thenReturn(new AutoCompleteTask<>(FakeAuthResult.INSTANCE, true, null));
->>>>>>> f2a78b2f
+                .thenReturn(new AutoCompleteTask<>(FakeAuthResult.INSTANCE));
 
         Button button = (Button) registerEmailActivity.findViewById(R.id.button_create);
         button.performClick();
