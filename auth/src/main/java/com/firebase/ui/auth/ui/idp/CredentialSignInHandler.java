--- conflicted
+++ resolved
@@ -102,15 +102,11 @@
                     return;
                 }
             }
-<<<<<<< HEAD
-            Log.e(TAG, "Unexpected exception when signing in with credential", task.getException());
-=======
             Log.e(TAG,
                   "Unexpected exception when signing in with credential "
                           + mResponse.getProviderType()
                           + " unsuccessful. Visit https://console.firebase.google.com to enable it.",
                   task.getException());
->>>>>>> abb3fd1d
             mHelper.dismissDialog();
         }
     }
