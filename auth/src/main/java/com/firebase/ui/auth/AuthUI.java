--- conflicted
+++ resolved
@@ -889,18 +889,13 @@
      * Builder for the intent to start the user authentication flow.
      */
     public final class SignInIntentBuilder extends AuthIntentBuilder<SignInIntentBuilder> {
-<<<<<<< HEAD
         private boolean mIsAccountLinkingEnabled = false;
         private Class<? extends ManualMergeService> mAccountLinkingListener;
-        private Boolean mAllowNewEmailAccounts;
-
-=======
->>>>>>> 957f7af5
+
         private SignInIntentBuilder() {
             super();
         }
 
-<<<<<<< HEAD
         /**
          * Links the current user to an account created in the sign-in flow.
          * <p>
@@ -913,41 +908,6 @@
             return this;
         }
 
-        /**
-         * Enables or disables creating new accounts in the email sign in flow.
-         * <p>
-         * <p>Account creation is enabled by default.
-         *
-         * @deprecated set this option directly on the email builder: {@link
-         * IdpConfig.EmailBuilder#setAllowNewAccounts(boolean)}.
-         */
-        @NonNull
-        @Deprecated
-        public SignInIntentBuilder setAllowNewEmailAccounts(boolean enabled) {
-            mAllowNewEmailAccounts = enabled;
-            return this;
-        }
-
-        @NonNull
-        @Override
-        public Intent build() {
-            if (mAllowNewEmailAccounts != null) {
-                // To ensure setAllowNewEmailAccounts backcompat
-                for (int i = 0; i < mProviders.size(); i++) {
-                    if (mProviders.get(i).getProviderId().equals(EmailAuthProvider.PROVIDER_ID)) {
-                        mProviders.set(i, new IdpConfig.EmailBuilder()
-                                .setAllowNewAccounts(mAllowNewEmailAccounts)
-                                .build());
-                        break;
-                    }
-                }
-            }
-
-            return super.build();
-        }
-
-=======
->>>>>>> 957f7af5
         @Override
         protected FlowParameters getFlowParams() {
             return new FlowParameters(
