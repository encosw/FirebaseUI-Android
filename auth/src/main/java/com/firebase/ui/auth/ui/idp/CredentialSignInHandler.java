/*
 * Copyright 2016 Google Inc. All Rights Reserved.
 *
 * Licensed under the Apache License, Version 2.0 (the "License"); you may not use this file except
 * in compliance with the License. You may obtain a copy of the License at
 *
 * http://www.apache.org/licenses/LICENSE-2.0
 *
 * Unless required by applicable law or agreed to in writing, software distributed under the
 * License is distributed on an "AS IS" BASIS, WITHOUT WARRANTIES OR CONDITIONS OF ANY KIND, either
 * express or implied. See the License for the specific language governing permissions and
 * limitations under the License.
 */

package com.firebase.ui.auth.ui.idp;

import android.app.Activity;
import android.support.annotation.NonNull;
import android.support.annotation.Nullable;
import android.support.annotation.RestrictTo;
import android.util.Log;

import com.firebase.ui.auth.ErrorCodes;
import com.firebase.ui.auth.IdpResponse;
import com.firebase.ui.auth.ResultCodes;
import com.firebase.ui.auth.provider.AuthCredentialHelper;
import com.firebase.ui.auth.ui.BaseHelper;
import com.firebase.ui.auth.ui.TaskFailureLogger;
import com.firebase.ui.auth.ui.User;
import com.firebase.ui.auth.ui.accountlink.AccountLinker;
import com.firebase.ui.auth.ui.accountlink.WelcomeBackIdpPrompt;
import com.firebase.ui.auth.ui.accountlink.WelcomeBackPasswordPrompt;
import com.firebase.ui.auth.util.signincontainer.SaveSmartLock;
import com.google.android.gms.tasks.OnCompleteListener;
import com.google.android.gms.tasks.OnFailureListener;
import com.google.android.gms.tasks.OnSuccessListener;
import com.google.android.gms.tasks.Task;
import com.google.firebase.auth.AuthCredential;
import com.google.firebase.auth.AuthResult;
import com.google.firebase.auth.EmailAuthProvider;
import com.google.firebase.auth.FacebookAuthProvider;
import com.google.firebase.auth.FirebaseAuthUserCollisionException;
import com.google.firebase.auth.FirebaseUser;
import com.google.firebase.auth.GoogleAuthProvider;
import com.google.firebase.auth.ProviderQueryResult;
import com.google.firebase.auth.TwitterAuthProvider;

import java.util.List;

@RestrictTo(RestrictTo.Scope.LIBRARY_GROUP)
public class CredentialSignInHandler implements OnCompleteListener<AuthResult> {
    private static final String TAG = "CredentialSignInHandler";

    private Activity mActivity;
    private BaseHelper mHelper;
    @Nullable
    private SaveSmartLock mSmartLock;
    private IdpResponse mResponse;
    private int mAccountLinkRequestCode;

    public CredentialSignInHandler(
            Activity activity,
            BaseHelper helper,
            @Nullable SaveSmartLock smartLock,
            int accountLinkRequestCode,
            IdpResponse response) {
        mActivity = activity;
        mHelper = helper;
        mSmartLock = smartLock;
        mResponse = response;
        mAccountLinkRequestCode = accountLinkRequestCode;
    }

    @Override
    public void onComplete(@NonNull Task<AuthResult> task) {
        if (task.isSuccessful()) {
            FirebaseUser firebaseUser = task.getResult().getUser();
            mHelper.saveCredentialsOrFinish(
                    mSmartLock,
                    mActivity,
                    firebaseUser,
                    null,
                    mResponse);
        } else {
            if (task.getException() instanceof FirebaseAuthUserCollisionException) {
                String email = mResponse.getEmail();
                if (email != null) {
                    mHelper.getFirebaseAuth()
                            .fetchProvidersForEmail(email)
                            .addOnFailureListener(new TaskFailureLogger(
                                    TAG, "Error fetching providers for email"))
                            .addOnSuccessListener(new StartWelcomeBackFlow())
                            .addOnFailureListener(new OnFailureListener() {
                                @Override
                                public void onFailure(@NonNull Exception e) {
                                    mHelper.finishActivity(
                                            mActivity,
                                            ResultCodes.CANCELED,
                                            IdpResponse.getErrorCodeIntent(ErrorCodes.UNKNOWN_ERROR));
                                }
                            });
                    return;
                }
<<<<<<< HEAD
            }
            Log.e(TAG,
                  "Unexpected exception when signing in with credential "
                          + mResponse.getProviderType()
                          + " unsuccessful. Visit https://console.firebase.google.com to enable it.",
                  task.getException());
=======
            } else {
                Log.e(TAG,
                      "Unexpected exception when signing in with credential "
                              + mResponse.getProviderType()
                              + " unsuccessful. Visit https://console.firebase.google.com to enable it.",
                      task.getException());
            }

>>>>>>> f2a78b2f
            mHelper.dismissDialog();
        }
    }

    private class StartWelcomeBackFlow implements OnSuccessListener<ProviderQueryResult> {
        @Override
        public void onSuccess(@NonNull ProviderQueryResult result) {
            AuthCredential credential = AuthCredentialHelper.getAuthCredential(mResponse);
            if (mHelper.canLinkAccounts()
                    && credential != null
                    && result.getProviders().contains(credential.getProvider())) {
                // We don't want to show the welcome back dialog since the user selected
                // an existing account and we can just link the two accounts without knowing
                // prevCredential.
                AccountLinker.linkWithCurrentUser(mActivity, mHelper, mResponse, credential);
                return;
            }

            mHelper.dismissDialog();

            String provider = getHighestPriorityProvider(result.getProviders());
            if (provider.equals(EmailAuthProvider.PROVIDER_ID)) {
                // Start email welcome back flow
                mActivity.startActivityForResult(
                        WelcomeBackPasswordPrompt.createIntent(
                                mActivity,
                                mHelper.getFlowParams(),
                                mResponse
                        ), mAccountLinkRequestCode);
            } else {
                // Start Idp welcome back flow
                mActivity.startActivityForResult(
                        WelcomeBackIdpPrompt.createIntent(
                                mActivity,
                                mHelper.getFlowParams(),
                                new User.Builder(mResponse.getEmail())
                                        .setProvider(provider)
                                        .build(),
                                mResponse
                        ), mAccountLinkRequestCode);
<<<<<<< HEAD
            }
        }

        private String getHighestPriorityProvider(List<String> providers) {
            String googleProvider = null;
            String facebookProvider = null;
            String twitterProvider = null;
            String otherProvider = null;

            for (String provider : providers) {
                if (provider.equalsIgnoreCase(GoogleAuthProvider.PROVIDER_ID)) {
                    googleProvider = provider;
                } else if (provider.equalsIgnoreCase(FacebookAuthProvider.PROVIDER_ID)) {
                    facebookProvider = provider;
                } else if (provider.equalsIgnoreCase(TwitterAuthProvider.PROVIDER_ID)) {
                    twitterProvider = provider;
                } else {
                    otherProvider = provider;
                }
=======
>>>>>>> f2a78b2f
            }

            if (googleProvider != null) return googleProvider;
            if (facebookProvider != null) return facebookProvider;
            if (twitterProvider != null) return twitterProvider;
            return otherProvider;
        }
    }
}<|MERGE_RESOLUTION|>--- conflicted
+++ resolved
@@ -101,23 +101,10 @@
                             });
                     return;
                 }
-<<<<<<< HEAD
             }
-            Log.e(TAG,
-                  "Unexpected exception when signing in with credential "
-                          + mResponse.getProviderType()
-                          + " unsuccessful. Visit https://console.firebase.google.com to enable it.",
-                  task.getException());
-=======
-            } else {
-                Log.e(TAG,
-                      "Unexpected exception when signing in with credential "
-                              + mResponse.getProviderType()
-                              + " unsuccessful. Visit https://console.firebase.google.com to enable it.",
+                Log.e(TAG, "Unexpected exception when signing in with credential " + mResponse.getProviderType() + " unsuccessful. Visit https://console.firebase.google.com to enable it.",
                       task.getException());
-            }
 
->>>>>>> f2a78b2f
             mHelper.dismissDialog();
         }
     }
@@ -158,7 +145,6 @@
                                         .build(),
                                 mResponse
                         ), mAccountLinkRequestCode);
-<<<<<<< HEAD
             }
         }
 
@@ -178,8 +164,6 @@
                 } else {
                     otherProvider = provider;
                 }
-=======
->>>>>>> f2a78b2f
             }
 
             if (googleProvider != null) return googleProvider;
