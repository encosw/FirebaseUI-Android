--- conflicted
+++ resolved
@@ -213,21 +213,12 @@
 
 #### Handling the sign-in response
 
-<<<<<<< HEAD
-The authentication flow provides only two response codes:
-`Activity.RESULT_OK` if a user is signed in, and `Activity.RESULT_CANCELLED` if
-sign in failed. No further information on failure is provided as it is not
-typically useful; the only recourse for most apps if sign-in fails is to ask
-the user to sign in again later, or proceed with an anonymous account.
-=======
 The authentication flow only provides three response codes:
 `Activity.RESULT_OK` if a user is signed in, `Activity.RESULT_CANCELLED` if
 sign in failed, and `ResultCodes.RESULT_NO_NETWORK` if sign in failed due to a lack of network connectivity.
 No further information on failure is provided as it is not
 typically useful; the only recourse for most apps if sign in fails is to ask
-the user to sign in again later, or proceed with an anonymous account if
-supported.
->>>>>>> d41f3bd9
+the user to sign in again later, or proceed with an anonymous account.
 
 ```java
 protected void onActivityResult(int requestCode, int resultCode, Intent data) {
