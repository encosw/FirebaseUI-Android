/*
 * Copyright 2016 Google Inc. All Rights Reserved.
 *
 * Licensed under the Apache License, Version 2.0 (the "License"); you may not use this file except
 * in compliance with the License. You may obtain a copy of the License at
 *
 * http://www.apache.org/licenses/LICENSE-2.0
 *
 * Unless required by applicable law or agreed to in writing, software distributed under the
 * License is distributed on an "AS IS" BASIS, WITHOUT WARRANTIES OR CONDITIONS OF ANY KIND, either
 * express or implied. See the License for the specific language governing permissions and
 * limitations under the License.
 */

package com.firebase.ui.auth.ui.idp;

import android.app.Activity;
import android.support.annotation.NonNull;
import android.support.annotation.Nullable;
import android.util.Log;

import com.firebase.ui.auth.IdpResponse;
import com.firebase.ui.auth.ui.BaseHelper;
import com.firebase.ui.auth.ui.TaskFailureLogger;
import com.firebase.ui.auth.ui.accountlink.WelcomeBackIdpPrompt;
import com.firebase.ui.auth.ui.accountlink.WelcomeBackPasswordPrompt;
import com.firebase.ui.auth.util.signincontainer.SaveSmartLock;
import com.google.android.gms.tasks.OnCompleteListener;
import com.google.android.gms.tasks.OnFailureListener;
import com.google.android.gms.tasks.OnSuccessListener;
import com.google.android.gms.tasks.Task;
import com.google.firebase.auth.AuthResult;
import com.google.firebase.auth.EmailAuthProvider;
import com.google.firebase.auth.FirebaseAuthUserCollisionException;
import com.google.firebase.auth.FirebaseUser;
import com.google.firebase.auth.ProviderQueryResult;

public class CredentialSignInHandler implements OnCompleteListener<AuthResult> {
    private static final String TAG = "CredentialSignInHandler";

    private Activity mActivity;
    private BaseHelper mHelper;
    @Nullable private SaveSmartLock mSmartLock;
    private IdpResponse mResponse;
    private int mAccountLinkRequestCode;

    public CredentialSignInHandler(
            Activity activity,
            BaseHelper helper,
            @Nullable SaveSmartLock smartLock,
            int accountLinkRequestCode,
            IdpResponse response) {
        mActivity = activity;
        mHelper = helper;
        mSmartLock = smartLock;
        mResponse = response;
        mAccountLinkRequestCode = accountLinkRequestCode;
    }

    @Override
    public void onComplete(@NonNull Task<AuthResult> task) {
        if (task.isSuccessful()) {
            FirebaseUser firebaseUser = task.getResult().getUser();
            mHelper.saveCredentialsOrFinish(
                    mSmartLock,
                    mActivity,
                    firebaseUser,
                    null,
                    mResponse);
        } else {
            if (task.getException() instanceof FirebaseAuthUserCollisionException) {
<<<<<<< HEAD
                mHelper.getFirebaseAuth()
                        .fetchProvidersForEmail(mResponse.getEmail())
                        .addOnFailureListener(new TaskFailureLogger(
                                TAG, "Error fetching providers for email"))
                        .addOnSuccessListener(new StartWelcomeBackFlow())
                        .addOnFailureListener(new OnFailureListener() {
                            @Override
                            public void onFailure(@NonNull Exception e) {
                                // TODO: What to do when signing in with Credential fails
                                // and we can't continue to Welcome back flow without
                                // knowing providers?
                            }
                        });
=======
                final String email = mResponse.getEmail();
                if (email != null) {
                    mHelper.getFirebaseAuth()
                            .fetchProvidersForEmail(email)
                            .addOnFailureListener(new TaskFailureLogger(
                                    TAG, "Error fetching providers for email"))
                            .addOnSuccessListener(new StartWelcomeBackFlow(email))
                            .addOnFailureListener(new OnFailureListener() {
                                @Override
                                public void onFailure(@NonNull Exception e) {
                                    // TODO: What to do when signing in with Credential fails
                                    // and we can't continue to Welcome back flow without
                                    // knowing providers?
                                }
                            });
                    return;
                }
>>>>>>> c52387ee
            } else {
                Log.e(TAG, "Unexpected exception when signing in with credential",
                      task.getException());
            }
            mHelper.dismissDialog();
        }
    }

    private class StartWelcomeBackFlow implements OnSuccessListener<ProviderQueryResult> {
        @Override
        public void onSuccess(@NonNull ProviderQueryResult result) {
            mHelper.dismissDialog();

            String provider = result.getProviders().get(0);
            if (provider.equals(EmailAuthProvider.PROVIDER_ID)) {
                // Start email welcome back flow
                mActivity.startActivityForResult(
                        WelcomeBackPasswordPrompt.createIntent(
                                mActivity,
                                mHelper.getFlowParams(),
                                mResponse
                        ), mAccountLinkRequestCode);
            } else {
                // Start Idp welcome back flow
                mActivity.startActivityForResult(
                        WelcomeBackIdpPrompt.createIntent(
                                mActivity,
                                mHelper.getFlowParams(),
                                result.getProviders().get(0),
                                mResponse,
                                mResponse.getEmail()
                        ), mAccountLinkRequestCode);
            }
        }
    }
}<|MERGE_RESOLUTION|>--- conflicted
+++ resolved
@@ -69,28 +69,13 @@
                     mResponse);
         } else {
             if (task.getException() instanceof FirebaseAuthUserCollisionException) {
-<<<<<<< HEAD
-                mHelper.getFirebaseAuth()
-                        .fetchProvidersForEmail(mResponse.getEmail())
-                        .addOnFailureListener(new TaskFailureLogger(
-                                TAG, "Error fetching providers for email"))
-                        .addOnSuccessListener(new StartWelcomeBackFlow())
-                        .addOnFailureListener(new OnFailureListener() {
-                            @Override
-                            public void onFailure(@NonNull Exception e) {
-                                // TODO: What to do when signing in with Credential fails
-                                // and we can't continue to Welcome back flow without
-                                // knowing providers?
-                            }
-                        });
-=======
-                final String email = mResponse.getEmail();
+                String email = mResponse.getEmail();
                 if (email != null) {
                     mHelper.getFirebaseAuth()
                             .fetchProvidersForEmail(email)
                             .addOnFailureListener(new TaskFailureLogger(
                                     TAG, "Error fetching providers for email"))
-                            .addOnSuccessListener(new StartWelcomeBackFlow(email))
+                            .addOnSuccessListener(new StartWelcomeBackFlow())
                             .addOnFailureListener(new OnFailureListener() {
                                 @Override
                                 public void onFailure(@NonNull Exception e) {
@@ -101,7 +86,6 @@
                             });
                     return;
                 }
->>>>>>> c52387ee
             } else {
                 Log.e(TAG, "Unexpected exception when signing in with credential",
                       task.getException());
