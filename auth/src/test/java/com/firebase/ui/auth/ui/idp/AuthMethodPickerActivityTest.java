--- conflicted
+++ resolved
@@ -24,12 +24,6 @@
 import com.firebase.ui.auth.ui.email.EmailActivity;
 import com.firebase.ui.auth.ui.phone.PhoneActivity;
 import com.google.firebase.auth.EmailAuthProvider;
-<<<<<<< HEAD
-import com.google.firebase.auth.FacebookAuthCredential;
-import com.google.firebase.auth.FacebookAuthProvider;
-import com.google.firebase.auth.GoogleAuthCredential;
-=======
->>>>>>> ec6b88bf
 import com.google.firebase.auth.GoogleAuthProvider;
 import com.google.firebase.auth.PhoneAuthProvider;
 import com.google.firebase.auth.TwitterAuthProvider;
@@ -106,75 +100,6 @@
                 nextIntent.intent.getComponent().getClassName());
     }
 
-<<<<<<< HEAD
-    @Test
-    @Config(shadows = {AuthHelperShadow.class, AuthHelperShadow.class})
-    public void testFacebookLoginFlow() {
-        when(AuthHelperShadow.getCurrentUser().getProviders())
-                .thenReturn(Arrays.asList(FacebookAuthProvider.PROVIDER_ID));
-        when(AuthHelperShadow.getCurrentUser()
-                     .linkWithCredential(any(FacebookAuthCredential.class)))
-                .thenReturn(new AutoCompleteTask<>(FakeAuthResult.INSTANCE, true, null));
-
-        List<String> providers = Arrays.asList(FacebookAuthProvider.PROVIDER_ID);
-
-        AuthMethodPickerActivity authMethodPickerActivity = createActivity(providers);
-
-        Button facebookButton = authMethodPickerActivity.findViewById(R.id.facebook_button);
-        assertNotNull(facebookButton);
-        facebookButton.performClick();
-
-        verifyCredentialSaveStarted(authMethodPickerActivity,
-                FacebookAuthProvider.PROVIDER_ID, TestConstants.EMAIL, null, null);
-    }
-
-    @Test
-    @Config(shadows = {GoogleProviderShadow.class, AuthHelperShadow.class, AuthHelperShadow.class})
-    public void testGoogleLoginFlow() {
-        List<String> providers = Arrays.asList(GoogleAuthProvider.PROVIDER_ID);
-
-        AuthMethodPickerActivity authMethodPickerActivity = createActivity(providers);
-
-        when(AuthHelperShadow.getCurrentUser().getProviders())
-                .thenReturn(Arrays.asList(GoogleAuthProvider.PROVIDER_ID));
-
-        when(AuthHelperShadow.getCurrentUser()
-                     .linkWithCredential(any(GoogleAuthCredential.class)))
-                .thenReturn(new AutoCompleteTask<>(FakeAuthResult.INSTANCE, true, null));
-
-        Button googleButton = authMethodPickerActivity.findViewById(R.id.google_button);
-        assertNotNull(googleButton);
-        googleButton.performClick();
-
-        verifyCredentialSaveStarted(authMethodPickerActivity,
-                GoogleAuthProvider.PROVIDER_ID, TestConstants.EMAIL, null, null);
-    }
-
-    @Test
-    @Config(shadows = {AuthHelperShadow.class})
-    public void testTwitterLoginFlowStarts() {
-        List<String> providers = Arrays.asList(TwitterAuthProvider.PROVIDER_ID);
-
-        AuthMethodPickerActivity authMethodPickerActivity = createActivity(providers);
-
-        when(AuthHelperShadow.getCurrentUser().getProviders())
-                .thenReturn(Arrays.asList(TwitterAuthProvider.PROVIDER_ID));
-
-        when(AuthHelperShadow.getFirebaseAuth().signInWithCredential(any(AuthCredential.class)))
-                .thenReturn(new AutoCompleteTask<>(FakeAuthResult.INSTANCE, true, null));
-        Button twitterButton =
-                authMethodPickerActivity.findViewById(R.id.twitter_button);
-
-        assertNotNull(twitterButton);
-        twitterButton.performClick();
-        ShadowActivity.IntentForResult nextIntent =
-                Shadows.shadowOf(authMethodPickerActivity).getNextStartedActivityForResult();
-
-        assertTrue(nextIntent.intent.getComponent().getClassName().contains("com.twitter.sdk"));
-    }
-
-=======
->>>>>>> ec6b88bf
     private AuthMethodPickerActivity createActivity(List<String> providers) {
         Intent startIntent = AuthMethodPickerActivity.createIntent(
                 RuntimeEnvironment.application,
