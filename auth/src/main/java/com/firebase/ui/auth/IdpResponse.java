/*
 * Copyright 2016 Google Inc. All Rights Reserved.
 *
 * Licensed under the Apache License, Version 2.0 (the "License"); you may not use this file except
 * in compliance with the License. You may obtain a copy of the License at
 *
 * http://www.apache.org/licenses/LICENSE-2.0
 *
 * Unless required by applicable law or agreed to in writing, software distributed under the
 * License is distributed on an "AS IS" BASIS, WITHOUT WARRANTIES OR CONDITIONS OF ANY KIND, either
 * express or implied. See the License for the specific language governing permissions and
 * limitations under the License.
 */

package com.firebase.ui.auth;

import android.content.Intent;
import android.os.Parcel;
import android.os.Parcelable;
import android.support.annotation.NonNull;
import android.support.annotation.Nullable;
import android.support.annotation.RestrictTo;

import com.firebase.ui.auth.ui.ExtraConstants;

/**
 * A container that encapsulates the result of authenticating with an Identity Provider.
 */
public class IdpResponse implements Parcelable {
    private final String mProviderId;
    private final String mEmail;
    private final String mToken;
    private final String mSecret;
    private String mPrevUid;
    private final int mErrorCode;

    private IdpResponse(int errorCode) {
        this(null, null, null, null, null, errorCode);
    }

    private IdpResponse(
            String providerId,
            String email,
            String token,
            String secret,
            String prevUid,
            int errorCode) {
        mProviderId = providerId;
        mEmail = email;
        mToken = token;
        mSecret = secret;
        mPrevUid = prevUid;
        mErrorCode = errorCode;
    }

    /**
     * Extract the {@link IdpResponse} from the flow's result intent.
     *
     * @param resultIntent The intent which {@code onActivityResult} was called with.
     * @return The IdpResponse containing the token(s) from signing in with the Idp
     */
    @Nullable
    public static IdpResponse fromResultIntent(Intent resultIntent) {
        if (resultIntent != null) {
            return resultIntent.getParcelableExtra(ExtraConstants.EXTRA_IDP_RESPONSE);
        } else {
            return null;
        }
    }

    @RestrictTo(RestrictTo.Scope.LIBRARY_GROUP)
    public static Intent getIntent(IdpResponse response) {
        return new Intent().putExtra(ExtraConstants.EXTRA_IDP_RESPONSE, response);
    }

    @RestrictTo(RestrictTo.Scope.LIBRARY_GROUP)
    public static Intent getErrorCodeIntent(int errorCode) {
        return getIntent(new IdpResponse(errorCode));
    }

    /**
     * Get the type of provider. e.g. {@link AuthUI#GOOGLE_PROVIDER}
     */
    public String getProviderType() {
        return mProviderId;
    }

    /**
     * Get the email used to sign in.
     */
    public String getEmail() {
        return mEmail;
    }

    /**
     * Get the token received as a result of logging in with the specified IDP
     */
    @Nullable
    public String getIdpToken() {
        return mToken;
    }

    /**
     * Twitter only. Return the token secret received as a result of logging in with Twitter.
     */
    @Nullable
    public String getIdpSecret() {
        return mSecret;
    }

    @RestrictTo(RestrictTo.Scope.LIBRARY_GROUP)
    public void setPrevUid(String uid) {
        mPrevUid = uid;
    }

    /**
<<<<<<< HEAD
     * Only applies to developers using {@link AuthUI.SignInIntentBuilder#setShouldLinkAccounts(boolean)}
=======
     * Only applies to developers using {@link AuthUI.SignInIntentBuilder#setIsAccountLinkingEnabled(boolean)}
>>>>>>> cb9c860f
     * set to {@code true}.
     * <p><p>
     * Get the previous user id if a user collision occurred.
     * See the <a href="https://github.com/firebase/FirebaseUI-Android/blob/master/auth/README.md#handling-account-link-failures">README</a>
     * for a much more detailed explanation.
     *
<<<<<<< HEAD
     * @see AuthUI.SignInIntentBuilder#setShouldLinkAccounts(boolean)
=======
     * @see AuthUI.SignInIntentBuilder#setIsAccountLinkingEnabled(boolean)
>>>>>>> cb9c860f
     */
    public String getPrevUid() {
        return mPrevUid;
    }

    /**
     * Get the error code for a failed sign in
     */
    public int getErrorCode() {
        return mErrorCode;
    }

    @Override
    public int describeContents() {
        return 0;
    }

    @Override
    public void writeToParcel(Parcel dest, int flags) {
        dest.writeString(mProviderId);
        dest.writeString(mEmail);
        dest.writeString(mToken);
        dest.writeString(mSecret);
        dest.writeString(mPrevUid);
        dest.writeInt(mErrorCode);
    }

    public static final Creator<IdpResponse> CREATOR = new Creator<IdpResponse>() {
        @Override
        public IdpResponse createFromParcel(Parcel in) {
            return new IdpResponse(
                    in.readString(),
                    in.readString(),
                    in.readString(),
                    in.readString(),
                    in.readString(),
                    in.readInt()
            );
        }

        @Override
        public IdpResponse[] newArray(int size) {
            return new IdpResponse[size];
        }
    };

    @RestrictTo(RestrictTo.Scope.LIBRARY_GROUP)
    public static class Builder implements com.firebase.ui.auth.util.Builder<IdpResponse> {
        private String mProviderId;
        private String mEmail;
        private String mToken;
        private String mSecret;
        private String mPrevUid;

        public Builder(@NonNull String providerId, @NonNull String email) {
            mProviderId = providerId;
            mEmail = email;
        }

        public Builder setToken(String token) {
            mToken = token;
            return this;
        }

        public Builder setSecret(String secret) {
            mSecret = secret;
            return this;
        }

        public Builder setPrevUid(String prevUid) {
            mPrevUid = prevUid;
            return this;
        }

        @Override
        public IdpResponse build() {
            return new IdpResponse(mProviderId, mEmail, mToken, mSecret, mPrevUid, ResultCodes.OK);
        }
    }
}<|MERGE_RESOLUTION|>--- conflicted
+++ resolved
@@ -114,22 +114,14 @@
     }
 
     /**
-<<<<<<< HEAD
-     * Only applies to developers using {@link AuthUI.SignInIntentBuilder#setShouldLinkAccounts(boolean)}
-=======
      * Only applies to developers using {@link AuthUI.SignInIntentBuilder#setIsAccountLinkingEnabled(boolean)}
->>>>>>> cb9c860f
      * set to {@code true}.
      * <p><p>
      * Get the previous user id if a user collision occurred.
      * See the <a href="https://github.com/firebase/FirebaseUI-Android/blob/master/auth/README.md#handling-account-link-failures">README</a>
      * for a much more detailed explanation.
      *
-<<<<<<< HEAD
-     * @see AuthUI.SignInIntentBuilder#setShouldLinkAccounts(boolean)
-=======
      * @see AuthUI.SignInIntentBuilder#setIsAccountLinkingEnabled(boolean)
->>>>>>> cb9c860f
      */
     public String getPrevUid() {
         return mPrevUid;
