--- conflicted
+++ resolved
@@ -284,19 +284,15 @@
                         .setPrevUid(getAuthHelper().getUidForAccountLinking())
                         .build()).build();
 
-<<<<<<< HEAD
         ManualMergeUtils.injectSignInTaskBetweenDataTransfer((HelperActivityBase) getActivity(),
                 response,
                 new Callable<Task<AuthResult>>() {
                     @Override
                     public Task<AuthResult> call() throws Exception {
-                        return getAuthHelper().getFirebaseAuth().signInWithEmailAndPassword(email, password);
+                        return getAuthHelper().getFirebaseAuth()
+                                .signInWithEmailAndPassword(email, password);
                     }
                 })
-=======
-        getAuthHelper().getFirebaseAuth()
-                .signInWithEmailAndPassword(email, password)
->>>>>>> c5e862eb
                 .addOnSuccessListener(new OnSuccessListener<AuthResult>() {
                     @Override
                     public void onSuccess(AuthResult authResult) {
