/*
 * Copyright 2016 Google Inc. All Rights Reserved.
 *
 * Licensed under the Apache License, Version 2.0 (the "License"); you may not use this file except
 * in compliance with the License. You may obtain a copy of the License at
 *
 * http://www.apache.org/licenses/LICENSE-2.0
 *
 * Unless required by applicable law or agreed to in writing, software distributed under the
 * License is distributed on an "AS IS" BASIS, WITHOUT WARRANTIES OR CONDITIONS OF ANY KIND, either
 * express or implied. See the License for the specific language governing permissions and
 * limitations under the License.
 */

package com.firebase.ui.auth;

import android.app.Activity;
import android.content.Intent;
import android.os.Parcel;
import android.os.Parcelable;
import android.support.annotation.DrawableRes;
import android.support.annotation.NonNull;
import android.support.annotation.Nullable;
import android.support.annotation.StyleRes;
import android.support.annotation.VisibleForTesting;
import android.support.v4.app.FragmentActivity;

import com.facebook.login.LoginManager;
import com.firebase.ui.auth.ui.FlowParameters;
import com.firebase.ui.auth.ui.idp.AuthMethodPickerActivity;
import com.firebase.ui.auth.util.CredentialTaskApi;
import com.firebase.ui.auth.util.CredentialsApiHelper;
import com.firebase.ui.auth.util.GoogleApiClientTaskHelper;
import com.firebase.ui.auth.util.GoogleSignInHelper;
import com.firebase.ui.auth.util.Preconditions;
import com.firebase.ui.auth.util.signincontainer.SmartLockBase;
import com.google.android.gms.auth.api.Auth;
import com.google.android.gms.auth.api.credentials.Credential;
import com.google.android.gms.auth.api.signin.GoogleSignInOptions;
import com.google.android.gms.common.api.GoogleApiClient;
import com.google.android.gms.common.api.Status;
import com.google.android.gms.tasks.Continuation;
import com.google.android.gms.tasks.Task;
import com.google.android.gms.tasks.Tasks;
import com.google.firebase.FirebaseApp;
import com.google.firebase.auth.EmailAuthProvider;
import com.google.firebase.auth.FacebookAuthProvider;
import com.google.firebase.auth.FirebaseAuth;
import com.google.firebase.auth.FirebaseUser;
import com.google.firebase.auth.GoogleAuthProvider;
import com.google.firebase.auth.TwitterAuthProvider;

import java.util.ArrayList;
import java.util.Arrays;
import java.util.Collections;
import java.util.HashSet;
import java.util.IdentityHashMap;
import java.util.List;
import java.util.Set;

/**
 * The entry point to the AuthUI authentication flow, and related utility methods. If your
 * application uses the default {@link FirebaseApp} instance, an AuthUI instance can be retrieved
 * simply by calling {@link AuthUI#getInstance()}. If an alternative app instance is in use, call
 * {@link AuthUI#getInstance(FirebaseApp)} instead, passing the appropriate app instance.
 * <p>
 * <p>
 * See the <a href="https://github.com/firebase/FirebaseUI-Android/blob/master/auth/README.md#table-of-contents">README</a>
 * for examples on how to get started with FirebaseUI Auth.
 */
public class AuthUI {

    /**
     * Provider identifier for email and password credentials, for use with
     * {@link SignInIntentBuilder#setProviders}.
     */
    public static final String EMAIL_PROVIDER = EmailAuthProvider.PROVIDER_ID;

    /**
     * Provider identifier for Google, for use with {@link SignInIntentBuilder#setProviders}.
     */
    public static final String GOOGLE_PROVIDER = GoogleAuthProvider.PROVIDER_ID;

    /**
     * Provider identifier for Facebook, for use with {@link SignInIntentBuilder#setProviders}.
     */
    public static final String FACEBOOK_PROVIDER = FacebookAuthProvider.PROVIDER_ID;

    /**
     * Provider identifier for Twitter, for use with {@link SignInIntentBuilder#setProviders}.
     */
    public static final String TWITTER_PROVIDER = TwitterAuthProvider.PROVIDER_ID;

    /**
     * Default value for logo resource, omits the logo from the {@link AuthMethodPickerActivity}.
     */
    public static final int NO_LOGO = -1;

    /**
     * The set of authentication providers supported in Firebase Auth UI.
     */
    public static final Set<String> SUPPORTED_PROVIDERS =
            Collections.unmodifiableSet(new HashSet<>(Arrays.asList(
                    EMAIL_PROVIDER,
                    GOOGLE_PROVIDER,
                    FACEBOOK_PROVIDER,
                    TWITTER_PROVIDER
            )));

    private static final IdentityHashMap<FirebaseApp, AuthUI> INSTANCES = new IdentityHashMap<>();

    private final FirebaseApp mApp;
    private final FirebaseAuth mAuth;

    private AuthUI(FirebaseApp app) {
        mApp = app;
        mAuth = FirebaseAuth.getInstance(mApp);
    }

    /**
     * Retrieves the {@link AuthUI} instance associated with the default app, as returned by
     * {@code FirebaseApp.getInstance()}.
     *
     * @throws IllegalStateException if the default app is not initialized.
     */
    public static AuthUI getInstance() {
        return getInstance(FirebaseApp.getInstance());
    }

    /**
     * Retrieves the {@link AuthUI} instance associated the the specified app.
     */
    public static AuthUI getInstance(FirebaseApp app) {
        AuthUI authUi;
        synchronized (INSTANCES) {
            authUi = INSTANCES.get(app);
            if (authUi == null) {
                authUi = new AuthUI(app);
                INSTANCES.put(app, authUi);
            }
        }
        return authUi;
    }

    /**
     * Default theme used by {@link SignInIntentBuilder#setTheme(int)} if no theme customization is
     * required.
     */
    @StyleRes
    public static int getDefaultTheme() {
        return R.style.FirebaseUI;
    }

    /**
     * Signs the current user out, if one is signed in.
     *
     * @param activity The activity requesting the user be signed out.
     * @return a task which, upon completion, signals that the user has been signed out ({@code
     * result.isSuccess()}, or that the sign-out attempt failed unexpectedly ({@code
     * !result.isSuccess()}).
     * @deprecated use {@link #signOut(FragmentActivity)} instead
     */
    @Deprecated
    public Task<Void> signOut(@NonNull Activity activity) {
        // Get helper for Google Sign In and Credentials API
        GoogleApiClientTaskHelper taskHelper = GoogleApiClientTaskHelper.getInstance(activity);
        taskHelper.getBuilder()
                .addApi(Auth.CREDENTIALS_API)
                .addApi(Auth.GOOGLE_SIGN_IN_API, GoogleSignInOptions.DEFAULT_SIGN_IN);

        // Get Credentials Helper
        CredentialTaskApi credentialsHelper = CredentialsApiHelper.getInstance(taskHelper);

        // Firebase Sign out
        mAuth.signOut();

        // Disable credentials auto sign-in
        Task<Status> disableCredentialsTask = credentialsHelper.disableAutoSignIn();

        // Google sign out
        Task<Void> googleSignOutTask = taskHelper.getConnectedGoogleApiClient()
                .continueWith(new Continuation<GoogleApiClient, Void>() {
                    @Override
                    public Void then(@NonNull Task<GoogleApiClient> task) throws Exception {
                        if (task.isSuccessful()) {
                            Auth.GoogleSignInApi.signOut(task.getResult());
                        }
                        return null;
                    }
                });

        // Facebook sign out
        LoginManager.getInstance().logOut();

        // Wait for all tasks to complete
        return Tasks.whenAll(disableCredentialsTask, googleSignOutTask);
    }

    /**
     * Delete the use from FirebaseAuth and delete any associated credentials from the Credentials
     * API. Returns a {@code Task} that succeeds if the Firebase Auth user deletion succeeds and
     * fails if the Firebase Auth deletion fails. Credentials deletion failures are handled
     * silently.
     *
     * @param activity the calling {@link Activity}.
     * @deprecated use {@link #delete(FragmentActivity)} instead
     */
    @Deprecated
    public Task<Void> delete(@NonNull Activity activity) {
        // Initialize SmartLock helper
        GoogleApiClientTaskHelper gacHelper = GoogleApiClientTaskHelper.getInstance(activity);
        gacHelper.getBuilder().addApi(Auth.CREDENTIALS_API);
        CredentialTaskApi credentialHelper = CredentialsApiHelper.getInstance(gacHelper);

        return getDeleteTask(credentialHelper);
    }

    /**
     * Signs the current user out, if one is signed in.
     *
     * @param activity the activity requesting the user be signed out
     * @return A task which, upon completion, signals that the user has been signed out ({@link
     * Task#isSuccessful()}, or that the sign-out attempt failed unexpectedly !{@link
     * Task#isSuccessful()}).
     */
    public Task<Void> signOut(@NonNull FragmentActivity activity) {
        // Get Credentials Helper
        GoogleSignInHelper credentialsHelper = GoogleSignInHelper.getInstance(activity);

        // Firebase Sign out
        mAuth.signOut();

        // Disable credentials auto sign-in
        Task<Status> disableCredentialsTask = credentialsHelper.disableAutoSignIn();

        // Google sign out
        Task<Status> signOutTask = credentialsHelper.signOut();

        // Facebook sign out
        LoginManager.getInstance().logOut();

        // Wait for all tasks to complete
        return Tasks.whenAll(disableCredentialsTask, signOutTask);
    }

    /**
     * Delete the use from FirebaseAuth and delete any associated credentials from the Credentials
     * API. Returns a {@link Task} that succeeds if the Firebase Auth user deletion succeeds and
     * fails if the Firebase Auth deletion fails. Credentials deletion failures are handled
     * silently.
     *
     * @param activity the calling {@link Activity}.
     */
    public Task<Void> delete(@NonNull FragmentActivity activity) {
        // Initialize SmartLock helper
        CredentialTaskApi credentialHelper = GoogleSignInHelper.getInstance(activity);

        return getDeleteTask(credentialHelper);
    }

    private Task<Void> getDeleteTask(CredentialTaskApi credentialHelper) {
        FirebaseUser firebaseUser = FirebaseAuth.getInstance().getCurrentUser();
        if (firebaseUser == null) {
            // If the current user is null, return a failed task immediately
            return Tasks.forException(new Exception("No currently signed in user."));
        }

        // Delete the Firebase user
        Task<Void> deleteUserTask = firebaseUser.delete();

        // Get all SmartLock credentials associated with the user
        List<Credential> credentials = SmartLockBase.credentialsFromFirebaseUser(firebaseUser);

        // For each Credential in the list, create a task to delete it.
        List<Task<?>> credentialTasks = new ArrayList<>();
        for (Credential credential : credentials) {
            credentialTasks.add(credentialHelper.delete(credential));
        }

        // Create a combined task that will succeed when all credential delete operations
        // have completed (even if they fail).
        final Task<Void> combinedCredentialTask = Tasks.whenAll(credentialTasks);

        // Chain the Firebase Auth delete task with the combined Credentials task
        // and return.
        return deleteUserTask.continueWithTask(new Continuation<Void, Task<Void>>() {
            @Override
            public Task<Void> then(@NonNull Task<Void> task) throws Exception {
                // Call getResult() to propagate failure by throwing an exception
                // if there was one.
                task.getResult(Exception.class);

                // Return the combined credential task
                return combinedCredentialTask;
            }
        });
    }

    /**
     * Starts the process of creating a sign in intent, with the mandatory application
     * context parameter.
     */
    public SignInIntentBuilder createSignInIntentBuilder() {
        return new SignInIntentBuilder();
    }

    /**
     * Starts the reauthentication flow.
     */
    public ReauthIntentBuilder createReauthIntentBuilder() {
        return new ReauthIntentBuilder();
    }

    /**
     * Configuration for an identity provider.
     * <p>
     * In the simplest case, you can supply the provider ID and build the config like this:
     * {@code new IdpConfig.Builder(AuthUI.GOOGLE_PROVIDER).build()}
     */
    public static class IdpConfig implements Parcelable {
        private final String mProviderId;
        private final List<String> mScopes;

        private IdpConfig(@NonNull String providerId, List<String> scopes) {
            mProviderId = providerId;
            mScopes = Collections.unmodifiableList(scopes);
        }

        private IdpConfig(Parcel in) {
            mProviderId = in.readString();
            mScopes = Collections.unmodifiableList(in.createStringArrayList());
        }

        public String getProviderId() {
            return mProviderId;
        }

        public List<String> getScopes() {
            return mScopes;
        }

        public static final Creator<IdpConfig> CREATOR = new Creator<IdpConfig>() {
            @Override
            public IdpConfig createFromParcel(Parcel in) {
                return new IdpConfig(in);
            }

            @Override
            public IdpConfig[] newArray(int size) {
                return new IdpConfig[size];
            }
        };

        @Override
        public int describeContents() {
            return 0;
        }

        @Override
        public void writeToParcel(Parcel parcel, int i) {
            parcel.writeString(mProviderId);
            parcel.writeStringList(mScopes);
        }

        @Override
        public boolean equals(Object o) {
            if (this == o) return true;
            if (o == null || getClass() != o.getClass()) return false;

            IdpConfig config = (IdpConfig) o;

            return mProviderId.equals(config.mProviderId);
        }

        @Override
        public int hashCode() {
            return mProviderId.hashCode();
        }

        @Override
        public String toString() {
            return "IdpConfig{" +
                    "mProviderId='" + mProviderId + '\'' +
                    ", mScopes=" + mScopes +
                    '}';
        }

        public static class Builder {
            private String mProviderId;
            private List<String> mScopes = new ArrayList<>();

            /**
             * Builds the configuration parameters for an identity provider.
             *
             * @param providerId An ID of one of the supported identity providers. e.g. {@link
             *                   AuthUI#GOOGLE_PROVIDER}. See {@link AuthUI#SUPPORTED_PROVIDERS} for
             *                   the complete list of supported Identity providers
             */
            public Builder(@NonNull String providerId) {
                if (!SUPPORTED_PROVIDERS.contains(providerId)) {
                    throw new IllegalArgumentException("Unkown provider: " + providerId);
                }
                mProviderId = providerId;
            }

            /**
             * Specifies the additional permissions that the application will request for this
             * identity provider.
             * <p>
             * For Facebook permissions see:
             * https://developers.facebook.com/docs/facebook-login/android
             * https://developers.facebook.com/docs/facebook-login/permissions
             * <p>
             * For Google permissions see:
             * https://developers.google.com/identity/protocols/googlescopes
             * <p>
             * Twitter permissions are only configurable through the
             * <a href="https://apps.twitter.com/">Twitter developer console</a>.
             */
            public Builder setPermissions(List<String> permissions) {
                mScopes = permissions;
                return this;
            }

            public IdpConfig build() {
                return new IdpConfig(mProviderId, mScopes);
            }
        }
    }

    /**
     * Base builder for both {@link SignInIntentBuilder} and {@link ReauthIntentBuilder}
     */
<<<<<<< HEAD
    public final class SignInIntentBuilder {
        private int mLogo = NO_LOGO;
        private int mTheme = getDefaultTheme();
        private List<IdpConfig> mProviders = new ArrayList<>();
        private String mTosUrl;
        private boolean mIsSmartLockEnabled = true;
        private boolean mShouldLinkAccounts = false;
        private boolean mAllowNewEmailAccounts = true;

        private SignInIntentBuilder() {
=======
    @SuppressWarnings(value = "unchecked")
    private abstract class AuthIntentBuilder<T extends AuthIntentBuilder> {
        int mLogo = NO_LOGO;
        int mTheme = getDefaultTheme();
        List<IdpConfig> mProviders = new ArrayList<>();
        String mTosUrl;
        boolean mIsSmartLockEnabled = true;

        private AuthIntentBuilder() {
            mProviders.add(new IdpConfig.Builder(EMAIL_PROVIDER).build());
>>>>>>> 1c5e87b1
        }


        /**
         * Specifies the theme to use for the application flow. If no theme is specified,
         * a default theme will be used.
         */
        public T setTheme(@StyleRes int theme) {
            Preconditions.checkValidStyle(
                mApp.getApplicationContext(),
                theme,
                "theme identifier is unknown or not a style definition");
            mTheme = theme;
            return (T) this;
        }

        /**
         * Specifies the logo to use for the {@link AuthMethodPickerActivity}. If no logo
         * is specified, none will be used.
         */
        public T setLogo(@DrawableRes int logo) {
            mLogo = logo;
            return (T) this;
        }

        /**
         * Specifies the terms-of-service URL for the application.
         */
        public T setTosUrl(@Nullable String tosUrl) {
            mTosUrl = tosUrl;
            return (T) this;
        }

        /**
         * Specified the set of supported authentication providers. At least one provider must
         * be specified. There may only be one instance of each provider.
         * <p>
         * <p>If no providers are explicitly specified by calling this method, then the email
         * provider is the default supported provider.
         *
         * @param idpConfigs a list of {@link IdpConfig}s, where each {@link IdpConfig} contains the
         *                   configuration parameters for the IDP.
         * @see IdpConfig
         */
        public T setProviders(@NonNull List<IdpConfig> idpConfigs) {
            mProviders.clear();
            for (IdpConfig config : idpConfigs) {
                if (mProviders.contains(config)) {
                    throw new IllegalArgumentException("Each provider can only be set once. "
                                                               + config.getProviderId()
                                                               + " was set twice.");
                } else {
                    mProviders.add(config);
                }
            }
            return (T) this;
        }

        /**
         * Specifies the set of supported authentication providers. At least one provider
         * must be specified, and the set of providers must be a subset of
         * {@link #SUPPORTED_PROVIDERS}. There may only be one instance of each provider.
         * <p>
         * <p>If no providers are explicitly specified by calling this method, then
         * {@link #EMAIL_PROVIDER email} is the default supported provider.
         *
         * @see #EMAIL_PROVIDER
         * @see #FACEBOOK_PROVIDER
         * @see #GOOGLE_PROVIDER
         */
        @Deprecated
        public T setProviders(@NonNull String... providers) {
            mProviders.clear(); // clear the default email provider
            for (String provider : providers) {
                if (isIdpAlreadyConfigured(provider)) {
                    throw new IllegalArgumentException("Provider already configured: " + provider);
                }
                mProviders.add(new IdpConfig.Builder(provider).build());
            }
            return (T) this;
        }

        private boolean isIdpAlreadyConfigured(@NonNull String providerId) {
            for (IdpConfig config : mProviders) {
                if (config.getProviderId().equals(providerId)) {
                    return true;
                }
            }
            return false;
        }

        /**
         * Enables or disables the use of Smart Lock for Passwords in the sign in flow.
         * <p>
         * <p>SmartLock is enabled by default.
         */
        public T setIsSmartLockEnabled(boolean enabled) {
            mIsSmartLockEnabled = enabled;
            return (T) this;
        }

        public Intent build() {
            return KickoffActivity.createIntent(mApp.getApplicationContext(), getFlowParams());
        }

        @VisibleForTesting()
        public abstract FlowParameters getFlowParams();
    }

    /**
     * Builder for the intent to start the reauthentication flow.
     */
    public final class ReauthIntentBuilder extends AuthIntentBuilder<ReauthIntentBuilder> {
        private String mReauthReason;

        private ReauthIntentBuilder() {
            super();
        }

        /**
         * Set an explanation for why reauth was requested e.g. "To delete your account you must
         * reauthenticate."
         *
         * @param reauthReason A string explaining why reauthentication was requested.
         */
        public ReauthIntentBuilder setReauthReason(String reauthReason) {
            mReauthReason = reauthReason;
            return this;
        }

        @Override
        public Intent build() {
            if (FirebaseAuth.getInstance(mApp).getCurrentUser() == null) {
                throw new IllegalStateException(
                    "User must be currently logged in to reauthenticate");
            }

            return super.build();
        }

        @Override
        public FlowParameters getFlowParams() {
            return new FlowParameters(
                    mApp.getName(),
                    new ArrayList<>(mProviders),
                    mTheme,
                    mLogo,
                    mTosUrl,
                    mIsSmartLockEnabled,
                    false,
                    true,
                    mReauthReason);
        }
    }

    /**
     * Builder for the intent to start the user authentication flow.
     */
    public final class SignInIntentBuilder extends AuthIntentBuilder<SignInIntentBuilder> {
        private boolean mAllowNewEmailAccounts = true;

        private SignInIntentBuilder() {
            super();
        }

        /**
         * Links the current user to an account created in the sign-in flow.
         *
         * <p>Linking is disabled by default because of a
         * <a href="https://github.com/firebase/FirebaseUI-Android/blob/master/auth/README.md#handling-account-link-failures">caveat</a>.
         */
        public SignInIntentBuilder setShouldLinkAccounts(boolean shouldLinkAccounts) {
            mShouldLinkAccounts = shouldLinkAccounts;
            return this;
        }

        /**
         * Enables or disables creating new accounts in the email sign in flow.
         * <p>
         * <p>Account creation is enabled by default.
         */
        public SignInIntentBuilder setAllowNewEmailAccounts(boolean enabled) {
            mAllowNewEmailAccounts = enabled;
            return this;
        }

        @Override
        @VisibleForTesting()
        public FlowParameters getFlowParams() {
            if (mProviders.isEmpty()) {
                mProviders.add(new IdpConfig.Builder(EMAIL_PROVIDER).build());
            }

<<<<<<< HEAD
            return new FlowParameters(mApp.getName(),
                                      mProviders,
                                      mTheme,
                                      mLogo,
                                      mTosUrl,
                                      mIsSmartLockEnabled,
                                      mShouldLinkAccounts,
                                      mAllowNewEmailAccounts);
=======
            return new FlowParameters(
                    mApp.getName(),
                    new ArrayList<>(mProviders),
                    mTheme,
                    mLogo,
                    mTosUrl,
                    mIsSmartLockEnabled,
                    mAllowNewEmailAccounts,
                    false,
                    null);
>>>>>>> 1c5e87b1
        }
    }
}<|MERGE_RESOLUTION|>--- conflicted
+++ resolved
@@ -431,18 +431,6 @@
     /**
      * Base builder for both {@link SignInIntentBuilder} and {@link ReauthIntentBuilder}
      */
-<<<<<<< HEAD
-    public final class SignInIntentBuilder {
-        private int mLogo = NO_LOGO;
-        private int mTheme = getDefaultTheme();
-        private List<IdpConfig> mProviders = new ArrayList<>();
-        private String mTosUrl;
-        private boolean mIsSmartLockEnabled = true;
-        private boolean mShouldLinkAccounts = false;
-        private boolean mAllowNewEmailAccounts = true;
-
-        private SignInIntentBuilder() {
-=======
     @SuppressWarnings(value = "unchecked")
     private abstract class AuthIntentBuilder<T extends AuthIntentBuilder> {
         int mLogo = NO_LOGO;
@@ -453,7 +441,6 @@
 
         private AuthIntentBuilder() {
             mProviders.add(new IdpConfig.Builder(EMAIL_PROVIDER).build());
->>>>>>> 1c5e87b1
         }
 
 
@@ -604,6 +591,7 @@
                     mTosUrl,
                     mIsSmartLockEnabled,
                     false,
+                    false,
                     true,
                     mReauthReason);
         }
@@ -613,6 +601,7 @@
      * Builder for the intent to start the user authentication flow.
      */
     public final class SignInIntentBuilder extends AuthIntentBuilder<SignInIntentBuilder> {
+        private boolean mShouldLinkAccounts = false;
         private boolean mAllowNewEmailAccounts = true;
 
         private SignInIntentBuilder() {
@@ -647,16 +636,6 @@
                 mProviders.add(new IdpConfig.Builder(EMAIL_PROVIDER).build());
             }
 
-<<<<<<< HEAD
-            return new FlowParameters(mApp.getName(),
-                                      mProviders,
-                                      mTheme,
-                                      mLogo,
-                                      mTosUrl,
-                                      mIsSmartLockEnabled,
-                                      mShouldLinkAccounts,
-                                      mAllowNewEmailAccounts);
-=======
             return new FlowParameters(
                     mApp.getName(),
                     new ArrayList<>(mProviders),
@@ -664,10 +643,10 @@
                     mLogo,
                     mTosUrl,
                     mIsSmartLockEnabled,
+                    mShouldLinkAccounts,
                     mAllowNewEmailAccounts,
                     false,
                     null);
->>>>>>> 1c5e87b1
         }
     }
 }