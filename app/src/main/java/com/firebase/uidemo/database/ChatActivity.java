/*
 * Copyright 2016 Google Inc. All Rights Reserved.
 *
 * Licensed under the Apache License, Version 2.0 (the "License"); you may not use this file except
 * in compliance with the License. You may obtain a copy of the License at
 *
 * http://www.apache.org/licenses/LICENSE-2.0
 *
 * Unless required by applicable law or agreed to in writing, software distributed under the
 * License is distributed on an "AS IS" BASIS, WITHOUT WARRANTIES OR CONDITIONS OF ANY KIND, either
 * express or implied. See the License for the specific language governing permissions and
 * limitations under the License.
 */

package com.firebase.uidemo.database;

import android.graphics.PorterDuff;
import android.graphics.drawable.GradientDrawable;
import android.graphics.drawable.RotateDrawable;
import android.os.Bundle;
import android.support.annotation.NonNull;
import android.support.v4.content.ContextCompat;
import android.support.v7.app.AppCompatActivity;
import android.support.v7.widget.LinearLayoutManager;
import android.support.v7.widget.RecyclerView;
import android.util.Log;
import android.view.Gravity;
import android.view.View;
import android.widget.Button;
import android.widget.EditText;
import android.widget.FrameLayout;
import android.widget.LinearLayout;
import android.widget.RelativeLayout;
import android.widget.TextView;
import android.widget.Toast;

import com.firebase.ui.database.FirebaseRecyclerAdapter;
import com.firebase.uidemo.R;
import com.google.android.gms.tasks.OnCompleteListener;
import com.google.android.gms.tasks.Task;
import com.google.firebase.auth.AuthResult;
import com.google.firebase.auth.FirebaseAuth;
import com.google.firebase.auth.FirebaseUser;
import com.google.firebase.database.DatabaseError;
import com.google.firebase.database.DatabaseReference;
import com.google.firebase.database.FirebaseDatabase;
import com.google.firebase.database.Query;

public class ChatActivity extends AppCompatActivity implements FirebaseAuth.AuthStateListener {

    public static final String TAG = "RecyclerViewDemo";

    private FirebaseAuth mAuth;
    private DatabaseReference mRef;
    private DatabaseReference mChatRef;
    private Button mSendButton;
    private EditText mMessageEdit;

    private RecyclerView mMessages;
    private LinearLayoutManager mManager;
    private FirebaseRecyclerAdapter<Chat, ChatHolder> mRecyclerViewAdapter;

    @Override
    protected void onCreate(Bundle savedInstanceState) {
        super.onCreate(savedInstanceState);
        setContentView(R.layout.activity_chat);

        mAuth = FirebaseAuth.getInstance();
        mAuth.addAuthStateListener(this);

        mSendButton = (Button) findViewById(R.id.sendButton);
        mMessageEdit = (EditText) findViewById(R.id.messageEdit);

        mRef = FirebaseDatabase.getInstance().getReference();
        mChatRef = mRef.child("chats");

        mSendButton.setOnClickListener(new View.OnClickListener() {
            @Override
            public void onClick(View v) {
                String uid = mAuth.getCurrentUser().getUid();
                String name = "User " + uid.substring(0, 6);

                Chat chat = new Chat(name, uid, mMessageEdit.getText().toString());
                mChatRef.push().setValue(chat, new DatabaseReference.CompletionListener() {
                    @Override
                    public void onComplete(DatabaseError databaseError, DatabaseReference reference) {
                        if (databaseError != null) {
                            Log.e(TAG, "Failed to write message", databaseError.toException());
                        }
                    }
                });

                mMessageEdit.setText("");
            }
        });

        mMessages = (RecyclerView) findViewById(R.id.messagesList);

        mManager = new LinearLayoutManager(this);
        mManager.setReverseLayout(false);

        mMessages.setHasFixedSize(false);
        mMessages.setLayoutManager(mManager);
    }

    @Override
    public void onStart() {
        super.onStart();

        // Default Database rules do not allow unauthenticated reads, so we need to
        // sign in before attaching the RecyclerView adapter otherwise the Adapter will
        // not be able to read any data from the Database.
        if (!isSignedIn()) {
            signInAnonymously();
        } else {
            attachRecyclerViewAdapter();
        }
    }

    @Override
    public void onStop() {
        super.onStop();
        if (mRecyclerViewAdapter != null) {
            mRecyclerViewAdapter.cleanup();
        }
    }

    @Override
    public void onDestroy() {
        super.onDestroy();
        if (mAuth != null) {
            mAuth.removeAuthStateListener(this);
        }
    }

    @Override
    public void onAuthStateChanged(@NonNull FirebaseAuth firebaseAuth) {
        updateUI();
    }

    private void attachRecyclerViewAdapter() {
        Query lastFifty = mChatRef.limitToLast(50);
        mRecyclerViewAdapter = new FirebaseRecyclerAdapter<Chat, ChatHolder>(
                Chat.class, R.layout.message, ChatHolder.class, lastFifty) {

            @Override
            public void populateViewHolder(ChatHolder chatView, Chat chat, int position) {
                chatView.setName(chat.getName());
                chatView.setText(chat.getMessage());

                FirebaseUser currentUser = mAuth.getCurrentUser();
                if (currentUser != null && chat.getUid().equals(currentUser.getUid())) {
                    chatView.setIsSender(true);
                } else {
                    chatView.setIsSender(false);
                }
            }
        };

        // Scroll to bottom on new messages
        mRecyclerViewAdapter.registerAdapterDataObserver(new RecyclerView.AdapterDataObserver() {
            @Override
            public void onItemRangeInserted(int positionStart, int itemCount) {
                mManager.smoothScrollToPosition(mMessages, null, mRecyclerViewAdapter.getItemCount());
            }
        });

        mMessages.setAdapter(mRecyclerViewAdapter);
    }

    private void signInAnonymously() {
        Toast.makeText(this, "Signing in...", Toast.LENGTH_SHORT).show();
        mAuth.signInAnonymously()
                .addOnCompleteListener(this, new OnCompleteListener<AuthResult>() {
                    @Override
                    public void onComplete(@NonNull Task<AuthResult> task) {
                        Log.d(TAG, "signInAnonymously:onComplete:" + task.isSuccessful());
                        if (task.isSuccessful()) {
                            Toast.makeText(ChatActivity.this, "Signed In",
                                    Toast.LENGTH_SHORT).show();
                            attachRecyclerViewAdapter();
                        } else {
                            Toast.makeText(ChatActivity.this, "Sign In Failed",
                                    Toast.LENGTH_SHORT).show();
                        }
                    }
                });
    }

    public boolean isSignedIn() {
        return mAuth.getCurrentUser() != null;
    }

    public void updateUI() {
        // Sending only allowed when signed in
        mSendButton.setEnabled(isSignedIn());
        mMessageEdit.setEnabled(isSignedIn());
    }

    public static class Chat {
        private String name;
        private String uid;
        private String message;

        public Chat() {
        }

        public Chat(String name, String uid, String message) {
            this.name = name;
            this.uid = uid;
            this.message = message;
        }

        public String getName() {
            return name;
        }

        public String getUid() {
            return uid;
        }

        public String getMessage() {
            return message;
        }
    }

    public static class ChatHolder extends RecyclerView.ViewHolder {
        private final TextView mNameField;
        private final TextView mTextField;
        private final FrameLayout mLeftArrow;
        private final FrameLayout mRightArrow;
        private final RelativeLayout mMessageContainer;
        private final LinearLayout mMessage;
        private final int mGreen300;
        private final int mGray300;

        public ChatHolder(View itemView) {
            super(itemView);
            mNameField = (TextView) itemView.findViewById(R.id.name_text);
            mTextField = (TextView) itemView.findViewById(R.id.message_text);
            mLeftArrow = (FrameLayout) itemView.findViewById(R.id.left_arrow);
            mRightArrow = (FrameLayout) itemView.findViewById(R.id.right_arrow);
            mMessageContainer = (RelativeLayout) itemView.findViewById(R.id.message_container);
            mMessage = (LinearLayout) itemView.findViewById(R.id.message);
            mGreen300 = ContextCompat.getColor(itemView.getContext(), R.color.material_green_300);
            mGray300 = ContextCompat.getColor(itemView.getContext(), R.color.material_gray_300);
        }

        public void setIsSender(boolean isSender) {
<<<<<<< HEAD
            FrameLayout left_arrow = (FrameLayout) mView.findViewById(R.id.left_arrow);
            FrameLayout right_arrow = (FrameLayout) mView.findViewById(R.id.right_arrow);
            RelativeLayout messageContainer = (RelativeLayout) mView.findViewById(R.id.message_container);
            LinearLayout message = (LinearLayout) mView.findViewById(R.id.message);

            int color;
=======
            final int color;
>>>>>>> 7f2ef5f1
            if (isSender) {
                color = mGreen300;
                mLeftArrow.setVisibility(View.GONE);
                mRightArrow.setVisibility(View.VISIBLE);
                mMessageContainer.setGravity(Gravity.END);
            } else {
                color = mGray300;
                mLeftArrow.setVisibility(View.VISIBLE);
                mRightArrow.setVisibility(View.GONE);
                mMessageContainer.setGravity(Gravity.START);
            }

            ((GradientDrawable) mMessage.getBackground()).setColor(color);
            ((RotateDrawable) mLeftArrow.getBackground()).getDrawable()
                    .setColorFilter(color, PorterDuff.Mode.SRC);
            ((RotateDrawable) mRightArrow.getBackground()).getDrawable()
                    .setColorFilter(color, PorterDuff.Mode.SRC);
        }

        public void setName(String name) {
            mNameField.setText(name);
        }

        public void setText(String text) {
            mTextField.setText(text);
        }
    }
}<|MERGE_RESOLUTION|>--- conflicted
+++ resolved
@@ -247,16 +247,7 @@
         }
 
         public void setIsSender(boolean isSender) {
-<<<<<<< HEAD
-            FrameLayout left_arrow = (FrameLayout) mView.findViewById(R.id.left_arrow);
-            FrameLayout right_arrow = (FrameLayout) mView.findViewById(R.id.right_arrow);
-            RelativeLayout messageContainer = (RelativeLayout) mView.findViewById(R.id.message_container);
-            LinearLayout message = (LinearLayout) mView.findViewById(R.id.message);
-
-            int color;
-=======
             final int color;
->>>>>>> 7f2ef5f1
             if (isSender) {
                 color = mGreen300;
                 mLeftArrow.setVisibility(View.GONE);
