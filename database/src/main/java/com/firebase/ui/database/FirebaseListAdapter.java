--- conflicted
+++ resolved
@@ -23,22 +23,14 @@
  *
  * @param <T> The class type to use as a model for the data contained in the children of the given
  *            Firebase location
-<<<<<<< HEAD
- * @deprecated use {@link com.firebase.ui.database.adapter.FirebaseRecyclerAdapter} instead
- */
-@Deprecated
-public abstract class FirebaseListAdapter<T> extends BaseAdapter {
-=======
  */
 public abstract class FirebaseListAdapter<T> extends BaseAdapter implements FirebaseAdapter<T> {
->>>>>>> 6f9cc897
     private static final String TAG = "FirebaseListAdapter";
 
     protected Activity mActivity;
     protected FirebaseArray mSnapshots;
     protected Class<T> mModelClass;
     protected int mLayout;
-    private ChangeEventListener mListener;
 
     /**
      * @param activity    The {@link Activity} containing the {@link ListView}
@@ -58,26 +50,7 @@
         mModelClass = modelClass;
         mLayout = modelLayout;
 
-<<<<<<< HEAD
-        mListener = mSnapshots.addChangeEventListener(new ChangeEventListener() {
-            @Override
-            public void onChildChanged(EventType type, int index, int oldIndex) {
-                FirebaseListAdapter.this.onChildChanged(type, index, oldIndex);
-            }
-
-            @Override
-            public void onDataChanged() {
-                FirebaseListAdapter.this.onDataChanged();
-            }
-
-            @Override
-            public void onCancelled(DatabaseError error) {
-                FirebaseListAdapter.this.onCancelled(error);
-            }
-        });
-=======
         startListening();
->>>>>>> 6f9cc897
     }
 
     /**
@@ -102,14 +75,6 @@
 
     @Override
     public void cleanup() {
-<<<<<<< HEAD
-        mSnapshots.removeChangeEventListener(mListener);
-    }
-
-    @Override
-    public int getCount() {
-        return mSnapshots.size();
-=======
         mSnapshots.removeChangeEventListener(this);
     }
 
@@ -125,7 +90,6 @@
     @Override
     public void onCancelled(DatabaseError error) {
         Log.w(TAG, error.toException());
->>>>>>> 6f9cc897
     }
 
     @Override
@@ -141,14 +105,11 @@
     @Override
     public DatabaseReference getRef(int position) {
         return mSnapshots.get(position).getRef();
-<<<<<<< HEAD
-=======
     }
 
     @Override
     public int getCount() {
         return mSnapshots.size();
->>>>>>> 6f9cc897
     }
 
     @Override
