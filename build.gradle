--- conflicted
+++ resolved
@@ -51,11 +51,7 @@
 
     if (isLibrary || isSubmodule) {
         tasks.whenTaskAdded { task ->
-<<<<<<< HEAD
             if (task.name.contains("publish") && task.name.toLowerCase().contains("publication")) {
-=======
-        if (task.name.contains("publish") && task.name.contains("PublicationToMavenLocal")) {
->>>>>>> 27fe2c50
                 task.dependsOn 'assemble'
             }
         }
