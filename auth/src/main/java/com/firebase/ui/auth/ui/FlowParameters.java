--- conflicted
+++ resolved
@@ -97,18 +97,9 @@
             int themeId = in.readInt();
             int logoId = in.readInt();
             String termsOfServiceUrl = in.readString();
-<<<<<<< HEAD
-            int smartLockEnabledInt = in.readInt();
-            boolean smartLockEnabled = smartLockEnabledInt != 0;
-            int shouldLinkAccountsInt = in.readInt();
-            boolean shouldLinkAccounts = shouldLinkAccountsInt != 0;
-            int allowNewEmailAccountsInt = in.readInt();
-            boolean allowNewEmailAccounts = allowNewEmailAccountsInt != 0;
-=======
             boolean smartLockEnabled = in.readInt() != 0;
             boolean shouldLinkAccounts = in.readInt() != 0;
             boolean allowNewEmailAccounts = in.readInt() != 0;
->>>>>>> 800b24f1
 
             return new FlowParameters(
                     appName,
