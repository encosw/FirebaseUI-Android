--- conflicted
+++ resolved
@@ -64,12 +64,9 @@
     <string name="choose_image">Choose Image</string>
     <string name="accessibility_downloaded_image">Downloaded image</string>
     <string name="drive_file">Drive File</string>
-<<<<<<< HEAD
-    <string name="sign_in_failed">Sign In Failed</string>
-    <string name="signed_in">Signed In</string>
-=======
 
     <!-- strings for Auth UI demo activities -->
     <string name="start_chatting">No messages. Start chatting at the bottom!</string>
->>>>>>> 1a6f7bb7
+    <string name="sign_in_failed">Sign In Failed</string>
+    <string name="signed_in">Signed In</string>
 </resources>