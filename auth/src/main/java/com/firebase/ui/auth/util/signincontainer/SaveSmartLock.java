--- conflicted
+++ resolved
@@ -63,19 +63,6 @@
 
         Credential.Builder builder = new Credential.Builder(mEmail);
         builder.setPassword(mPassword);
-<<<<<<< HEAD
-        if (mPassword == null) {
-            // only password OR provider can be set, not both
-            if (mResponse != null) {
-                String translatedProvider = providerIdToAccountType(mResponse.getProviderType());
-                if (translatedProvider != null) {
-                    builder.setAccountType(translatedProvider);
-                } else {
-                    Log.e(TAG, "Unable to save null credential!");
-                    finish();
-                    return;
-                }
-=======
         if (mPassword == null && mResponse != null) {
             String translatedProvider = providerIdToAccountType(mResponse.getProviderType());
             if (translatedProvider != null) {
@@ -84,7 +71,6 @@
                 Log.e(TAG, "Unable to save null credential!");
                 finish();
                 return;
->>>>>>> ff427d6b
             }
         }
 
