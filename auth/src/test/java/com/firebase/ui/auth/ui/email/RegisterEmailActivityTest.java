--- conflicted
+++ resolved
@@ -125,14 +125,10 @@
         when(AuthHelperShadow.getCurrentUser().updateProfile(any(UserProfileChangeRequest.class)))
                 .thenReturn(new AutoCompleteTask<Void>(null, true, null));
 
-<<<<<<< HEAD
         when(AuthHelperShadow.getCurrentUser().linkWithCredential(any(EmailAuthCredential.class)))
                 .thenReturn(new AutoCompleteTask<>(FakeAuthResult.INSTANCE, true, null));
 
-        Button button = (Button) registerEmailActivity.findViewById(R.id.button_create);
-=======
         Button button = registerEmailActivity.findViewById(R.id.button_create);
->>>>>>> d58ee4b0
         button.performClick();
 
         // Verify create user request
