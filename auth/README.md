# FirebaseUI for Android — Auth

FirebaseUI is an open-source library that offers simple,
customizable UI bindings on top of the core
[Firebase](https://firebase.google.com) SDKs. It aims to eliminate boilerplate
code and promote best practices (both user experience and security) for
authentication.

A simple API is provided for drop-in user authentication which handles the flow
of signing in users with email addresses and passwords, and federated identity
providers such as Google Sign-In, and Facebook Login. It is built on top of
[Firebase Auth](https://firebase.google.com/docs/auth).

The best practices embodied in FirebaseUI aim to maximize sign-in
and sign-up conversion for your app. It integrates with
[Smart Lock for Passwords](https://developers.google.com/identity/smartlock-passwords/android/)
to store and retrieve credentials, enabling automatic and single-tap sign-in to
your app for returning users. It also handles tricky use cases like
account recovery and account linking that are security sensitive and
difficult to implement correctly using the base APIs provided by Firebase Auth.

FirebaseUI auth can be easily customized to fit with the rest of your app's
visual style. As it is open source, you are also free to modify it to exactly
fit your preferred user experience.

Equivalent FirebaseUI auth libraries are also available for
[iOS](https://github.com/firebase/firebaseui-ios/)
and [Web](https://github.com/firebase/firebaseui-web/).

![FirebaseUI authentication demo on Android](demo.gif)

## Table of Content

1. [Configuration](#configuration)
2. [Usage instructions](#using-firebaseui-for-authentication)
3. [Customization](#ui-customization)

## Configuration

As a pre-requisite, ensure your application is configured for use with
Firebase: see the
[Firebase documentation](https://firebase.google.com/docs/android/setup).
Then, add the FirebaseUI auth library dependency. If your project uses
Gradle, add the dependency:

```groovy
dependencies {
    // ...
    compile 'com.firebaseui:firebase-ui-auth:1.0.0'
}
```

and add the Fabric repository

```groovy
repositories {
    // ...
    maven { url 'https://maven.fabric.io/public' }
}
```

### Identity provider configuration

In order to use either Google, Facebook or Twitter accounts with your app, ensure that
these authentication methods are first configured in the Firebase console.

FirebaseUI client-side configuration for Google sign-in is then provided
automatically by the
[google-services gradle plugin](https://developers.google.com/android/guides/google-services-plugin).
If support for Facebook Login is also required, define the
resource string `facebook_application_id` to match the application ID in
the [Facebook developer dashboard](https://developers.facebook.com):

```xml
<resources>
    <!-- ... -->
    <string name="facebook_application_id" translatable="false">APP_ID</string>
    <!-- Facebook Application ID, prefixed by 'fb'.  Enables Chrome Custom tabs. -->
    <string name="facebook_login_protocol_scheme" translatable="false">fbAPP_ID</string>
</resources>
```

If support for Twitter Sign-in is also required, define the resource strings
`twitter_consumer_key` and `twitter_consumer_secret` to match the values of your
Twitter app as reported by the
[Twitter application manager](https://dev.twitter.com/apps).

```
<resources>
  <string name="twitter_consumer_key" translatable="false">YOURCONSUMERKEY</string>
  <string name="twitter_consumer_secret" translatable="false">YOURCONSUMERSECRET</string>
</resources>
```

## Using FirebaseUI for Authentication

Before invoking the FirebaseUI authentication flow, your app should check
whether a
[user is already signed in](https://firebase.google.com/docs/auth/android/manage-users#get_the_currently_signed-in_user) from a previous session:

```java
FirebaseAuth auth = FirebaseAuth.getInstance();
if (auth.getCurrentUser() != null) {
    // already signed in
} else {
    // not signed in
}
```

The entry point to the authentication flow is the
`com.firebase.ui.auth.AuthUI` class.
If your application uses the default `FirebaseApp` instance, an AuthUI
instance can be retrieved simply by calling `AuthUI.getInstance()`.
If an alternative app instance is required, call
`AuthUI.getInstance(app)` instead, passing the appropriate `FirebaseApp`
instance.

### Sign in

If a user is not currently signed in, as can be determined by checking
`auth.getCurrentUser() != null` (where `auth` is the `FirebaseAuth` instance
associated with your `FirebaseApp`), then the sign-in process can be started by
creating a sign-in intent using `AuthUI.SignInIntentBuilder`. A builder instance
can be retrieved by calling `createSignInIntentBuilder()` on the retrieved
AuthUI instance.

The builder provides the following customization options for the authentication flow:

- The set of authentication providers can be specified.
- The terms of service URL for your app can be specified, which is included as
  a link in the small-print of the account creation step for new users. If no
  terms of service URL is provided, the associated small-print is omitted.
- A custom theme can be specified for the flow, which is applied to all the
  activities in the flow for consistent colors and typography.

#### Sign-in examples

If no customization is required, and only email authentication is required, the sign-in flow
can be started as follows:

```java
startActivityForResult(
    // Get an instance of AuthUI based on the default app
    AuthUI.getInstance().createSignInIntentBuilder().build(),
    RC_SIGN_IN);
```

You can enable sign-in providers like Google Sign-In or Facebook Log In by calling the
`setProviders` method:

```java
startActivityForResult(
    AuthUI.getInstance()
        .createSignInIntentBuilder()
        .setProviders(Arrays.asList(new AuthUI.IdpConfig.Builder(AuthUI.EMAIL_PROVIDER).build(),
                                    new AuthUI.IdpConfig.Builder(AuthUI.GOOGLE_PROVIDER).build(),
                                    new AuthUI.IdpConfig.Builder(AuthUI.FACEBOOK_PROVIDER).build(),
                                    new AuthUI.IdpConfig.Builder(AuthUI.TWITTER_PROVIDER).build()))
        .build(),
    RC_SIGN_IN);
```

If a terms of service URL and a custom theme are required:

```java
startActivityForResult(
    AuthUI.getInstance()
        .createSignInIntentBuilder()
        .setProviders(...)
        .setTosUrl("https://superapp.example.com/terms-of-service.html")
        .setTheme(R.style.SuperAppTheme)
        .build(),
    RC_SIGN_IN);
```

By default, FirebaseUI uses [Smart Lock for Passwords](https://developers.google.com/identity/smartlock-passwords/android/)
to store the user's credentials and automatically sign users into your app on subsequent attempts.
Using Smart Lock is recommended to provide the best user experience, but in some cases you may want
to disable Smart Lock for testing or development.  To disable Smart Lock, you can use the
`setIsSmartLockEnabled` method when building your sign-in Intent:

```java
startActivityForResult(
    AuthUI.getInstance()
        .createSignInIntentBuilder()
        .setIsSmartLockEnabled(false)
        .build(),
    RC_SIGN_IN);
```

It is often desirable to disable Smart Lock in development but enable it in production. To achieve
this, you can use the `BuildConfig.DEBUG` flag to control Smart Lock:

```java
startActivityForResult(
    AuthUI.getInstance()
        .createSignInIntentBuilder()
        .setIsSmartLockEnabled(!BuildConfig.DEBUG)
        .build(),
    RC_SIGN_IN);
```

The default FirebaseUI sign-in flow shows UI to either create a new account or sign into an existing account.
If you are using 
[anonymous authentication](https://firebase.google.com/docs/auth/android/anonymous-auth)
in your application before calling FirebaseUI,
you may want to link the anonymous account to the permanent account the user selects in the UI flow.

```java
startActivityForResult(
    AuthUI.getInstance()
        .createSignInIntentBuilder()
        .setShouldLinkAccounts(true) // Any two accounts can be linked together using this method.
        .build(),
    RC_SIGN_IN);
```

There is a caveat associated with using the `setShouldLinkAccounts` method, see
[Handling account link failures](#handling-account-link-failures)

#### Handling the sign-in response

#####Response codes
The authentication flow only provides three response codes:
`Activity.RESULT_OK` if a user is signed in, `Activity.RESULT_CANCELLED` if
sign in failed, and `ResultCodes.RESULT_NO_NETWORK` if sign in failed due to a lack of network connectivity.
No further information on failure is provided as it is not
typically useful; the only recourse for most apps if sign in fails is to ask
<<<<<<< HEAD
the user to sign in again later, or proceed with an anonymous account.
=======
the user to sign in again later, or proceed with anonymous sign-in if
supported.
>>>>>>> 42fa51cd

```java
protected void onActivityResult(int requestCode, int resultCode, Intent data) {
    super.onActivityResult(requestCode, resultCode, data);
    if (resultCode == RESULT_OK) {
        // user is signed in!
        startActivity(new Intent(this, WelcomeBackActivity.class));
        finish();
        return;
    }

    // Sign in canceled
    if (resultCode == RESULT_CANCELED) {
        showSnackbar(R.string.sign_in_cancelled);
        return;
    }

    // No network
    if (resultCode == ResultCodes.RESULT_NO_NETWORK) {
        showSnackbar(R.string.no_internet_connection);
        return;
    }

    // User is not signed in. Maybe just wait for the user to press
    // "sign in" again, or show a message.
 }
```

Alternatively, you can register a listener for authentication state changes;
see the
[Firebase Auth documentation](https://firebase.google.com/docs/auth/android/manage-users#get_the_currently_signed-in_user)
for more information.

<<<<<<< HEAD
##### Handling account link failures

Only applies to developers using `setShouldLinkAccounts`.

Imagine the following scenario: A user already has an existing account and uid in your app.
They switch devices, you don't have Smart Lock enabled, and they add some data to Firebase using an anonymous account.
In the unlikely event that the above scenario occurs,
you must manually handle merging of the two accounts because this user now has two
user ids associated with him/her: the anonymous account uid and the existing account uid.
At the moment, Firebase cannot handle such user collisions automatically
and thus, you must handle this edge case to ensure data a user created while using an
anonymous account is transferred to the user's existing account.

Here is how you would handle such an edge case in `onActivityResult`
if you have data structured similarly to the [sample](https://github.com/firebase/FirebaseUI-Android/blob/master/app/src/main/java/com/firebase/uidemo/database/ChatActivity.java#L200):
=======
##### ID Tokens
To retrieve the ID token that the IDP returned, you can extract an `IdpResponse` from the result
Intent.
>>>>>>> 42fa51cd

```java
protected void onActivityResult(int requestCode, int resultCode, Intent data) {
    super.onActivityResult(requestCode, resultCode, data);
<<<<<<< HEAD
    if (requestCode == RC_SIGN_IN) {
        if (resultCode == RESULT_OK) {
            // user is signed in but we must check to see whether or not account linking failed
            final String prevUid = data.getStringExtra(ExtraConstants.EXTRA_ACCOUNT_LINK_FAILED);
            if (prevUid != null) {
                Log.d(TAG, "handleSignInResponse received an id to be merged: " + prevUid);
                FirebaseDatabase.getInstance()
                    .getReference()
                    .child("chats")
                    .addListenerForSingleValueEvent(
                        new ValueEventListener() {
                            @Override
                            public void onDataChange(DataSnapshot snapshot) {
                                // change all references of prevUid to the current uid
                                if (snapshot.getValue() != null) {
                                    String currentUid = FirebaseAuth.getInstance().getCurrentUser().getUid();
                                    for (DataSnapshot chatSnapshot : snapshot.getChildren()) {
                                        ChatActivity.Chat chat = chatSnapshot.getValue(ChatActivity.Chat.class);
                                        if (chat.getUid().equals(prevUid)) {
                                            chatSnapshot.getRef().child("uid").setValue(currentUid);
                                            chatSnapshot.getRef().child("name").setValue("User " + currentUid.substring(0, 6));
                                        }
                                    }
                                }
                            }
                            
                            @Override
                            public void onCancelled(DatabaseError error) {
                                Log.e(TAG, "onCancelled: ", error.toException());
                            }
                        });
            }
            startActivity(new Intent(this, WelcomeBackActivity.class));
            finish();
        } else {
            // user is not signed in. Maybe just wait for the user to press
            // "sign in" again, or show a message
        }
    }
 }
```

=======
    if (resultCode == RESULT_OK) {
        IdpResponse idpResponse = IdpResponse.fromResultIntent(data);
        startActivity(new Intent(this, WelcomeBackActivity.class)
                .putExtra("my_token", idpResponse.getIdpToken()));
    }
}
```

Twitter also returns an AuthToken Secret which can be accessed with `idpResponse.getIdpSecret()`.

>>>>>>> 42fa51cd
### Sign out

With the integrations provided by AuthUI, signing out a user is a multi-stage process:

1. The user must be signed out of the FirebaseAuth instance.
2. Smart Lock for Passwords must be instructed to disable automatic sign-in, in
   order to prevent an automatic sign-in loop that prevents the user from
   switching accounts.
3. If the current user signed in using either Google or Facebook, the user must
   also be signed out using the associated API for that authentication method.
   This typically ensures that the user will not be automatically signed-in
   using the current account when using that authentication method again from
   the authentication method picker, which would also prevent the user from
   switching between accounts on the same provider.

In order to make this process easier, AuthUI provides a simple `signOut` method
to encapsulate this behavior. The method returns a `Task` which is marked
completed once all necessary sign-out operations are completed:

```java
public void onClick(View v) {
if (v.getId() == R.id.sign_out) {
    AuthUI.getInstance()
        .signOut(this)
        .addOnCompleteListener(new OnCompleteListener<Void>() {
            public void onComplete(@NonNull Task<Void> task) {
                // user is now signed out
                startActivity(new Intent(MyActivity.this, SignInActivity.class));
                finish();
            }
        });
    }
}
```

### Deleting accounts

With the integrations provided by FirebaseUI Auth, deleting a user is a multi-stage process:

1. The user must be deleted from Firebase Auth.
2. Smart Lock for Passwords must be told to delete any existing Credentials for the user, so
   that they are not automatically prompted to sign in with a saved credential in the future.

This process is encapsulated by the `AuthUI.delete()` method, which returns a `Task` representing
the entire operation:

```java
AuthUI.getInstance()
        .delete(this)
        .addOnCompleteListener(new OnCompleteListener<Void>() {
            @Override
            public void onComplete(@NonNull Task<Void> task) {
                if (task.isSuccessful()) {
                    // Deletion succeeded
                } else {
                    // Deletion failed
                }
            }
        });
```

### Authentication flow chart

The authentication flow implemented on Android is more complex than on other
platforms, due to the availability of Smart Lock for Passwords. It is
represented in the following diagram:

![FirebaseUI authentication flow on Android](flow.png)

### UI customization

To provide customization of the visual style of the activities that implement
the flow, a new theme can be declared. Standard material design color
and typography properties will take effect as expected. For example, to define
a green theme:

```xml
<style name="GreenTheme" parent="FirebaseUI">
    <item name="colorPrimary">@color/material_green_500</item>
    <item name="colorPrimaryDark">@color/material_green_700</item>
    <item name="colorAccent">@color/material_purple_a700</item>
    <item name="colorControlNormal">@color/material_green_500</item>
    <item name="colorControlActivated">@color/material_lime_a700</item>
    <item name="colorControlHighlight">@color/material_green_a200</item>
    <item name="android:windowBackground">@color/material_green_50</item>
</style>
```

With associated colors:

```xml
<color name="material_green_50">#E8F5E9</color>
<color name="material_green_500">#4CAF50</color>
<color name="material_green_700">#388E3C</color>
<color name="material_green_a200">#69F0AE</color>
<color name="material_lime_a700">#AEEA00</color>
<color name="material_purple_a700">#AA00FF</color>
```

This would then be used in the construction of the sign-in intent:

```java
startActivityForResult(
    AuthUI.getInstance(this).createSignInIntentBuilder()
        // ...
        .setTheme(R.style.GreenTheme)
        .build());
```

Your application theme could also simply be used, rather than defining a new
one.

If you wish to change the string messages, the existing strings can be
easily overridden by name in your application. See
[the built-in strings.xml](src/main/res/values/strings.xml) and simply
redefine a string to change it, for example:

```xml
<resources>
    <!-- was "Signing up..." -->
    <string name="progress_dialog_signing_up">Creating your shiny new account...</string>
</resources>
```

### OAuth Scope Customization

#### Google
By default, FirebaseUI requests the `email` and `profile` scopes when using Google Sign-In. If you
would like to request additional scopes from the user, call `setPermissions` on the
`AuthUI.IdpConfig.Builder` when initializing FirebaseUI.


```java
// For a list of all scopes, see:
// https://developers.google.com/identity/protocols/googlescopes
AuthUI.IdpConfig googleIdp = new AuthUI.IdpConfig.Builder(AuthUI.GOOGLE_PROVIDER)
          .setPermissions(Arrays.asList(Scopes.GAMES))
          .build();

startActivityForResult(
    AuthUI.getInstance()
        .createSignInIntentBuilder()
        .setProviders(Arrays.asList(new IdpConfig.Builder(AuthUI.EMAIL_PROVIDER).build(),
                                    googleIdp,
                                    new IdpConfig.Builder(AuthUI.FACEBOOK_PROVIDER).build()))
        .build(),
    RC_SIGN_IN);
```


#### Facebook

By default, FirebaseUI requests the `email` and `public_profile` permissions when initiating
Facebook Login.  If you would like to request additional permissions from the user, call
`setPermissions` on the `AuthUI.IdpConfig.Builder` when initializing FirebaseUI.

```java
// For a list of permissions see:
// https://developers.facebook.com/docs/facebook-login/android
// https://developers.facebook.com/docs/facebook-login/permissions

AuthUI.IdpConfig facebookIdp = new AuthUI.IdpConfig.Builder(AuthUI.FACEBOOK_PROVIDER)
          .setPermissions(Arrays.asList("user_friends"))
          .build();

startActivityForResult(
    AuthUI.getInstance()
        .createSignInIntentBuilder()
        .setProviders(Arrays.asList(new AuthUI.IdpConfig.Builder(AuthUI.EMAIL_PROVIDER).build(),
                                    facebookIdp))
        .build(),
    RC_SIGN_IN);
```

#### Twitter

Twitter permissions can only be configured through Twitter's developer console.<|MERGE_RESOLUTION|>--- conflicted
+++ resolved
@@ -226,12 +226,8 @@
 sign in failed, and `ResultCodes.RESULT_NO_NETWORK` if sign in failed due to a lack of network connectivity.
 No further information on failure is provided as it is not
 typically useful; the only recourse for most apps if sign in fails is to ask
-<<<<<<< HEAD
-the user to sign in again later, or proceed with an anonymous account.
-=======
 the user to sign in again later, or proceed with anonymous sign-in if
 supported.
->>>>>>> 42fa51cd
 
 ```java
 protected void onActivityResult(int requestCode, int resultCode, Intent data) {
@@ -265,7 +261,6 @@
 [Firebase Auth documentation](https://firebase.google.com/docs/auth/android/manage-users#get_the_currently_signed-in_user)
 for more information.
 
-<<<<<<< HEAD
 ##### Handling account link failures
 
 Only applies to developers using `setShouldLinkAccounts`.
@@ -281,16 +276,10 @@
 
 Here is how you would handle such an edge case in `onActivityResult`
 if you have data structured similarly to the [sample](https://github.com/firebase/FirebaseUI-Android/blob/master/app/src/main/java/com/firebase/uidemo/database/ChatActivity.java#L200):
-=======
-##### ID Tokens
-To retrieve the ID token that the IDP returned, you can extract an `IdpResponse` from the result
-Intent.
->>>>>>> 42fa51cd
 
 ```java
 protected void onActivityResult(int requestCode, int resultCode, Intent data) {
     super.onActivityResult(requestCode, resultCode, data);
-<<<<<<< HEAD
     if (requestCode == RC_SIGN_IN) {
         if (resultCode == RESULT_OK) {
             // user is signed in but we must check to see whether or not account linking failed
@@ -333,7 +322,13 @@
  }
 ```
 
-=======
+##### ID Tokens
+To retrieve the ID token that the IDP returned, you can extract an `IdpResponse` from the result
+Intent.
+
+```java
+protected void onActivityResult(int requestCode, int resultCode, Intent data) {
+    super.onActivityResult(requestCode, resultCode, data);
     if (resultCode == RESULT_OK) {
         IdpResponse idpResponse = IdpResponse.fromResultIntent(data);
         startActivity(new Intent(this, WelcomeBackActivity.class)
@@ -344,7 +339,6 @@
 
 Twitter also returns an AuthToken Secret which can be accessed with `idpResponse.getIdpSecret()`.
 
->>>>>>> 42fa51cd
 ### Sign out
 
 With the integrations provided by AuthUI, signing out a user is a multi-stage process:
