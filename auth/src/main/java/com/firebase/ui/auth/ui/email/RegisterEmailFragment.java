--- conflicted
+++ resolved
@@ -227,7 +227,6 @@
     }
 
     private void registerUser(final String email, final String name, final String password) {
-<<<<<<< HEAD
         Task<AuthResult> registerTask;
         if (getAuthHelper().canLinkAccounts()) {
             registerTask = getAuthHelper().getCurrentUser()
@@ -237,8 +236,6 @@
                     .createUserWithEmailAndPassword(email, password);
         }
 
-=======
->>>>>>> c5e862eb
         final IdpResponse response = new IdpResponse.Builder(
                 new User.Builder(EmailAuthProvider.PROVIDER_ID, email)
                         .setName(name)
@@ -246,14 +243,8 @@
                         .build())
                 .build();
 
-<<<<<<< HEAD
         registerTask
-=======
-        getAuthHelper().getFirebaseAuth()
-                .createUserWithEmailAndPassword(email, password)
->>>>>>> c5e862eb
                 .continueWithTask(new ProfileMerger(response))
-                .addOnFailureListener(new TaskFailureLogger(TAG, "Error creating user"))
                 .addOnSuccessListener(getActivity(), new OnSuccessListener<AuthResult>() {
                     @Override
                     public void onSuccess(AuthResult authResult) {
@@ -264,6 +255,7 @@
                                 response);
                     }
                 })
+                .addOnFailureListener(new TaskFailureLogger(TAG, "Error creating user"))
                 .addOnFailureListener(getActivity(), new OnFailureListener() {
                     @Override
                     public void onFailure(@NonNull Exception e) {
