--- conflicted
+++ resolved
@@ -63,11 +63,7 @@
                 AuthUI.NO_LOGO,
                 null  /* tosUrl */,
                 true  /* smartLockEnabled */,
-<<<<<<< HEAD
-                true, /* link accounts */
-=======
                 true, /* accountLinkingEnabled */
->>>>>>> cb9c860f
                 true  /* allowNewEmailAccounts */,
                 false /* isReauth */,
                 null  /* reauthReason */);
