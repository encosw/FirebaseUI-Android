/*
 * Copyright 2016 Google Inc. All Rights Reserved.
 *
 * Licensed under the Apache License, Version 2.0 (the "License"); you may not use this file except
 * in compliance with the License. You may obtain a copy of the License at
 *
 * http://www.apache.org/licenses/LICENSE-2.0
 *
 * Unless required by applicable law or agreed to in writing, software distributed under the
 * License is distributed on an "AS IS" BASIS, WITHOUT WARRANTIES OR CONDITIONS OF ANY KIND, either
 * express or implied. See the License for the specific language governing permissions and
 * limitations under the License.
 */

package com.firebase.ui.auth;

import android.app.Activity;
import android.content.Intent;
import android.os.Parcel;
import android.os.Parcelable;
import android.support.annotation.DrawableRes;
import android.support.annotation.NonNull;
import android.support.annotation.Nullable;
import android.support.annotation.StyleRes;
import android.support.annotation.VisibleForTesting;

import com.facebook.FacebookSdk;
import com.facebook.login.LoginManager;
import com.firebase.ui.auth.ui.FlowParameters;
import com.firebase.ui.auth.ui.idp.AuthMethodPickerActivity;
import com.firebase.ui.auth.util.CredentialsApiHelper;
import com.firebase.ui.auth.util.GoogleApiClientTaskHelper;
import com.firebase.ui.auth.util.Preconditions;
import com.firebase.ui.auth.util.signincontainer.SmartLockBase;
import com.google.android.gms.auth.api.Auth;
import com.google.android.gms.auth.api.credentials.Credential;
import com.google.android.gms.auth.api.signin.GoogleSignInOptions;
import com.google.android.gms.common.api.GoogleApiClient;
import com.google.android.gms.common.api.Status;
import com.google.android.gms.tasks.Continuation;
import com.google.android.gms.tasks.Task;
import com.google.android.gms.tasks.Tasks;
import com.google.firebase.FirebaseApp;
import com.google.firebase.auth.EmailAuthProvider;
import com.google.firebase.auth.FacebookAuthProvider;
import com.google.firebase.auth.FirebaseAuth;
import com.google.firebase.auth.FirebaseUser;
import com.google.firebase.auth.GoogleAuthProvider;
import com.google.firebase.auth.TwitterAuthProvider;

import java.util.ArrayList;
import java.util.Arrays;
import java.util.Collections;
import java.util.HashSet;
import java.util.IdentityHashMap;
import java.util.LinkedHashSet;
import java.util.List;
import java.util.Set;

/**
 * The entry point to the AuthUI authentication flow, and related utility methods.
 * If your application uses the default {@link FirebaseApp} instance, an AuthUI instance can
 * be retrieved simply by calling {@link AuthUI#getInstance() AuthUI.getInstance()}.
 * If an alternative app instance is in use, call
 * {@link AuthUI#getInstance(FirebaseApp) AuthUI.getInstance(app} instead, passing the
 * appropriate app instance.
 * <p>
 * <h2>Sign-in</h2>
 * <p>
 * If a user is not currently signed in (as can be determined by checking
 * {@code auth.getCurrentUser() != null}, where {@code auth} is the {@link FirebaseAuth}
 * associated with your {@link FirebaseApp}) then the sign-in process can be started by creating
 * a sign-in intent using {@link SignInIntentBuilder}. A builder instance can be retrieved by
 * calling {@link AuthUI#createSignInIntentBuilder()}.
 * <p>
 * <p>The builder provides the following customization options for the authentication flow
 * implemented by this library:
 * <p>
 * <ul>
 *     <li>The set of authentication methods desired can be specified.</li>
 *     <li>The terms of service URL for your app can be specified, which is included as a link
 *         in the small-print of the account creation step for new users. If no terms of service
 *         URL is provided, the associated small-print is omitted.
 *     </li>
 *     <li>A custom theme can specified for the flow, which is applied to all the activities in
 *         the flow for consistent customization of colors and typography.
 *     </li>
 * </ul>
 * <p>
 * <p>
 * <h3>Sign-in examples</h3>
 * <p>
 * If no customization is required, and only email authentication is required, the sign-in flow
 * can be started as follows:
 * <p>
 * <pre>
 * {@code
 * startActivityForResult(
 *     AuthUI.getInstance().createSignInIntentBuilder().build(),
 *     RC_SIGN_IN);
 * }
 * </pre>
 * <p>
 * If Google Sign-in and Facebook Sign-in are also required, then this can be replaced with:
 * <p>
 * <pre>
 * {@code
 * startActivityForResult(
 *     AuthUI.getInstance()
 *         .createSignInIntentBuilder()
 *         .setProviders(
 *              Arrays.asList(
 *                  new IdpConfig.Builder(AuthUI.EMAIL_PROVIDER).build(),
 *                  new IdpConfig.Builder(AuthUI.GOOGLE_PROVIDER).build(),
 *                  new IdpConfig.Builder(AuthUI.FACEBOOK_PROVIDER).build()
 *              )
 *         )
 *         .build(),
 *     RC_SIGN_IN);
 * }
 * </pre>
 * <p>
 * Finally, if a terms of service URL and a custom theme are required:
 * <p>
 * <pre>
 * {@code
 * startActivityForResult(
 *     AuthUI.getInstance()
 *         .createSignInIntentBuilder()
 *         .setProviders(...)
 *         .setTosUrl("https://superapp.example.com/terms-of-service.html")
 *         .setTheme(R.style.SuperAppTheme)
 *         .build(),
 *     RC_SIGN_IN);
 * }
 * </pre>
 * <p>
 * <h3>Handling the Sign-in response</h3>
 * <p>
 * The authentication flow provides only two response codes:
 * {@link ResultCodes#OK RESULT_OK} if a user is signed in,
 * and {@link ResultCodes#CANCELED RESULT_CANCELLED} if sign in
 * failed. No further information on failure is provided as it is not typically useful; the only
 * recourse for most apps if sign in fails is to ask the user to sign in again later, or proceed
 * with an anonymous account if supported.
 * <p>
 * <pre>
 * {@code
 * @Override
 * protected void onActivityResult(int requestCode, int resultCode, Intent data) {
 *   super.onActivityResult(requestCode, resultCode, data);
 *   if (requestCode == RC_SIGN_IN) {
 *     if (resultCode == ResultCodes.OK) {
 *       // user is signed in!
 *       startActivity(new Intent(this, WelcomeBackActivity.class));
 *       finish();
 *     } else {
 *       // user is not signed in :(
 *       // Maybe just wait for the user to press "sign in" again, or show a message
 *       showSnackbar("Sign in is required to use this app.");
 *     }
 *   }
 * }
 * </pre>
 * <p>
 * <h2>Sign-out</h2>
 * <p>
 * With the integrations provided by AuthUI, signing out a user is a multi-stage process:
 * <p>
 * <ol>
 *     <li>The user must be signed out of the {@link FirebaseAuth} instance.</li>
 *     <li>Smart Lock for Passwords must be instructed to disable automatic sign-in, in
 *         order to prevent an automatic sign-in loop that prevents the user from switching
 *         accounts.
 *     </li>
 *     <li>If the current user signed in using either Google or Facebook, the user must also be
 *         signed out using the associated API for that authentication method. This typically
 *         ensures that the user will not be automatically signed-in using the current account
 *         when using that authentication method again from the authentication method picker, which
 *         would also prevent the user from switching between accounts on the same provider.
 *     </li>
 * </ol>
 * <p>
 * In order to make this process easier, AuthUI provides a simple
 * {@link AuthUI#signOut(Activity) signOut} method to encapsulate this behavior. The method returns
 * a {@link Task} which is marked completed once all necessary sign-out operations are completed:
 * <p>
 * <pre>
 * {@code
 * public void onClick(View v) {
 *   if (v.getId() == R.id.sign_out) {
 *       AuthUI.getInstance()
 *           .signOut(this)
 *           .addOnCompleteListener(new OnCompleteListener<AuthResult>() {
 *             public void onComplete(@NonNull Task<AuthResult> task) {
 *               // user is now signed out
 *               startActivity(new Intent(MyActivity.this, SignInActivity.class));
 *               finish();
 *             });
 *   }
 * }
 * </pre>
 * <p>
 * <h2>IDP Provider configuration</h2>
 * <p>
 * Interacting with identity providers typically requires some additional client configuration.
 * AuthUI currently supports Google Sign-in and Facebook Sign-in, and currently requires the
 * basic configuration for these providers to be specified via string properties:
 * <p>
 * <ul>
 * <p>
 * <li>Google Sign-in: If your app build uses the
 * <a href="https://developers.google.com/android/guides/google-services-plugin">Google
 * Services Gradle Plugin</a>, no additional configuration is required. If not, please override
 * {@code R.string.default_web_client_id} to provide your
 * <a href="https://developers.google.com/identity/sign-in/web/devconsole-project">Google OAuth
 * web client id.</a>
 * </li>
 * <p>
 * <li>Facebook Sign-in: Please override the string resource
 * {@code facebook_application_id} to provide the
 * <a href="https://developers.facebook.com/docs/apps/register">App ID</a> for your app as
 * registered on the
 * <a href="https://developers.facebook.com/apps">Facebook Developer Dashboard</a>.
 * </li>
 * <p>
 * </ul>
 */
public class AuthUI {

    /**
     * Provider identifier for email and password credentials, for use with
     * {@link SignInIntentBuilder#setProviders}.
     */
    public static final String EMAIL_PROVIDER = EmailAuthProvider.PROVIDER_ID;

    /**
     * Provider identifier for Google, for use with {@link SignInIntentBuilder#setProviders}.
     */
    public static final String GOOGLE_PROVIDER = GoogleAuthProvider.PROVIDER_ID;

    /**
     * Provider identifier for Facebook, for use with {@link SignInIntentBuilder#setProviders}.
     */
    public static final String FACEBOOK_PROVIDER = FacebookAuthProvider.PROVIDER_ID;

    /**
     * Provider identifier for Twitter, for use with {@link SignInIntentBuilder#setProviders}.
     */
    public static final String TWITTER_PROVIDER = TwitterAuthProvider.PROVIDER_ID;

    /**
     * Default value for logo resource, omits the logo from the
     * {@link AuthMethodPickerActivity}
     */
    public static final int NO_LOGO = -1;

    /**
     * The set of authentication providers supported in Firebase Auth UI.
     */
    public static final Set<String> SUPPORTED_PROVIDERS =
            Collections.unmodifiableSet(new HashSet<>(Arrays.asList(
                    EMAIL_PROVIDER,
                    GOOGLE_PROVIDER,
                    FACEBOOK_PROVIDER,
                    TWITTER_PROVIDER
            )));

    private static final IdentityHashMap<FirebaseApp, AuthUI> INSTANCES = new IdentityHashMap<>();

    private final FirebaseApp mApp;
    private final FirebaseAuth mAuth;

    private AuthUI(FirebaseApp app) {
        mApp = app;
        mAuth = FirebaseAuth.getInstance(mApp);
    }

    /**
     * Retrieves the {@link AuthUI} instance associated with the default app, as returned by
     * {@code FirebaseApp.getInstance()}.
     *
     * @throws IllegalStateException if the default app is not initialized.
     */
    public static AuthUI getInstance() {
        return getInstance(FirebaseApp.getInstance());
    }

    /**
     * Retrieves the {@link AuthUI} instance associated the the specified app.
     */
    public static AuthUI getInstance(FirebaseApp app) {
        AuthUI authUi;
        synchronized (INSTANCES) {
            authUi = INSTANCES.get(app);
            if (authUi == null) {
                authUi = new AuthUI(app);
                INSTANCES.put(app, authUi);
            }
        }
        return authUi;
    }

    /**
     * Default theme used by {@link SignInIntentBuilder#setTheme(int)} if no theme
     * customization is required.
     */
    @StyleRes
    public static int getDefaultTheme() {
        return R.style.FirebaseUI;
    }

    /**
     * Signs the current user out, if one is signed in.
     *
     * @param activity The activity requesting the user be signed out.
     * @return a task which, upon completion, signals that the user has been signed out
     * ({@code result.isSuccess()}, or that the sign-out attempt failed unexpectedly
     * ({@code !result.isSuccess()}).
     */
    public Task<Void> signOut(@NonNull Activity activity) {
        // Get helper for Google Sign In and Credentials API
        GoogleApiClientTaskHelper taskHelper = GoogleApiClientTaskHelper.getInstance(activity);
        taskHelper.getBuilder()
                .addApi(Auth.CREDENTIALS_API)
                .addApi(Auth.GOOGLE_SIGN_IN_API, GoogleSignInOptions.DEFAULT_SIGN_IN);

        // Get Credentials Helper
        CredentialsApiHelper credentialsHelper = CredentialsApiHelper.getInstance(taskHelper);

        // Firebase Sign out
        mAuth.signOut();

        // Disable credentials auto sign-in
        Task<Status> disableCredentialsTask = credentialsHelper.disableAutoSignIn();

        // Google sign out
        Task<Void> googleSignOutTask = taskHelper.getConnectedGoogleApiClient()
                .continueWith(new Continuation<GoogleApiClient, Void>() {
                    @Override
                    public Void then(@NonNull Task<GoogleApiClient> task) throws Exception {
                        if (task.isSuccessful()) {
                            Auth.GoogleSignInApi.signOut(task.getResult());
                        }
                        return null;
                    }
                });

        // Facebook sign out
        if (FacebookSdk.isInitialized()) {
            LoginManager.getInstance().logOut();
        }

        // Wait for all tasks to complete
        return Tasks.whenAll(disableCredentialsTask, googleSignOutTask);
    }

    /**
     * Delete the use from FirebaseAuth and delete any associated credentials from the Credentials
     * API. Returns a {@code Task} that succeeds if the Firebase Auth user deletion succeeds and
     * fails if the Firebase Auth deletion fails. Credentials deletion failures are handled
     * silently.
     *
     * @param activity the calling {@link Activity}.
     */
    public Task<Void> delete(@NonNull Activity activity) {
        FirebaseUser firebaseUser = FirebaseAuth.getInstance().getCurrentUser();
        if (firebaseUser == null) {
            // If the current user is null, return a failed task immediately
            return Tasks.forException(new Exception("No currently signed in user."));
        }

        // Delete the Firebase user
        Task<Void> deleteUserTask = firebaseUser.delete();

        // Initialize SmartLock helper
        GoogleApiClientTaskHelper gacHelper = GoogleApiClientTaskHelper.getInstance(activity);
        gacHelper.getBuilder().addApi(Auth.CREDENTIALS_API);
        CredentialsApiHelper credentialHelper = CredentialsApiHelper.getInstance(gacHelper);

        // Get all SmartLock credentials associated with the user
        List<Credential> credentials = SmartLockBase.credentialsFromFirebaseUser(firebaseUser);

        // For each Credential in the list, create a task to delete it.
        List<Task<?>> credentialTasks = new ArrayList<>();
        for (Credential credential : credentials) {
            credentialTasks.add(credentialHelper.delete(credential));
        }

        // Create a combined task that will succeed when all credential delete operations
        // have completed (even if they fail).
        final Task<Void> combinedCredentialTask = Tasks.whenAll(credentialTasks);

        // Chain the Firebase Auth delete task with the combined Credentials task
        // and return.
        return deleteUserTask.continueWithTask(new Continuation<Void, Task<Void>>() {
            @Override
            public Task<Void> then(@NonNull Task<Void> task) throws Exception {
                // Call getResult() to propagate failure by throwing an exception
                // if there was one.
                task.getResult(Exception.class);

                // Return the combined credential task
                return combinedCredentialTask;
            }
        });
    }

    /**
     * Starts the process of creating a sign in intent, with the mandatory application
     * context parameter.
     */
    public SignInIntentBuilder createSignInIntentBuilder() {
        return new SignInIntentBuilder();
    }

    /**
     * Configuration for an identity provider.
     * <p>
     * In the simplest case, you can supply the provider ID and build the config like this:
     * {@code new IdpConfig.Builder(AuthUI.GOOGLE_PROVIDER).build()}
     */
    public static class IdpConfig implements Parcelable {
        private final String mProviderId;
        private final List<String> mScopes;

        private IdpConfig(@NonNull String providerId, List<String> scopes) {
            mScopes = scopes;
            mProviderId = providerId;
        }

        private IdpConfig(Parcel in) {
            mProviderId = in.readString();
            mScopes = in.createStringArrayList();
        }

        public String getProviderId() {
            return mProviderId;
        }

        public List<String> getScopes() {
            return mScopes;
        }

        public static final Creator<IdpConfig> CREATOR = new Creator<IdpConfig>() {
            @Override
            public IdpConfig createFromParcel(Parcel in) {
                return new IdpConfig(in);
            }

            @Override
            public IdpConfig[] newArray(int size) {
                return new IdpConfig[size];
            }
        };

        @Override
        public int describeContents() {
            return 0;
        }

        @Override
        public void writeToParcel(Parcel parcel, int i) {
            parcel.writeString(mProviderId);
            parcel.writeStringList(mScopes);
        }

        public static class Builder {
            private String mProviderId;
            private List<String> mScopes = new ArrayList<>();


            /**
             * Builds the configuration parameters for an identity provider.
             *
             * @param providerId An ID of one of the supported identity providers. e.g.
             *                   {@link AuthUI#GOOGLE_PROVIDER}. See {@link AuthUI#SUPPORTED_PROVIDERS} for the
             *                   complete list of supported Identity providers
             */
            public Builder(@NonNull String providerId) {
                if (!SUPPORTED_PROVIDERS.contains(providerId)) {
                    throw new IllegalArgumentException("Unkown provider: " + providerId);
                }
                mProviderId = providerId;
            }

            /**
             * Specifies the additional permissions that the application will request for this
             * identity provider.
             * <p>
             * For Facebook permissions see:
             * https://developers.facebook.com/docs/facebook-login/android
             * https://developers.facebook.com/docs/facebook-login/permissions
             * <p>
             * For Google permissions see:
             * https://developers.google.com/identity/protocols/googlescopes
             * <p>
             * Twitter permissions are only configurable through the Twitter developer console.
             */
            public Builder setPermissions(List<String> permissions) {
                mScopes = permissions;
                return this;
            }

            public IdpConfig build() {
                return new IdpConfig(mProviderId, mScopes);
            }
        }
    }

    /**
     * Builder for the intent to start the user authentication flow.
     */
    public final class SignInIntentBuilder {
        private int mLogo = NO_LOGO;
        private int mTheme = getDefaultTheme();
        private LinkedHashSet<IdpConfig> mProviders = new LinkedHashSet<>();
        private String mTosUrl;
        private boolean mIsSmartLockEnabled = true;
        private boolean mShouldLinkAccounts = false;
        private boolean mAllowNewEmailAccounts = true;

        private SignInIntentBuilder() {
            mProviders.add(new IdpConfig.Builder(EMAIL_PROVIDER).build());
        }

        /**
         * Specifies the theme to use for the application flow. If no theme is specified,
         * a default theme will be used.
         */
        public SignInIntentBuilder setTheme(@StyleRes int theme) {
            Preconditions.checkValidStyle(
                    mApp.getApplicationContext(),
                    theme,
                    "theme identifier is unknown or not a style definition");
            mTheme = theme;
            return this;
        }

        /**
         * Specifies the logo to use for the {@link AuthMethodPickerActivity}. If no logo
         * is specified, none will be used.
         */
        public SignInIntentBuilder setLogo(@DrawableRes int logo) {
            mLogo = logo;
            return this;
        }

        /**
         * Specifies the terms-of-service URL for the application.
         */
        public SignInIntentBuilder setTosUrl(@Nullable String tosUrl) {
            mTosUrl = tosUrl;
            return this;
        }

        /**
         * Specified the set of supported authentication providers. At least one provider must
         * be specified. There may only be one instance of each provider.
         * <p>
         * <p>If no providers are explicitly specified by calling this method, then the email
         * provider is the default supported provider.
         *
         * @param idpConfigs a list of {@link IdpConfig}s, where each {@link IdpConfig} contains
         *                   the configuration parameters for the IDP.
         * @see IdpConfig
         */
        public SignInIntentBuilder setProviders(@NonNull List<IdpConfig> idpConfigs) {
            mProviders.clear();
            Set<String> configuredProviders = new HashSet<>();
            for (IdpConfig idpConfig : idpConfigs) {
                if (configuredProviders.contains(idpConfig.getProviderId())) {
                    throw new IllegalArgumentException("Each provider can only be set once. "
                                                               + idpConfig.getProviderId()
                                                               + " was set twice.");
                }
                configuredProviders.add(idpConfig.getProviderId());
                mProviders.add(idpConfig);
            }
            return this;
        }

        /**
         * Specifies the set of supported authentication providers. At least one provider
         * must be specified, and the set of providers must be a subset of
         * {@link #SUPPORTED_PROVIDERS}. There may only be one instance of each provider.
         * <p>
         * <p>If no providers are explicitly specified by calling this method, then
         * {@link #EMAIL_PROVIDER email} is the default supported provider.
         *
         * @see #EMAIL_PROVIDER
         * @see #FACEBOOK_PROVIDER
         * @see #GOOGLE_PROVIDER
         */
        @Deprecated
        public SignInIntentBuilder setProviders(@NonNull String... providers) {
            mProviders.clear(); // clear the default email provider
            for (String provider : providers) {
                if (isIdpAlreadyConfigured(provider)) {
                    throw new IllegalArgumentException("Provider already configured: " + provider);
                }
                mProviders.add(new IdpConfig.Builder(provider).build());
            }
            return this;
        }

        /**
         * Enables or disables the use of Smart Lock for Passwords in the sign in flow.
         * <p>
         * <p>SmartLock is enabled by default.
         */
        public SignInIntentBuilder setIsSmartLockEnabled(boolean enabled) {
            mIsSmartLockEnabled = enabled;
            return this;
        }

        /**
<<<<<<< HEAD
         * Links the current user to an account created in the sign-in flow.
         *
         * <p>Linking is disabled by default because of a
         * <a href="https://github.com/firebase/FirebaseUI-Android/blob/master/auth/README.md#handling-account-link-failures">caveat</a>.
         */
        public SignInIntentBuilder setShouldLinkAccounts(boolean shouldLinkAccounts) {
            mShouldLinkAccounts = shouldLinkAccounts;
            return this;
        }

=======
         * Enables or disables creating new accounts in the email sign in flow.
         * <p>
         * <p>Account creation is enabled by default.
         */
>>>>>>> 25cdfaa8
        public SignInIntentBuilder setAllowNewEmailAccounts(boolean enabled) {
            mAllowNewEmailAccounts = enabled;
            return this;
        }

        private boolean isIdpAlreadyConfigured(@NonNull String providerId) {
            for (IdpConfig config : mProviders) {
                if (config.getProviderId().equals(providerId)) {
                    return true;
                }
            }
            return false;
        }

        public Intent build() {
            return KickoffActivity.createIntent(mApp.getApplicationContext(), getFlowParams());
        }

        @VisibleForTesting()
        public FlowParameters getFlowParams() {
            return new FlowParameters(mApp.getName(),
                                      new ArrayList<>(mProviders),
                                      mTheme,
                                      mLogo,
                                      mTosUrl,
                                      mIsSmartLockEnabled,
                                      mShouldLinkAccounts,
                                      mAllowNewEmailAccounts);
        }
    }
}<|MERGE_RESOLUTION|>--- conflicted
+++ resolved
@@ -615,7 +615,6 @@
         }
 
         /**
-<<<<<<< HEAD
          * Links the current user to an account created in the sign-in flow.
          *
          * <p>Linking is disabled by default because of a
@@ -626,12 +625,11 @@
             return this;
         }
 
-=======
+        /**
          * Enables or disables creating new accounts in the email sign in flow.
          * <p>
          * <p>Account creation is enabled by default.
          */
->>>>>>> 25cdfaa8
         public SignInIntentBuilder setAllowNewEmailAccounts(boolean enabled) {
             mAllowNewEmailAccounts = enabled;
             return this;
