--- conflicted
+++ resolved
@@ -46,28 +46,6 @@
 }
 
 dependencies {
-<<<<<<< HEAD
-    implementation "com.android.support:design:$supportLibraryVersion"
-    implementation 'com.android.support:multidex:1.0.2'
-
-    implementation project(path: ':auth')
-    implementation project(path: ':database')
-    implementation project(path: ':firestore')
-    implementation project(path: ':storage')
-
-    implementation "com.google.android.gms:play-services-auth:$firebaseVersion"
-    implementation "com.google.firebase:firebase-auth:$firebaseVersion"
-    implementation "com.google.firebase:firebase-database:$firebaseVersion"
-    implementation "com.google.firebase:firebase-storage:$firebaseVersion"
-
-    implementation('com.facebook.android:facebook-login:4.27.0')
-    implementation("com.twitter.sdk.android:twitter-core:3.0.0@aar") { transitive = true }
-
-    implementation "android.arch.lifecycle:runtime:$architectureVersion"
-    implementation "android.arch.lifecycle:extensions:$architectureVersion"
-
-    implementation 'com.github.bumptech.glide:glide:4.1.1'
-=======
     implementation "com.google.firebase:firebase-core:$firebaseVersion"
     implementation "com.android.support:design:$supportLibraryVersion"
     implementation 'com.android.support:multidex:1.0.2'
@@ -84,20 +62,14 @@
     implementation("com.twitter.sdk.android:twitter-core:3.1.0@aar") { transitive = true }
 
     implementation 'com.github.bumptech.glide:glide:4.2.0'
->>>>>>> 2d8fae41
     annotationProcessor 'com.github.bumptech.glide:compiler:4.1.1'
 
     // The following dependencies are not required to use the Firebase UI library.
     // They are used to make some aspects of the demo app implementation simpler for
     // demonstrative purposes, and you may find them useful in your own apps; YMMV.
     implementation 'pub.devrel:easypermissions:1.0.1'
-<<<<<<< HEAD
-    implementation 'com.jakewharton:butterknife:8.7.0'
-    annotationProcessor 'com.jakewharton:butterknife-compiler:8.7.0'
-=======
     implementation 'com.jakewharton:butterknife:8.8.1'
     annotationProcessor 'com.jakewharton:butterknife-compiler:8.8.1'
->>>>>>> 2d8fae41
     debugImplementation 'com.squareup.leakcanary:leakcanary-android:1.5.4'
     releaseImplementation 'com.squareup.leakcanary:leakcanary-android-no-op:1.5.4'
     testImplementation 'com.squareup.leakcanary:leakcanary-android-no-op:1.5.4'
