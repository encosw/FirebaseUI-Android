--- conflicted
+++ resolved
@@ -133,11 +133,7 @@
         TestHelper.verifySmartLockSave(
                 EmailAuthProvider.PROVIDER_ID,
                 TestConstants.EMAIL,
-<<<<<<< HEAD
                 TestConstants.PASSWORD,
                 null);
-=======
-                TestConstants.PASSWORD);
->>>>>>> ff427d6b
     }
 }