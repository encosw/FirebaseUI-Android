/*
 * Copyright 2016 Google Inc. All Rights Reserved.
 *
 * Licensed under the Apache License, Version 2.0 (the "License"); you may not use this file except
 * in compliance with the License. You may obtain a copy of the License at
 *
 * http://www.apache.org/licenses/LICENSE-2.0
 *
 * Unless required by applicable law or agreed to in writing, software distributed under the
 * License is distributed on an "AS IS" BASIS, WITHOUT WARRANTIES OR CONDITIONS OF ANY KIND, either
 * express or implied. See the License for the specific language governing permissions and
 * limitations under the License.
 */
package com.firebase.ui.auth.ui;

import android.os.Parcel;
import android.os.Parcelable;
import android.support.annotation.DrawableRes;
import android.support.annotation.NonNull;
import android.support.annotation.Nullable;
import android.support.annotation.RestrictTo;
import android.support.annotation.StyleRes;

import com.firebase.ui.auth.AuthUI.IdpConfig;
import com.firebase.ui.auth.util.Preconditions;

import java.util.List;

/**
 * Encapsulates the core parameters and data captured during the authentication flow, in
 * a serializable manner, in order to pass data between activities.
 */
@RestrictTo(RestrictTo.Scope.LIBRARY_GROUP)
public class FlowParameters implements Parcelable {
    @NonNull
    public final String appName;

    @NonNull
    public final List<IdpConfig> providerInfo;

    @StyleRes
    public final int themeId;

    @DrawableRes
    public final int logoId;

    @Nullable
    public final String termsOfServiceUrl;

    public final boolean smartLockEnabled;
    public final boolean shouldLinkAccounts;

    public final boolean allowNewEmailAccounts;

    public FlowParameters(
            @NonNull String appName,
            @NonNull List<IdpConfig> providerInfo,
            @StyleRes int themeId,
            @DrawableRes int logoId,
            @Nullable String termsOfServiceUrl,
            boolean smartLockEnabled,
<<<<<<< HEAD
            boolean shouldLinkAccounts) {
=======
            boolean allowNewEmailAccounts) {
>>>>>>> 6affdfe2
        this.appName = Preconditions.checkNotNull(appName, "appName cannot be null");
        this.providerInfo = Preconditions.checkNotNull(providerInfo, "providerInfo cannot be null");
        this.themeId = themeId;
        this.logoId = logoId;
        this.termsOfServiceUrl = termsOfServiceUrl;
        this.smartLockEnabled = smartLockEnabled;
<<<<<<< HEAD
        this.shouldLinkAccounts = shouldLinkAccounts;
=======
        this.allowNewEmailAccounts = allowNewEmailAccounts;
>>>>>>> 6affdfe2
    }

    @Override
    public void writeToParcel(Parcel dest, int flags) {
        dest.writeString(appName);
        dest.writeTypedList(providerInfo);
        dest.writeInt(themeId);
        dest.writeInt(logoId);
        dest.writeString(termsOfServiceUrl);
        dest.writeInt(smartLockEnabled ? 1 : 0);
<<<<<<< HEAD
        dest.writeInt(shouldLinkAccounts ? 1 : 0);
=======
        dest.writeInt(allowNewEmailAccounts ? 1 : 0);
>>>>>>> 6affdfe2
    }

    @Override
    public int describeContents() {
        return 0;
    }

    public static final Creator<FlowParameters> CREATOR = new Creator<FlowParameters>() {
        @Override
        public FlowParameters createFromParcel(Parcel in) {
            String appName = in.readString();
            List<IdpConfig> providerInfo = in.createTypedArrayList(IdpConfig.CREATOR);
            int themeId = in.readInt();
            int logoId = in.readInt();
            String termsOfServiceUrl = in.readString();
            int smartLockEnabledInt = in.readInt();
            int allowNewEmailAccountsInt = in.readInt();

            boolean smartLockEnabled = smartLockEnabledInt != 0;
<<<<<<< HEAD
            int shouldLinkAccountsInt = in.readInt();
            boolean shouldLinkAccounts = shouldLinkAccountsInt != 0;
=======
            boolean allowNewEmailAccounts = allowNewEmailAccountsInt != 0;
>>>>>>> 6affdfe2

            return new FlowParameters(
                    appName,
                    providerInfo,
                    themeId,
                    logoId,
                    termsOfServiceUrl,
                    smartLockEnabled,
<<<<<<< HEAD
                    shouldLinkAccounts);
=======
                    allowNewEmailAccounts);
>>>>>>> 6affdfe2
        }

        @Override
        public FlowParameters[] newArray(int size) {
            return new FlowParameters[size];
        }
    };
}<|MERGE_RESOLUTION|>--- conflicted
+++ resolved
@@ -49,7 +49,6 @@
 
     public final boolean smartLockEnabled;
     public final boolean shouldLinkAccounts;
-
     public final boolean allowNewEmailAccounts;
 
     public FlowParameters(
@@ -59,22 +58,16 @@
             @DrawableRes int logoId,
             @Nullable String termsOfServiceUrl,
             boolean smartLockEnabled,
-<<<<<<< HEAD
-            boolean shouldLinkAccounts) {
-=======
+            boolean shouldLinkAccounts,
             boolean allowNewEmailAccounts) {
->>>>>>> 6affdfe2
         this.appName = Preconditions.checkNotNull(appName, "appName cannot be null");
         this.providerInfo = Preconditions.checkNotNull(providerInfo, "providerInfo cannot be null");
         this.themeId = themeId;
         this.logoId = logoId;
         this.termsOfServiceUrl = termsOfServiceUrl;
         this.smartLockEnabled = smartLockEnabled;
-<<<<<<< HEAD
         this.shouldLinkAccounts = shouldLinkAccounts;
-=======
         this.allowNewEmailAccounts = allowNewEmailAccounts;
->>>>>>> 6affdfe2
     }
 
     @Override
@@ -85,11 +78,8 @@
         dest.writeInt(logoId);
         dest.writeString(termsOfServiceUrl);
         dest.writeInt(smartLockEnabled ? 1 : 0);
-<<<<<<< HEAD
         dest.writeInt(shouldLinkAccounts ? 1 : 0);
-=======
         dest.writeInt(allowNewEmailAccounts ? 1 : 0);
->>>>>>> 6affdfe2
     }
 
     @Override
@@ -106,15 +96,11 @@
             int logoId = in.readInt();
             String termsOfServiceUrl = in.readString();
             int smartLockEnabledInt = in.readInt();
-            int allowNewEmailAccountsInt = in.readInt();
-
             boolean smartLockEnabled = smartLockEnabledInt != 0;
-<<<<<<< HEAD
             int shouldLinkAccountsInt = in.readInt();
             boolean shouldLinkAccounts = shouldLinkAccountsInt != 0;
-=======
+            int allowNewEmailAccountsInt = in.readInt();
             boolean allowNewEmailAccounts = allowNewEmailAccountsInt != 0;
->>>>>>> 6affdfe2
 
             return new FlowParameters(
                     appName,
@@ -123,11 +109,8 @@
                     logoId,
                     termsOfServiceUrl,
                     smartLockEnabled,
-<<<<<<< HEAD
-                    shouldLinkAccounts);
-=======
+                    shouldLinkAccounts,
                     allowNewEmailAccounts);
->>>>>>> 6affdfe2
         }
 
         @Override
