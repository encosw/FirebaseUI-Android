/*
 * Copyright 2016 Google Inc. All Rights Reserved.
 *
 * Licensed under the Apache License, Version 2.0 (the "License"); you may not use this file except
 * in compliance with the License. You may obtain a copy of the License at
 *
 * http://www.apache.org/licenses/LICENSE-2.0
 *
 * Unless required by applicable law or agreed to in writing, software distributed under the
 * License is distributed on an "AS IS" BASIS, WITHOUT WARRANTIES OR CONDITIONS OF ANY KIND, either
 * express or implied. See the License for the specific language governing permissions and
 * limitations under the License.
 */

package com.firebase.ui.auth.ui.email;

import android.content.Intent;
import android.os.Bundle;
import android.support.design.widget.TextInputLayout;
import android.widget.Button;
import android.widget.EditText;

import com.firebase.ui.auth.AuthUI;
import com.firebase.ui.auth.BuildConfig;
import com.firebase.ui.auth.R;
import com.firebase.ui.auth.testhelpers.AuthHelperShadow;
import com.firebase.ui.auth.testhelpers.AutoCompleteTask;
import com.firebase.ui.auth.testhelpers.CustomRobolectricGradleTestRunner;
import com.firebase.ui.auth.testhelpers.FakeAuthResult;
import com.firebase.ui.auth.testhelpers.TestConstants;
import com.firebase.ui.auth.testhelpers.TestHelper;
import com.firebase.ui.auth.ui.User;
import com.google.firebase.auth.EmailAuthCredential;
import com.google.firebase.auth.EmailAuthProvider;
import com.google.firebase.auth.UserProfileChangeRequest;

import org.junit.Before;
import org.junit.Test;
import org.junit.runner.RunWith;
import org.robolectric.Robolectric;
import org.robolectric.RuntimeEnvironment;
import org.robolectric.annotation.Config;

import java.util.Collections;

import static org.junit.Assert.assertEquals;
import static org.mockito.ArgumentMatchers.any;
import static org.mockito.Mockito.reset;
import static org.mockito.Mockito.when;


@RunWith(CustomRobolectricGradleTestRunner.class)
@Config(constants = BuildConfig.class, sdk = 25)
public class RegisterEmailActivityTest {

    private RegisterEmailActivity createActivity() {
        Intent startIntent = RegisterEmailActivity.createIntent(
                RuntimeEnvironment.application,
                TestHelper.getFlowParameters(Collections.singletonList(AuthUI.EMAIL_PROVIDER)));
        return Robolectric.buildActivity(RegisterEmailActivity.class)
                .withIntent(startIntent)
                .create(new Bundle())
                .start()
                .visible()
                .get();
    }

    @Before
    public void setUp() {
        TestHelper.initializeApp(RuntimeEnvironment.application);
    }

    @Test
    public void testSignUpButton_validatesFields() {
        RegisterEmailActivity registerEmailActivity = createActivity();

        // Trigger RegisterEmailFragment (bypass check email)
        registerEmailActivity.onNewUser(new User.Builder(TestConstants.EMAIL).build());

        Button button = (Button) registerEmailActivity.findViewById(R.id.button_create);
        button.performClick();

        TextInputLayout nameLayout = (TextInputLayout)
                registerEmailActivity.findViewById(R.id.name_layout);
        TextInputLayout passwordLayout = (TextInputLayout)
                registerEmailActivity.findViewById(R.id.password_layout);

        assertEquals(
                registerEmailActivity.getString(R.string.required_field),
                nameLayout.getError().toString());
        assertEquals(
                String.format(
                        registerEmailActivity.getResources().getQuantityString(
                                R.plurals.error_weak_password,
                                R.integer.min_password_length),
                        registerEmailActivity.getResources()
                                .getInteger(R.integer.min_password_length)
                ),
                passwordLayout.getError().toString());
    }

    @Test
    @Config(shadows = {AuthHelperShadow.class})
    public void testSignUpButton_successfulRegistrationShouldContinueToSaveCredentials() {
        // init mocks
        reset(AuthHelperShadow.sSaveSmartLock);

        TestHelper.initializeApp(RuntimeEnvironment.application);
        RegisterEmailActivity registerEmailActivity = createActivity();

        // Trigger new user UI (bypassing check email)
        registerEmailActivity.onNewUser(new User.Builder(TestConstants.EMAIL)
                                                .setName(TestConstants.NAME)
                                                .setPhotoUri(TestConstants.PHOTO_URI)
                                                .build());

        EditText name = (EditText) registerEmailActivity.findViewById(R.id.name);
        EditText password = (EditText) registerEmailActivity.findViewById(R.id.password);
        name.setText(TestConstants.NAME);
        password.setText(TestConstants.PASSWORD);

        when(AuthHelperShadow.sFirebaseUser.updateProfile(any(UserProfileChangeRequest.class)))
                .thenReturn(new AutoCompleteTask<Void>(null, true, null));

<<<<<<< HEAD
        when(AuthInstancesShadow.sFirebaseAuth.getCurrentUser().linkWithCredential(any(EmailAuthCredential.class)))
=======
        when(AuthHelperShadow.sFirebaseAuth
                     .createUserWithEmailAndPassword(
                             TestConstants.EMAIL,
                             TestConstants.PASSWORD))
>>>>>>> bb9f2ffe
                .thenReturn(new AutoCompleteTask<>(FakeAuthResult.INSTANCE, true, null));

        Button button = (Button) registerEmailActivity.findViewById(R.id.button_create);
        button.performClick();

        TestHelper.verifySmartLockSave(
                EmailAuthProvider.PROVIDER_ID,
                TestConstants.EMAIL,
                TestConstants.PASSWORD,
                null);
    }
}<|MERGE_RESOLUTION|>--- conflicted
+++ resolved
@@ -122,14 +122,7 @@
         when(AuthHelperShadow.sFirebaseUser.updateProfile(any(UserProfileChangeRequest.class)))
                 .thenReturn(new AutoCompleteTask<Void>(null, true, null));
 
-<<<<<<< HEAD
-        when(AuthInstancesShadow.sFirebaseAuth.getCurrentUser().linkWithCredential(any(EmailAuthCredential.class)))
-=======
-        when(AuthHelperShadow.sFirebaseAuth
-                     .createUserWithEmailAndPassword(
-                             TestConstants.EMAIL,
-                             TestConstants.PASSWORD))
->>>>>>> bb9f2ffe
+        when(AuthHelperShadow.sFirebaseAuth.getCurrentUser().linkWithCredential(any(EmailAuthCredential.class)))
                 .thenReturn(new AutoCompleteTask<>(FakeAuthResult.INSTANCE, true, null));
 
         Button button = (Button) registerEmailActivity.findViewById(R.id.button_create);
