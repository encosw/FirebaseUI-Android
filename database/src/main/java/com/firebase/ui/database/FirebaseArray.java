/*
 * Copyright 2016 Google Inc. All Rights Reserved.
 *
 * Licensed under the Apache License, Version 2.0 (the "License"); you may not use this file except
 * in compliance with the License. You may obtain a copy of the License at
 *
 * http://www.apache.org/licenses/LICENSE-2.0
 *
 * Unless required by applicable law or agreed to in writing, software distributed under the
 * License is distributed on an "AS IS" BASIS, WITHOUT WARRANTIES OR CONDITIONS OF ANY KIND, either
 * express or implied. See the License for the specific language governing permissions and
 * limitations under the License.
 */

package com.firebase.ui.database;

import android.support.annotation.NonNull;

import com.google.firebase.database.ChildEventListener;
import com.google.firebase.database.DataSnapshot;
import com.google.firebase.database.DatabaseError;
import com.google.firebase.database.Query;
import com.google.firebase.database.ValueEventListener;

import java.util.ArrayList;
import java.util.List;

/**
 * This class implements an array-like collection on top of a Firebase location.
 */
<<<<<<< HEAD
class FirebaseArray implements ChildEventListener {
    public interface ChangeEventListener {
        enum EventType {ADDED, CHANGED, REMOVED, MOVED}

        void onChange(EventType type, int index, int oldIndex);

        void onCancelled(DatabaseError error);
=======
class FirebaseArray implements ChildEventListener, ValueEventListener {
    public interface OnChangedListener {
        enum EventType {ADDED, CHANGED, REMOVED, MOVED}

        void onChildChanged(EventType type, int index, int oldIndex);

        void onDataChanged();

        void onCancelled(DatabaseError databaseError);

>>>>>>> 1a6f7bb7
    }

    protected ChangeEventListener mListener;
    protected boolean mIsListening;
    private Query mQuery;
    private List<DataSnapshot> mSnapshots = new ArrayList<>();

    public FirebaseArray(Query ref) {
        mQuery = ref;
    }

    public void setChangeEventListener(@NonNull ChangeEventListener listener) {
        if (mIsListening && listener == null) {
            throw new IllegalStateException("Listener cannot be null.");
        }
        mListener = listener;
    }

    public void startListening() {
        if (mListener == null) throw new IllegalStateException("Listener cannot be null.");
        mQuery.addChildEventListener(this);
<<<<<<< HEAD
        mIsListening = true;
    }

    public void stopListening() {
        mQuery.removeEventListener(this);
        mSnapshots.clear();
        mIsListening = false;
=======
        mQuery.addValueEventListener(this);
    }

    public void cleanup() {
        mQuery.removeEventListener((ValueEventListener) this);
        mQuery.removeEventListener((ChildEventListener) this);
>>>>>>> 1a6f7bb7
    }

    public int size() {
        return mSnapshots.size();
    }

    public DataSnapshot get(int index) {
        return mSnapshots.get(index);
    }

    @Override
    public void onChildAdded(DataSnapshot snapshot, String previousChildKey) {
        int index = 0;
        if (previousChildKey != null) {
            index = getIndexForKey(previousChildKey) + 1;
        }
        mSnapshots.add(index, snapshot);
        notifyChangeListener(ChangeEventListener.EventType.ADDED, index);
    }

    @Override
    public void onChildChanged(DataSnapshot snapshot, String previousChildKey) {
        int index = getIndexForKey(snapshot.getKey());
        mSnapshots.set(index, snapshot);
        notifyChangeListener(ChangeEventListener.EventType.CHANGED, index);
    }

    @Override
    public void onChildRemoved(DataSnapshot snapshot) {
        int index = getIndexForKey(snapshot.getKey());
        mSnapshots.remove(index);
        notifyChangeListener(ChangeEventListener.EventType.REMOVED, index);
    }

    @Override
    public void onChildMoved(DataSnapshot snapshot, String previousChildKey) {
        int oldIndex = getIndexForKey(snapshot.getKey());
        mSnapshots.remove(oldIndex);
        int newIndex = previousChildKey == null ? 0 : (getIndexForKey(previousChildKey) + 1);
        mSnapshots.add(newIndex, snapshot);
        mListener.onChange(ChangeEventListener.EventType.MOVED, newIndex, oldIndex);
    }

    @Override
    public void onDataChange(DataSnapshot dataSnapshot) {
        mListener.onDataChanged();
    }

    @Override
    public void onCancelled(DatabaseError error) {
        mListener.onCancelled(error);
    }

<<<<<<< HEAD
    private int getIndexForKey(String key) {
        int index = 0;
        for (DataSnapshot snapshot : mSnapshots) {
            if (snapshot.getKey().equals(key)) {
                return index;
            } else {
                index++;
            }
=======
    protected void notifyChangedListeners(OnChangedListener.EventType type, int index) {
        notifyChangedListeners(type, index, -1);
    }

    protected void notifyChangedListeners(OnChangedListener.EventType type, int index, int oldIndex) {
        if (mListener != null) {
            mListener.onChildChanged(type, index, oldIndex);
>>>>>>> 1a6f7bb7
        }
        throw new IllegalArgumentException("Key not found");
    }

    protected void notifyChangeListener(ChangeEventListener.EventType type, int index) {
        mListener.onChange(type, index, -1);
    }
}<|MERGE_RESOLUTION|>--- conflicted
+++ resolved
@@ -28,26 +28,15 @@
 /**
  * This class implements an array-like collection on top of a Firebase location.
  */
-<<<<<<< HEAD
-class FirebaseArray implements ChildEventListener {
+class FirebaseArray implements ChildEventListener, ValueEventListener {
     public interface ChangeEventListener {
-        enum EventType {ADDED, CHANGED, REMOVED, MOVED}
-
-        void onChange(EventType type, int index, int oldIndex);
-
-        void onCancelled(DatabaseError error);
-=======
-class FirebaseArray implements ChildEventListener, ValueEventListener {
-    public interface OnChangedListener {
         enum EventType {ADDED, CHANGED, REMOVED, MOVED}
 
         void onChildChanged(EventType type, int index, int oldIndex);
 
         void onDataChanged();
 
-        void onCancelled(DatabaseError databaseError);
-
->>>>>>> 1a6f7bb7
+        void onCancelled(DatabaseError error);
     }
 
     protected ChangeEventListener mListener;
@@ -69,22 +58,15 @@
     public void startListening() {
         if (mListener == null) throw new IllegalStateException("Listener cannot be null.");
         mQuery.addChildEventListener(this);
-<<<<<<< HEAD
+        mQuery.addValueEventListener(this);
         mIsListening = true;
     }
 
     public void stopListening() {
-        mQuery.removeEventListener(this);
+        mQuery.removeEventListener((ValueEventListener) this);
+        mQuery.removeEventListener((ChildEventListener) this);
         mSnapshots.clear();
         mIsListening = false;
-=======
-        mQuery.addValueEventListener(this);
-    }
-
-    public void cleanup() {
-        mQuery.removeEventListener((ValueEventListener) this);
-        mQuery.removeEventListener((ChildEventListener) this);
->>>>>>> 1a6f7bb7
     }
 
     public int size() {
@@ -138,7 +120,6 @@
         mListener.onCancelled(error);
     }
 
-<<<<<<< HEAD
     private int getIndexForKey(String key) {
         int index = 0;
         for (DataSnapshot snapshot : mSnapshots) {
@@ -147,15 +128,6 @@
             } else {
                 index++;
             }
-=======
-    protected void notifyChangedListeners(OnChangedListener.EventType type, int index) {
-        notifyChangedListeners(type, index, -1);
-    }
-
-    protected void notifyChangedListeners(OnChangedListener.EventType type, int index, int oldIndex) {
-        if (mListener != null) {
-            mListener.onChildChanged(type, index, oldIndex);
->>>>>>> 1a6f7bb7
         }
         throw new IllegalArgumentException("Key not found");
     }
