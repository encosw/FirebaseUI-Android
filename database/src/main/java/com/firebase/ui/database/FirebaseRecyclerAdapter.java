--- conflicted
+++ resolved
@@ -50,25 +50,6 @@
         mViewHolderClass = viewHolderClass;
         mModelLayout = modelLayout;
 
-<<<<<<< HEAD
-        mSnapshots.setChangeEventListener(new ChangeEventListener() {
-            @Override
-            public void onChildChanged(EventType type, int index, int oldIndex) {
-                FirebaseRecyclerAdapter.this.onChildChanged(type, index, oldIndex);
-            }
-
-            @Override
-            public void onDataChanged() {
-                FirebaseRecyclerAdapter.this.onDataChanged();
-            }
-
-            @Override
-            public void onCancelled(DatabaseError error) {
-                FirebaseRecyclerAdapter.this.onCancelled(error);
-            }
-        });
-=======
->>>>>>> ac5c8493
         startListening();
     }
 
@@ -104,28 +85,6 @@
         }
     }
 
-<<<<<<< HEAD
-    /**
-     * If you need to do some setup before we start listening for change events in the database
-     * (such as setting a custom {@link JoinResolver}), do so it here and then call {@code
-     * super.startListening()}.
-     */
-    protected void startListening() {
-        mSnapshots.startListening();
-    }
-
-    public void cleanup() {
-        mSnapshots.stopListening();
-    }
-
-    @Override
-    public int getItemCount() {
-        return mSnapshots.size();
-    }
-
-    public T getItem(int position) {
-        return parseSnapshot(mSnapshots.get(position));
-=======
     @Override
     public void cleanup() {
         mSnapshots.removeChangeEventListener(this);
@@ -156,7 +115,6 @@
 
     @Override
     public void onDataChanged() {
->>>>>>> ac5c8493
     }
 
     @Override
@@ -175,14 +133,8 @@
     }
 
     @Override
-<<<<<<< HEAD
-    public long getItemId(int position) {
-        // http://stackoverflow.com/questions/5100071/whats-the-purpose-of-item-ids-in-android-listview-adapter
-        return mSnapshots.get(position).getKey().hashCode();
-=======
     public int getItemCount() {
         return mSnapshots.size();
->>>>>>> ac5c8493
     }
 
     @Override
