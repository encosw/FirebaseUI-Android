package com.firebase.ui.auth.viewmodel.idp;

import android.app.Activity;
import android.app.Application;
import android.content.Intent;
import android.support.annotation.NonNull;
import android.support.annotation.Nullable;
import android.support.annotation.RestrictTo;

import com.firebase.ui.auth.AuthUI;
import com.firebase.ui.auth.ErrorCodes;
import com.firebase.ui.auth.FirebaseUiException;
import com.firebase.ui.auth.IdpResponse;
import com.firebase.ui.auth.data.model.IntentRequiredException;
import com.firebase.ui.auth.data.model.Resource;
import com.firebase.ui.auth.data.model.User;
import com.firebase.ui.auth.data.remote.ProfileMerger;
import com.firebase.ui.auth.ui.email.WelcomeBackPasswordPrompt;
import com.firebase.ui.auth.ui.idp.WelcomeBackIdpPrompt;
import com.firebase.ui.auth.util.accountlink.AccountLinker;
import com.firebase.ui.auth.util.data.ProviderUtils;
import com.firebase.ui.auth.viewmodel.AuthViewModelBase;
import com.firebase.ui.auth.viewmodel.RequestCodes;
import com.google.android.gms.tasks.OnFailureListener;
import com.google.android.gms.tasks.OnSuccessListener;
import com.google.android.gms.tasks.Task;
import com.google.firebase.auth.AuthCredential;
import com.google.firebase.auth.AuthResult;
import com.google.firebase.auth.EmailAuthProvider;
import com.google.firebase.auth.FirebaseAuthUserCollisionException;
import com.google.firebase.auth.PhoneAuthProvider;
import com.google.firebase.auth.ProviderQueryResult;

import java.util.List;

@RestrictTo(RestrictTo.Scope.LIBRARY_GROUP)
public class SocialProviderResponseHandler extends AuthViewModelBase<IdpResponse> {
    public SocialProviderResponseHandler(Application application) {
        super(application);
    }

    public void startSignIn(@NonNull final IdpResponse response) {
        if (!response.isSuccessful()) {
            setResult(Resource.<IdpResponse>forFailure(response.getError()));
            return;
        }
        if (response.getProviderType().equals(EmailAuthProvider.PROVIDER_ID)
                || response.getProviderType().equals(PhoneAuthProvider.PROVIDER_ID)) {
            setResult(Resource.forSuccess(response));
            return;
        }
        setResult(Resource.<IdpResponse>forLoading());

        AuthCredential credential = ProviderUtils.getAuthCredential(response);
        Task<AuthResult> signInTask;
        if (canLinkAccounts()) {
            signInTask = getCurrentUser()
                    .linkWithCredential(credential)
                    .continueWithTask(new ProfileMerger(response));
        } else {
            signInTask = getAuth().signInWithCredential(credential);
        }

        signInTask.continueWithTask(new ProfileMerger(response))
                .addOnSuccessListener(new OnSuccessListener<AuthResult>() {
                    @Override
                    public void onSuccess(AuthResult result) {
                        setResult(Resource.forSuccess(response));
                    }
                })
                .addOnFailureListener(new OnFailureListener() {
                    @Override
                    public void onFailure(@NonNull Exception e) {
                        String email = response.getEmail();
                        if (email != null) {
                            if (e instanceof FirebaseAuthUserCollisionException) {
                                getAuth().fetchProvidersForEmail(email)
                                        .addOnSuccessListener(new StartWelcomeBackFlow(response))
                                        .addOnFailureListener(new OnFailureListener() {
                                            @Override
                                            public void onFailure(@NonNull Exception e) {
                                                setResult(Resource.<IdpResponse>forFailure(e));
                                            }
                                        });
<<<<<<< HEAD
                            } else {
                                setResult(Resource.<IdpResponse>forFailure(e));
=======
                                return;
>>>>>>> 3ee11555
                            }
                        }
                        setResult(Resource.<IdpResponse>forFailure(e));
                    }
                });
    }

    public void onActivityResult(int requestCode, int resultCode, @Nullable Intent data) {
        if (requestCode == RequestCodes.ACCOUNT_LINK_FLOW) {
            IdpResponse response = IdpResponse.fromResultIntent(data);
            if (resultCode == Activity.RESULT_OK) {
                setResult(Resource.forSuccess(response));
            } else {
                Exception e;
                if (response == null) {
                    e = new FirebaseUiException(
                            ErrorCodes.UNKNOWN_ERROR, "Link canceled by user.");
                } else {
                    e = response.getError();
                }
                setResult(Resource.<IdpResponse>forFailure(e));
            }
        }
    }

    private class StartWelcomeBackFlow implements OnSuccessListener<ProviderQueryResult> {
        private final IdpResponse mResponse;

        public StartWelcomeBackFlow(IdpResponse response) {
            mResponse = response;
        }

        @Override
        public void onSuccess(ProviderQueryResult result) {
            List<String> providers = result.getProviders();
            AuthCredential credential = ProviderUtils.getAuthCredential(mResponse);
            if (canLinkAccounts() && credential != null
                    && providers != null && providers.contains(credential.getProvider())) {
                // We don't want to show the welcome back dialog since the user selected
                // an existing account and we can just link the two accounts without knowing
                // prevCredential.
                AccountLinker.linkWithCurrentUser(
                        SocialProviderResponseHandler.this, mResponse, credential)
                        .addOnSuccessListener(new OnSuccessListener<AuthResult>() {
                            @Override
                            public void onSuccess(AuthResult result) {
                                setResult(Resource.forSuccess(mResponse));
                            }
                        })
                        .addOnFailureListener(new OnFailureListener() {
                            @Override
                            public void onFailure(@NonNull Exception e) {
                                setResult(Resource.<IdpResponse>forFailure(e));
                            }
                        });
                return;
            }

            @AuthUI.SupportedProvider String provider = ProviderUtils.getLastUsedProvider(result);
            if (provider == null) {
                throw new IllegalStateException(
                        "No provider even though we received a FirebaseAuthUserCollisionException");
            } else if (provider.equals(EmailAuthProvider.PROVIDER_ID)) {
                // Start email welcome back flow
                setResult(Resource.<IdpResponse>forFailure(new IntentRequiredException(
                        WelcomeBackPasswordPrompt.createIntent(
                                getApplication(),
                                getArguments(),
                                mResponse),
                        RequestCodes.ACCOUNT_LINK_FLOW
                )));
            } else {
                // Start Idp welcome back flow
                setResult(Resource.<IdpResponse>forFailure(new IntentRequiredException(
                        WelcomeBackIdpPrompt.createIntent(
                                getApplication(),
                                getArguments(),
                                new User.Builder(provider, mResponse.getEmail()).build(),
                                mResponse),
                        RequestCodes.ACCOUNT_LINK_FLOW
                )));
            }
        }
    }
}<|MERGE_RESOLUTION|>--- conflicted
+++ resolved
@@ -82,12 +82,7 @@
                                                 setResult(Resource.<IdpResponse>forFailure(e));
                                             }
                                         });
-<<<<<<< HEAD
-                            } else {
-                                setResult(Resource.<IdpResponse>forFailure(e));
-=======
                                 return;
->>>>>>> 3ee11555
                             }
                         }
                         setResult(Resource.<IdpResponse>forFailure(e));
