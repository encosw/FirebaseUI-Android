package com.firebase.ui.auth.viewmodel.idp;

import android.app.Application;
import android.support.annotation.NonNull;
import android.support.annotation.Nullable;
import android.support.annotation.RestrictTo;

import com.firebase.ui.auth.AuthUI;
import com.firebase.ui.auth.IdpResponse;
import com.firebase.ui.auth.data.model.Resource;
import com.firebase.ui.auth.util.accountlink.AccountLinker;
import com.firebase.ui.auth.util.data.ProviderUtils;
<<<<<<< HEAD
import com.firebase.ui.auth.viewmodel.AuthViewModelBase;
import com.google.android.gms.tasks.OnFailureListener;
import com.google.android.gms.tasks.OnSuccessListener;
=======
import com.firebase.ui.auth.viewmodel.SignInViewModelBase;
import com.google.android.gms.tasks.Continuation;
import com.google.android.gms.tasks.OnCompleteListener;
import com.google.android.gms.tasks.Task;
import com.google.android.gms.tasks.Tasks;
>>>>>>> dcdb3b52
import com.google.firebase.auth.AuthCredential;
import com.google.firebase.auth.AuthResult;

@RestrictTo(RestrictTo.Scope.LIBRARY_GROUP)
public class LinkingSocialProviderResponseHandler extends SignInViewModelBase {
    private AuthCredential mRequestedSignInCredential;

    public LinkingSocialProviderResponseHandler(Application application) {
        super(application);
    }

    public void setRequestedSignInCredential(@Nullable AuthCredential credential) {
        mRequestedSignInCredential = credential;
    }

    public void startSignIn(@NonNull final IdpResponse response) {
        if (!response.isSuccessful()) {
            setResult(Resource.<IdpResponse>forFailure(response.getError()));
            return;
        }
        if (!AuthUI.SOCIAL_PROVIDERS.contains(response.getProviderType())) {
            throw new IllegalStateException(
                    "This handler cannot be used to link email or phone providers");
        }
        setResult(Resource.<IdpResponse>forLoading());

        AuthCredential credential = ProviderUtils.getAuthCredential(response);
<<<<<<< HEAD
        AccountLinker.linkToNewUser(this, response, credential, mRequestedSignInCredential)
                .addOnSuccessListener(new OnSuccessListener<AuthResult>() {
                    @Override
                    public void onSuccess(AuthResult result) {
                        setResult(Resource.forSuccess(response));
                    }
                })
                .addOnFailureListener(new OnFailureListener() {
                    @Override
                    public void onFailure(@NonNull Exception e) {
                        setResult(Resource.<IdpResponse>forFailure(e));
                    }
                });
=======
        FirebaseUser currentUser = getCurrentUser();
        if (currentUser == null) {
            getAuth().signInWithCredential(credential)
                    .continueWithTask(new Continuation<AuthResult, Task<AuthResult>>() {
                        @Override
                        public Task<AuthResult> then(@NonNull Task<AuthResult> task) {
                            final AuthResult result = task.getResult();
                            if (mRequestedSignInCredential == null) {
                                return Tasks.forResult(result);
                            } else {
                                return result.getUser()
                                        .linkWithCredential(mRequestedSignInCredential)
                                        .continueWith(new Continuation<AuthResult, AuthResult>() {
                                            @Override
                                            public AuthResult then(@NonNull Task<AuthResult> task) {
                                                if (task.isSuccessful()) {
                                                    return task.getResult();
                                                } else {
                                                    // Since we've already signed in, it's too late
                                                    // to backtrack so we just ignore any errors.
                                                    return result;
                                                }
                                            }
                                        });
                            }
                        }
                    })
                    .addOnCompleteListener(new OnCompleteListener<AuthResult>() {
                        @Override
                        public void onComplete(@NonNull Task<AuthResult> task) {
                            if (task.isSuccessful()) {
                                handleSuccess(response, task.getResult());
                            } else {
                                setResult(Resource.<IdpResponse>forFailure(task.getException()));
                            }
                        }
                    });
        } else {
            currentUser.linkWithCredential(credential)
                    .addOnCompleteListener(new OnCompleteListener<AuthResult>() {
                        @Override
                        public void onComplete(@NonNull Task<AuthResult> task) {
                            // I'm not sure why we ignore failures here, but this mirrors previous
                            // behavior.
                            handleSuccess(response, task.getResult());
                        }
                    });
        }
>>>>>>> dcdb3b52
    }
}<|MERGE_RESOLUTION|>--- conflicted
+++ resolved
@@ -10,17 +10,9 @@
 import com.firebase.ui.auth.data.model.Resource;
 import com.firebase.ui.auth.util.accountlink.AccountLinker;
 import com.firebase.ui.auth.util.data.ProviderUtils;
-<<<<<<< HEAD
 import com.firebase.ui.auth.viewmodel.AuthViewModelBase;
 import com.google.android.gms.tasks.OnFailureListener;
 import com.google.android.gms.tasks.OnSuccessListener;
-=======
-import com.firebase.ui.auth.viewmodel.SignInViewModelBase;
-import com.google.android.gms.tasks.Continuation;
-import com.google.android.gms.tasks.OnCompleteListener;
-import com.google.android.gms.tasks.Task;
-import com.google.android.gms.tasks.Tasks;
->>>>>>> dcdb3b52
 import com.google.firebase.auth.AuthCredential;
 import com.google.firebase.auth.AuthResult;
 
@@ -48,12 +40,11 @@
         setResult(Resource.<IdpResponse>forLoading());
 
         AuthCredential credential = ProviderUtils.getAuthCredential(response);
-<<<<<<< HEAD
         AccountLinker.linkToNewUser(this, response, credential, mRequestedSignInCredential)
                 .addOnSuccessListener(new OnSuccessListener<AuthResult>() {
                     @Override
                     public void onSuccess(AuthResult result) {
-                        setResult(Resource.forSuccess(response));
+                        handleSuccess(response, result);
                     }
                 })
                 .addOnFailureListener(new OnFailureListener() {
@@ -62,55 +53,5 @@
                         setResult(Resource.<IdpResponse>forFailure(e));
                     }
                 });
-=======
-        FirebaseUser currentUser = getCurrentUser();
-        if (currentUser == null) {
-            getAuth().signInWithCredential(credential)
-                    .continueWithTask(new Continuation<AuthResult, Task<AuthResult>>() {
-                        @Override
-                        public Task<AuthResult> then(@NonNull Task<AuthResult> task) {
-                            final AuthResult result = task.getResult();
-                            if (mRequestedSignInCredential == null) {
-                                return Tasks.forResult(result);
-                            } else {
-                                return result.getUser()
-                                        .linkWithCredential(mRequestedSignInCredential)
-                                        .continueWith(new Continuation<AuthResult, AuthResult>() {
-                                            @Override
-                                            public AuthResult then(@NonNull Task<AuthResult> task) {
-                                                if (task.isSuccessful()) {
-                                                    return task.getResult();
-                                                } else {
-                                                    // Since we've already signed in, it's too late
-                                                    // to backtrack so we just ignore any errors.
-                                                    return result;
-                                                }
-                                            }
-                                        });
-                            }
-                        }
-                    })
-                    .addOnCompleteListener(new OnCompleteListener<AuthResult>() {
-                        @Override
-                        public void onComplete(@NonNull Task<AuthResult> task) {
-                            if (task.isSuccessful()) {
-                                handleSuccess(response, task.getResult());
-                            } else {
-                                setResult(Resource.<IdpResponse>forFailure(task.getException()));
-                            }
-                        }
-                    });
-        } else {
-            currentUser.linkWithCredential(credential)
-                    .addOnCompleteListener(new OnCompleteListener<AuthResult>() {
-                        @Override
-                        public void onComplete(@NonNull Task<AuthResult> task) {
-                            // I'm not sure why we ignore failures here, but this mirrors previous
-                            // behavior.
-                            handleSuccess(response, task.getResult());
-                        }
-                    });
-        }
->>>>>>> dcdb3b52
     }
 }