--- conflicted
+++ resolved
@@ -45,25 +45,6 @@
         mSnapshots = snapshots;
         mLayout = modelLayout;
 
-<<<<<<< HEAD
-        mSnapshots.setChangeEventListener(new ChangeEventListener() {
-            @Override
-            public void onChildChanged(EventType type, int index, int oldIndex) {
-                FirebaseListAdapter.this.onChildChanged(type, index, oldIndex);
-            }
-
-            @Override
-            public void onDataChanged() {
-                FirebaseListAdapter.this.onDataChanged();
-            }
-
-            @Override
-            public void onCancelled(DatabaseError error) {
-                FirebaseListAdapter.this.onCancelled(error);
-            }
-        });
-        startListening();
-=======
         startListening();
     }
 
@@ -80,7 +61,6 @@
                                @LayoutRes int modelLayout,
                                Query query) {
         this(activity, new FirebaseArray<>(query, parser), modelLayout);
->>>>>>> ac5c8493
     }
 
     /**
@@ -93,29 +73,6 @@
         this(activity, new ClassSnapshotParser<>(modelClass), modelLayout, query);
     }
 
-<<<<<<< HEAD
-    /**
-     * If you need to do some setup before we start listening for change events in the database
-     * (such as setting a custom {@link JoinResolver}), do so it here and then call {@code
-     * super.startListening()}.
-     */
-    protected void startListening() {
-        mSnapshots.startListening();
-    }
-
-    public void cleanup() {
-        mSnapshots.stopListening();
-    }
-
-    @Override
-    public int getCount() {
-        return mSnapshots.size();
-    }
-
-    @Override
-    public T getItem(int position) {
-        return parseSnapshot(mSnapshots.get(position));
-=======
     @Override
     public void startListening() {
         if (!mSnapshots.isListening(this)) {
@@ -138,7 +95,6 @@
 
     @Override
     public void onDataChanged() {
->>>>>>> ac5c8493
     }
 
     @Override
@@ -154,14 +110,11 @@
     @Override
     public DatabaseReference getRef(int position) {
         return mSnapshots.get(position).getRef();
-<<<<<<< HEAD
-=======
     }
 
     @Override
     public int getCount() {
         return mSnapshots.size();
->>>>>>> ac5c8493
     }
 
     @Override
