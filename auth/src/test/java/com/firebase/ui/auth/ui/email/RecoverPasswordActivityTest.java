--- conflicted
+++ resolved
@@ -60,11 +60,7 @@
     public void testNextButton_sendsEmail() {
         RecoverPasswordActivity recoverPasswordActivity = createActivity();
 
-<<<<<<< HEAD
-        Button nextButton = (Button) recoverPasswordActivity.findViewById(R.id.button_done);
-=======
         Button nextButton = recoverPasswordActivity.findViewById(R.id.button_done);
->>>>>>> a05721de
         when(AuthHelperShadow.getFirebaseAuth().sendPasswordResetEmail(TestConstants.EMAIL))
                 .thenReturn(new AutoCompleteTask<Void>(null, true, null));
         nextButton.performClick();
