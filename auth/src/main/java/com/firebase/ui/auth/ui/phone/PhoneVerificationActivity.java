/*
 * Copyright 2017 Google Inc. All Rights Reserved.
 *
 * Licensed under the Apache License, Version 2.0 (the "License"); you may not use this file except
 * in compliance with the License. You may obtain a copy of the License at
 *
 * http://www.apache.org/licenses/LICENSE-2.0
 *
 * Unless required by applicable law or agreed to in writing, software distributed under the
 * License is distributed on an "AS IS" BASIS, WITHOUT WARRANTIES OR CONDITIONS OF ANY KIND, either
 * express or implied. See the License for the specific language governing permissions and
 * limitations under the License.
 */

package com.firebase.ui.auth.ui.phone;

import android.content.Context;
import android.content.DialogInterface;
import android.content.Intent;
import android.os.Bundle;
import android.os.Handler;
import android.support.annotation.NonNull;
import android.support.annotation.RestrictTo;
import android.support.annotation.VisibleForTesting;
import android.support.v4.app.FragmentTransaction;
import android.support.v7.app.AlertDialog;
import android.text.TextUtils;
import android.util.Log;

import com.firebase.ui.auth.FirebaseAuthError;
import com.firebase.ui.auth.IdpResponse;
import com.firebase.ui.auth.R;
import com.firebase.ui.auth.ResultCodes;
import com.firebase.ui.auth.User;
import com.firebase.ui.auth.ui.AppCompatBase;
import com.firebase.ui.auth.ui.ExtraConstants;
import com.firebase.ui.auth.ui.FlowParameters;
import com.firebase.ui.auth.ui.HelperActivityBase;
import com.google.android.gms.tasks.OnFailureListener;
import com.google.android.gms.tasks.OnSuccessListener;
import com.google.android.gms.tasks.Task;
import com.google.firebase.FirebaseException;
import com.google.firebase.auth.AuthResult;
import com.google.firebase.auth.FirebaseAuthException;
import com.google.firebase.auth.FirebaseAuthInvalidCredentialsException;
import com.google.firebase.auth.FirebaseUser;
import com.google.firebase.auth.PhoneAuthCredential;
import com.google.firebase.auth.PhoneAuthProvider;

import java.util.concurrent.TimeUnit;

/**
 * Activity to control the entire phone verification flow. Plays host to {@link
 * VerifyPhoneNumberFragment} and {@link SubmitConfirmationCodeFragment}
 */
@RestrictTo(RestrictTo.Scope.LIBRARY_GROUP)
public class PhoneVerificationActivity extends AppCompatBase {
    private enum VerificationState {
        VERIFICATION_NOT_STARTED, VERIFICATION_STARTED, VERIFIED;
    }

    private static final String PHONE_VERIFICATION_LOG_TAG = "PhoneVerification";

    private static final long SHORT_DELAY_MILLIS = 750;
    @VisibleForTesting static final long AUTO_RETRIEVAL_TIMEOUT_MILLIS = 120000;

    private static final String KEY_VERIFICATION_PHONE = "KEY_VERIFICATION_PHONE";
    private static final String KEY_STATE = "KEY_STATE";

    private AlertDialog mAlertDialog;
    private CompletableProgressDialog mProgressDialog;
    private Handler mHandler;
    private String mPhoneNumber;
    private String mVerificationId;
    private Boolean mIsDestroyed = false;
    private PhoneAuthProvider.ForceResendingToken mForceResendingToken;
    private VerificationState mVerificationState;

    public static Intent createIntent(Context context, FlowParameters flowParams, String phone) {
        return HelperActivityBase.createBaseIntent(context, PhoneVerificationActivity.class, flowParams)
                .putExtra(ExtraConstants.EXTRA_PHONE, phone);
    }

    @Override
    protected void onCreate(final Bundle savedInstance) {
        super.onCreate(savedInstance);
        setContentView(R.layout.fui_activity_register_phone);

        mHandler = new Handler();
        mVerificationState = VerificationState.VERIFICATION_NOT_STARTED;
        if (savedInstance != null && !savedInstance.isEmpty()) {
            mPhoneNumber = savedInstance.getString(KEY_VERIFICATION_PHONE);
            if (savedInstance.getSerializable(KEY_STATE) != null) {
                mVerificationState = (VerificationState) savedInstance.getSerializable(KEY_STATE);
            }
            return;
        }

        String phone = getIntent().getExtras().getString(ExtraConstants.EXTRA_PHONE);
        VerifyPhoneNumberFragment fragment = VerifyPhoneNumberFragment.newInstance
                (getFlowParams(), phone);
        getSupportFragmentManager().beginTransaction()
                .replace(R.id.fragment_verify_phone, fragment, VerifyPhoneNumberFragment.TAG)
                .disallowAddToBackStack()
                .commit();
    }

    @Override
    protected void onStart() {
        super.onStart();
        // Activity can be restarted in any of the following states
        // 1) VERIFICATION_STARTED
        // 2) SMS_RETRIEVED
        // 3) INSTANT_VERIFIED
        // 4) VERIFIED
        // For the first three cases, we can simply resubscribe to the
        // OnVerificationStateChangedCallbacks
        // For 4, we simply finish the activity
        if (mVerificationState.equals(VerificationState.VERIFICATION_STARTED)) {
            sendCode(mPhoneNumber, false);
        } else if (mVerificationState == VerificationState.VERIFIED) {
            // activity was recreated when verified dialog was displayed
            finish(getAuthHelper().getCurrentUser());
        }
    }

    @Override
    public void onBackPressed() {
        if (getSupportFragmentManager().getBackStackEntryCount() > 0) {
            mVerificationState = VerificationState.VERIFICATION_NOT_STARTED;
            getSupportFragmentManager().popBackStack();
        } else {
            super.onBackPressed();
        }
    }

    @Override
    protected void onSaveInstanceState(Bundle outState) {
        outState.putSerializable(KEY_STATE, mVerificationState);
        outState.putString(KEY_VERIFICATION_PHONE, mPhoneNumber);
        super.onSaveInstanceState(outState);
    }

    @Override
    protected void onDestroy() {
        mIsDestroyed = true;
        mHandler.removeCallbacksAndMessages(null);
        dismissLoadingDialog();
        super.onDestroy();
    }

    void verifyPhoneNumber(String phoneNumber, boolean forceResend) {
        sendCode(phoneNumber, forceResend);
        if (forceResend) {
            showLoadingDialog(getString(R.string.fui_resending));
        } else {
            showLoadingDialog(getString(R.string.fui_verifying));
        }
    }

    public void submitConfirmationCode(String confirmationCode) {
<<<<<<< HEAD
        showLoadingDialog(getString(R.string.verifying));
        signIn(PhoneAuthProvider.getCredential(mVerificationId, confirmationCode));
=======
        showLoadingDialog(getString(R.string.fui_verifying));
        signingWithCreds(PhoneAuthProvider.getCredential(mVerificationId, confirmationCode));
>>>>>>> 0f554070
    }

    private void onVerificationSuccess(@NonNull final PhoneAuthCredential phoneAuthCredential) {
        if (TextUtils.isEmpty(phoneAuthCredential.getSmsCode())) {
            signIn(phoneAuthCredential);
        } else {
            //Show Fragment if it is not already visible
            showSubmitCodeFragment();
            SubmitConfirmationCodeFragment submitConfirmationCodeFragment =
                    getSubmitConfirmationCodeFragment();


            showLoadingDialog(getString(R.string.fui_retrieving_sms));
            if (submitConfirmationCodeFragment != null) {
                submitConfirmationCodeFragment.setConfirmationCode(String.valueOf
                        (phoneAuthCredential.getSmsCode()));
            }
            signIn(phoneAuthCredential);
        }
    }

    private void onCodeSent() {
        completeLoadingDialog(getString(R.string.fui_code_sent));
        mHandler.postDelayed(new Runnable() {
            @Override
            public void run() {
                dismissLoadingDialog();
                showSubmitCodeFragment();
            }
        }, SHORT_DELAY_MILLIS);
    }

    private void onVerificationFailed(@NonNull FirebaseException ex) {
        VerifyPhoneNumberFragment verifyPhoneNumberFragment = (VerifyPhoneNumberFragment)
                getSupportFragmentManager().findFragmentByTag(VerifyPhoneNumberFragment.TAG);

        if (verifyPhoneNumberFragment == null) {
            return;
        }
        if (ex instanceof FirebaseAuthException) {
            FirebaseAuthError error = FirebaseAuthError.fromException((FirebaseAuthException) ex);

            switch (error) {
                case ERROR_INVALID_PHONE_NUMBER:
                    verifyPhoneNumberFragment.showError(getString(R.string.fui_invalid_phone_number));
                    dismissLoadingDialog();
                    break;
                case ERROR_TOO_MANY_REQUESTS:
                    showAlertDialog(getString(R.string.fui_error_too_many_attempts), null);
                    dismissLoadingDialog();
                    break;
                case ERROR_QUOTA_EXCEEDED:
                    showAlertDialog(getString(R.string.fui_error_quota_exceeded), null);
                    dismissLoadingDialog();
                    break;
                default:
                    Log.w(PHONE_VERIFICATION_LOG_TAG, error.getDescription(), ex);
                    dismissLoadingDialog();
                    showAlertDialog(error.getDescription(), null);
            }
        } else {
            Log.w(PHONE_VERIFICATION_LOG_TAG, ex.getLocalizedMessage());
            dismissLoadingDialog();
            showAlertDialog(ex.getLocalizedMessage(), null);
        }
    }

    private void sendCode(String phoneNumber, boolean forceResend) {
        mPhoneNumber = phoneNumber;
        mVerificationState = VerificationState.VERIFICATION_STARTED;

        getAuthHelper().getPhoneAuthProvider().verifyPhoneNumber(
                phoneNumber,
                AUTO_RETRIEVAL_TIMEOUT_MILLIS,
                TimeUnit.MILLISECONDS,
                this,
                new PhoneAuthProvider.OnVerificationStateChangedCallbacks() {
                    @Override
                    public void onVerificationCompleted(@NonNull PhoneAuthCredential phoneAuthCredential) {
                        if (!mIsDestroyed) {
                            PhoneVerificationActivity.this.onVerificationSuccess(phoneAuthCredential);
                        }
                    }

                    @Override
                    public void onVerificationFailed(FirebaseException ex) {
                        if (!mIsDestroyed) {
                            PhoneVerificationActivity.this.onVerificationFailed(ex);
                        }
                    }

                    @Override
                    public void onCodeSent(@NonNull String verificationId,
                                           @NonNull PhoneAuthProvider.ForceResendingToken forceResendingToken) {
                        mVerificationId = verificationId;
                        mForceResendingToken = forceResendingToken;
                        if (!mIsDestroyed) {
                            PhoneVerificationActivity.this.onCodeSent();
                        }
                    }
                },
                forceResend ? mForceResendingToken : null);
    }

    @VisibleForTesting(otherwise = VisibleForTesting.NONE)
    protected AlertDialog getAlertDialog() {
        // It is hard to test AlertDialogs currently with robo electric. See:
        // https://github.com/robolectric/robolectric/issues/1944
        // We just test that the error was not displayed inline
        return mAlertDialog;
    }

    private void showSubmitCodeFragment() {
        // idempotent function
        if (getSubmitConfirmationCodeFragment() == null) {
            SubmitConfirmationCodeFragment f = SubmitConfirmationCodeFragment.newInstance(
                    getFlowParams(), mPhoneNumber);
            FragmentTransaction t = getSupportFragmentManager().beginTransaction()
                    .replace(R.id.fragment_verify_phone, f, SubmitConfirmationCodeFragment.TAG)
                    .addToBackStack(null);

            if (!isFinishing() && !mIsDestroyed) {
                t.commitAllowingStateLoss();
            }
        }
    }

    private void finish(FirebaseUser user) {
        IdpResponse response = new IdpResponse.Builder(
<<<<<<< HEAD
                new User.Builder(PhoneAuthProvider.PROVIDER_ID, null).build())
                .setPhoneNumber(user.getPhoneNumber())
=======
                new User.Builder(PhoneAuthProvider.PROVIDER_ID, null)
                        .setPhoneNumber(user.getPhoneNumber())
                        .build())
>>>>>>> 0f554070
                .build();
        finish(ResultCodes.OK, response.toIntent());
    }

    private void showAlertDialog(@NonNull String s, DialogInterface.OnClickListener
            onClickListener) {
        mAlertDialog = new AlertDialog.Builder(this)
                .setMessage(s)
                .setPositiveButton(R.string.fui_incorrect_code_dialog_positive_button_text, onClickListener)
                .show();
    }

<<<<<<< HEAD
    private void signIn(@NonNull PhoneAuthCredential credential) {
        Task<AuthResult> signInTask;
        if (getAuthHelper().canLinkAccounts()) {
            signInTask = getAuthHelper().getCurrentUser().linkWithCredential(credential);
        } else {
            signInTask = getAuthHelper().getFirebaseAuth().signInWithCredential(credential);
        }

        signInTask.addOnSuccessListener(this, new OnSuccessListener<AuthResult>() {
            @Override
            public void onSuccess(final AuthResult authResult) {
                mVerificationState = VerificationState.VERIFIED;
                completeLoadingDialog(getString(R.string.verified));

                // Activity can be recreated before this message is handled
                mHandler.postDelayed(new Runnable() {
                    @Override
                    public void run() {
                        if (!mIsDestroyed) {
                            dismissLoadingDialog();
                            finish(authResult.getUser());
=======
    private void signingWithCreds(@NonNull PhoneAuthCredential phoneAuthCredential) {
        getAuthHelper().getFirebaseAuth()
                .signInWithCredential(phoneAuthCredential)
                .addOnSuccessListener(this, new OnSuccessListener<AuthResult>() {
                    @Override
                    public void onSuccess(final AuthResult authResult) {
                        mVerificationState = VerificationState.VERIFIED;
                        completeLoadingDialog(getString(R.string.fui_verified));

                        // Activity can be recreated before this message is handled
                        mHandler.postDelayed(new Runnable() {
                            @Override
                            public void run() {
                                if (!mIsDestroyed) {
                                    dismissLoadingDialog();
                                    finish(authResult.getUser());
                                }
                            }
                        }, SHORT_DELAY_MILLIS);
                    }
                })
                .addOnFailureListener(this, new OnFailureListener() {
                    @Override
                    public void onFailure(@NonNull Exception e) {
                        dismissLoadingDialog();
                        //incorrect confirmation code
                        if (e instanceof FirebaseAuthInvalidCredentialsException) {
                            FirebaseAuthError error = FirebaseAuthError.fromException(
                                    (FirebaseAuthInvalidCredentialsException) e);

                            switch (error) {
                                case ERROR_INVALID_VERIFICATION_CODE:
                                    showAlertDialog(
                                            getString(R.string.fui_incorrect_code_dialog_body),
                                            new DialogInterface.OnClickListener() {
                                                @Override
                                                public void onClick(DialogInterface dialog, int which) {
                                                    getSubmitConfirmationCodeFragment()
                                                            .setConfirmationCode("");
                                                }
                                            });
                                    break;
                                case ERROR_SESSION_EXPIRED:
                                    showAlertDialog(
                                            getString(R.string.fui_error_session_expired),
                                            new DialogInterface.OnClickListener() {
                                                @Override
                                                public void onClick(DialogInterface dialog, int which) {
                                                    getSubmitConfirmationCodeFragment()
                                                            .setConfirmationCode("");
                                                }
                                            });
                                    break;
                                default:
                                    Log.w(PHONE_VERIFICATION_LOG_TAG, error.getDescription(), e);
                                    showAlertDialog(error.getDescription(), null);
                            }
                        } else {
                            showAlertDialog(e.getLocalizedMessage(), null);
>>>>>>> 0f554070
                        }
                    }
                }, SHORT_DELAY_MILLIS);
            }
        }).addOnFailureListener(this, new OnFailureListener() {
            @Override
            public void onFailure(@NonNull Exception e) {
                dismissLoadingDialog();
                //incorrect confirmation code
                if (e instanceof FirebaseAuthInvalidCredentialsException) {
                    FirebaseAuthError error = FirebaseAuthError.fromException(
                            (FirebaseAuthInvalidCredentialsException) e);

                    switch (error) {
                        case ERROR_INVALID_VERIFICATION_CODE:
                            showAlertDialog(
                                    getString(R.string.incorrect_code_dialog_body),
                                    new DialogInterface.OnClickListener() {
                                        @Override
                                        public void onClick(DialogInterface dialog, int which) {
                                            getSubmitConfirmationCodeFragment()
                                                    .setConfirmationCode("");
                                        }
                                    });
                            break;
                        case ERROR_SESSION_EXPIRED:
                            showAlertDialog(
                                    getString(R.string.error_session_expired),
                                    new DialogInterface.OnClickListener() {
                                        @Override
                                        public void onClick(DialogInterface dialog, int which) {
                                            getSubmitConfirmationCodeFragment()
                                                    .setConfirmationCode("");
                                        }
                                    });
                            break;
                        default:
                            Log.w(PHONE_VERIFICATION_LOG_TAG, error.getDescription(), e);
                            showAlertDialog(error.getDescription(), null);
                    }
                } else {
                    showAlertDialog(e.getLocalizedMessage(), null);
                }
            }
        });
    }

    private void completeLoadingDialog(String content) {
        if (mProgressDialog != null) {
            mProgressDialog.complete(content);
        }
    }

    private void showLoadingDialog(String message) {
        dismissLoadingDialog();

        if (mProgressDialog == null) {
            mProgressDialog = new CompletableProgressDialog(this);
            mProgressDialog.setIndeterminate(true);
            mProgressDialog.setTitle("");
        }

        mProgressDialog.setMessage(message);
        mProgressDialog.show();
    }

    private void dismissLoadingDialog() {
        if (mProgressDialog != null) {
            mProgressDialog.dismiss();
            mProgressDialog = null;
        }
    }

    private SubmitConfirmationCodeFragment getSubmitConfirmationCodeFragment() {
        return (SubmitConfirmationCodeFragment) getSupportFragmentManager().findFragmentByTag
                (SubmitConfirmationCodeFragment.TAG);
    }
}<|MERGE_RESOLUTION|>--- conflicted
+++ resolved
@@ -159,13 +159,8 @@
     }
 
     public void submitConfirmationCode(String confirmationCode) {
-<<<<<<< HEAD
-        showLoadingDialog(getString(R.string.verifying));
+        showLoadingDialog(getString(R.string.fui_verifying));
         signIn(PhoneAuthProvider.getCredential(mVerificationId, confirmationCode));
-=======
-        showLoadingDialog(getString(R.string.fui_verifying));
-        signingWithCreds(PhoneAuthProvider.getCredential(mVerificationId, confirmationCode));
->>>>>>> 0f554070
     }
 
     private void onVerificationSuccess(@NonNull final PhoneAuthCredential phoneAuthCredential) {
@@ -295,14 +290,9 @@
 
     private void finish(FirebaseUser user) {
         IdpResponse response = new IdpResponse.Builder(
-<<<<<<< HEAD
                 new User.Builder(PhoneAuthProvider.PROVIDER_ID, null).build())
-                .setPhoneNumber(user.getPhoneNumber())
-=======
-                new User.Builder(PhoneAuthProvider.PROVIDER_ID, null)
                         .setPhoneNumber(user.getPhoneNumber())
                         .build())
->>>>>>> 0f554070
                 .build();
         finish(ResultCodes.OK, response.toIntent());
     }
@@ -315,7 +305,6 @@
                 .show();
     }
 
-<<<<<<< HEAD
     private void signIn(@NonNull PhoneAuthCredential credential) {
         Task<AuthResult> signInTask;
         if (getAuthHelper().canLinkAccounts()) {
@@ -328,7 +317,7 @@
             @Override
             public void onSuccess(final AuthResult authResult) {
                 mVerificationState = VerificationState.VERIFIED;
-                completeLoadingDialog(getString(R.string.verified));
+                completeLoadingDialog(getString(R.string.fui_verified));
 
                 // Activity can be recreated before this message is handled
                 mHandler.postDelayed(new Runnable() {
@@ -337,67 +326,6 @@
                         if (!mIsDestroyed) {
                             dismissLoadingDialog();
                             finish(authResult.getUser());
-=======
-    private void signingWithCreds(@NonNull PhoneAuthCredential phoneAuthCredential) {
-        getAuthHelper().getFirebaseAuth()
-                .signInWithCredential(phoneAuthCredential)
-                .addOnSuccessListener(this, new OnSuccessListener<AuthResult>() {
-                    @Override
-                    public void onSuccess(final AuthResult authResult) {
-                        mVerificationState = VerificationState.VERIFIED;
-                        completeLoadingDialog(getString(R.string.fui_verified));
-
-                        // Activity can be recreated before this message is handled
-                        mHandler.postDelayed(new Runnable() {
-                            @Override
-                            public void run() {
-                                if (!mIsDestroyed) {
-                                    dismissLoadingDialog();
-                                    finish(authResult.getUser());
-                                }
-                            }
-                        }, SHORT_DELAY_MILLIS);
-                    }
-                })
-                .addOnFailureListener(this, new OnFailureListener() {
-                    @Override
-                    public void onFailure(@NonNull Exception e) {
-                        dismissLoadingDialog();
-                        //incorrect confirmation code
-                        if (e instanceof FirebaseAuthInvalidCredentialsException) {
-                            FirebaseAuthError error = FirebaseAuthError.fromException(
-                                    (FirebaseAuthInvalidCredentialsException) e);
-
-                            switch (error) {
-                                case ERROR_INVALID_VERIFICATION_CODE:
-                                    showAlertDialog(
-                                            getString(R.string.fui_incorrect_code_dialog_body),
-                                            new DialogInterface.OnClickListener() {
-                                                @Override
-                                                public void onClick(DialogInterface dialog, int which) {
-                                                    getSubmitConfirmationCodeFragment()
-                                                            .setConfirmationCode("");
-                                                }
-                                            });
-                                    break;
-                                case ERROR_SESSION_EXPIRED:
-                                    showAlertDialog(
-                                            getString(R.string.fui_error_session_expired),
-                                            new DialogInterface.OnClickListener() {
-                                                @Override
-                                                public void onClick(DialogInterface dialog, int which) {
-                                                    getSubmitConfirmationCodeFragment()
-                                                            .setConfirmationCode("");
-                                                }
-                                            });
-                                    break;
-                                default:
-                                    Log.w(PHONE_VERIFICATION_LOG_TAG, error.getDescription(), e);
-                                    showAlertDialog(error.getDescription(), null);
-                            }
-                        } else {
-                            showAlertDialog(e.getLocalizedMessage(), null);
->>>>>>> 0f554070
                         }
                     }
                 }, SHORT_DELAY_MILLIS);
@@ -414,7 +342,7 @@
                     switch (error) {
                         case ERROR_INVALID_VERIFICATION_CODE:
                             showAlertDialog(
-                                    getString(R.string.incorrect_code_dialog_body),
+                                    getString(R.string.fui_incorrect_code_dialog_body),
                                     new DialogInterface.OnClickListener() {
                                         @Override
                                         public void onClick(DialogInterface dialog, int which) {
@@ -425,7 +353,7 @@
                             break;
                         case ERROR_SESSION_EXPIRED:
                             showAlertDialog(
-                                    getString(R.string.error_session_expired),
+                                    getString(R.string.fui_error_session_expired),
                                     new DialogInterface.OnClickListener() {
                                         @Override
                                         public void onClick(DialogInterface dialog, int which) {
