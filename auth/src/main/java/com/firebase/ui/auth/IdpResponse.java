--- conflicted
+++ resolved
@@ -52,19 +52,6 @@
         mErrorCode = errorCode;
     }
 
-<<<<<<< HEAD
-    public static final Creator<IdpResponse> CREATOR = new Creator<IdpResponse>() {
-        @Override
-        public IdpResponse createFromParcel(Parcel in) {
-            return new IdpResponse(
-                    in.readString(),
-                    in.readString(),
-                    in.readString(),
-                    in.readString(),
-                    in.readString(),
-                    in.readInt()
-            );
-=======
     /**
      * Extract the {@link IdpResponse} from the flow's result intent.
      *
@@ -77,7 +64,6 @@
             return resultIntent.getParcelableExtra(ExtraConstants.EXTRA_IDP_RESPONSE);
         } else {
             return null;
->>>>>>> 74158256
         }
     }
 
@@ -170,10 +156,11 @@
             );
         }
 
-<<<<<<< HEAD
-    public static Intent getErrorCodeIntent(int errorCode) {
-        return getIntent(new IdpResponse(errorCode));
-    }
+        @Override
+        public IdpResponse[] newArray(int size) {
+            return new IdpResponse[size];
+        }
+    };
 
     public static class Builder implements com.firebase.ui.auth.util.Builder<IdpResponse> {
         private String mProviderId;
@@ -207,11 +194,4 @@
             return new IdpResponse(mProviderId, mEmail, mToken, mSecret, mPrevUid, ResultCodes.OK);
         }
     }
-=======
-        @Override
-        public IdpResponse[] newArray(int size) {
-            return new IdpResponse[size];
-        }
-    };
->>>>>>> 74158256
 }