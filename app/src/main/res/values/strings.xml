<resources>
    <string name="app_name">Firebase UI</string>

    <string name="name_chat">ChatActivity</string>
    <string name="name_auth_ui">Auth UI demo</string>
    <string name="name_image">Storage Image Demo</string>

    <string name="desc_chat">Demonstrates using a FirebaseRecyclerAdapter to load data from Firebase Database into a RecyclerView for a basic chat app.</string>
    <string name="desc_auth_ui">Demonstrates the Firebase Auth UI flow, with customization options.</string>
    <string name="desc_image">Demonstrates displaying an image from Cloud Storage using Glide.</string>

    <!-- strings for Auth UI demo activities -->
    <eat-comment/>
    <string name="launch_title">FirebaseUI Auth Demo</string>
    <string name="sign_in">Start</string>
    <string name="green_theme">Green Theme</string>
    <string name="purple_theme">Purple Theme</string>
    <string name="dark_theme">Dark Theme</string>
    <string name="use_theme_header">Use theme:</string>
    <string name="logo_header">Logo:</string>
    <string name="firebase_logo_label">Firebase Auth</string>
    <string name="google_logo_label">Google</string>
    <string name="no_logo_label">None</string>
    <string name="auth_providers_header">Use auth providers:</string>
    <string name="email_label">Email</string>
    <string name="facebook_label">Facebook</string>
    <string name="facebook_label_missing_config">Facebook - configuration missing</string>
    <string name="twitter_label">Twitter</string>
    <string name="twitter_label_missing_config">Twitter - configuration missing</string>
    <string name="google_label">Google</string>
    <string name="google_label_missing_config">Google - configuration missing</string>
    <string name="google_tos_label">Google TOS</string>
    <string name="firebase_tos_label">Firebase TOS</string>
    <string name="tos_header">Terms of Service URL:</string>
    <string name="unknown_response">Unexpected onActivityResult response code</string>
    <string name="unknown_sign_in_response">Unknown response from AuthUI sign-in</string>
    <string name="sign_in_cancelled">Sign in cancelled</string>
    <string name="no_internet_connection">No internet connection</string>
    <string name="signed_in_header">You are signed in!</string>
    <string name="sign_out">Sign out</string>
    <string name="delete_account_label">Delete account</string>
    <string name="sign_out_failed">Sign out failed</string>
    <string name="delete_account_failed">Delete account failed</string>
    <string name="user_profile_header">User profile:</string>
    <string name="profile_picture_content_desc">Profile picture</string>
    <string name="default_theme">Default theme</string>
    <string name="configuration_required">Configuration is required - see README.md</string>
    <string name="other_options_header">Other Options:</string>
    <string name="enable_smartlock">Enable SmartLock for Passwords</string>
    <string name="enable_link_accounts">Link the current user with an account created in the sign-in flow</string>
    <string name="prev_uid">Previous user id</string>
<<<<<<< HEAD
    <string name="rational_image_perm">This sample will read an image from local storage to upload to Firebase Storage.</string>
=======
    <string name="rational_image_perm">This sample will read an image from local storage to upload to Cloud Storage.</string>
>>>>>>> 0b39af95
    <string name="anonymous_auth_failed_msg">Anonymous authentication failed, various components of the demo will not work. Make sure your device is online and that Anonymous Auth is configured in your Firebase project(https://console.firebase.google.com/project/_/authentication/providers)</string>
    <string name="extra_google_scopes">Example extra Google scopes</string>
    <string name="games">Games</string>
    <string name="extra_facebook_scopes">Example extra Facebook scopes</string>
    <string name="friends">Friends</string>
    <string name="photos">Photos</string>
    <string name="idp_token">IDP Token</string>
    <string name="idp_secret">IDP Secret</string>
    <string name="unknown_error">An unknown error occurred</string>
    <string name="send">Send</string>
    <string name="download">Download</string>
    <string name="upload">Upload</string>
    <string name="choose_image">Choose Image</string>
    <string name="accessibility_downloaded_image">Downloaded image</string>
    <string name="drive_file">Drive File</string>
    <string name="allow_new_email_acccount">Allow account creation if email does not exist.</string>

    <!-- strings for database demo activities -->
    <string name="start_chatting">No messages. Start chatting at the bottom!</string>
    <string name="signed_in">Signed In</string>
</resources><|MERGE_RESOLUTION|>--- conflicted
+++ resolved
@@ -49,11 +49,7 @@
     <string name="enable_smartlock">Enable SmartLock for Passwords</string>
     <string name="enable_link_accounts">Link the current user with an account created in the sign-in flow</string>
     <string name="prev_uid">Previous user id</string>
-<<<<<<< HEAD
-    <string name="rational_image_perm">This sample will read an image from local storage to upload to Firebase Storage.</string>
-=======
     <string name="rational_image_perm">This sample will read an image from local storage to upload to Cloud Storage.</string>
->>>>>>> 0b39af95
     <string name="anonymous_auth_failed_msg">Anonymous authentication failed, various components of the demo will not work. Make sure your device is online and that Anonymous Auth is configured in your Firebase project(https://console.firebase.google.com/project/_/authentication/providers)</string>
     <string name="extra_google_scopes">Example extra Google scopes</string>
     <string name="games">Games</string>
