--- conflicted
+++ resolved
@@ -34,27 +34,6 @@
 import com.firebase.ui.auth.IdpResponse;
 import com.firebase.ui.auth.R;
 import com.firebase.ui.auth.data.model.FlowParameters;
-<<<<<<< HEAD
-import com.firebase.ui.auth.data.remote.ProfileMerger;
-import com.firebase.ui.auth.provider.EmailProvider;
-import com.firebase.ui.auth.provider.FacebookProvider;
-import com.firebase.ui.auth.provider.GoogleProvider;
-import com.firebase.ui.auth.provider.IdpProvider;
-import com.firebase.ui.auth.provider.IdpProvider.IdpCallback;
-import com.firebase.ui.auth.provider.PhoneProvider;
-import com.firebase.ui.auth.provider.Provider;
-import com.firebase.ui.auth.provider.TwitterProvider;
-import com.firebase.ui.auth.ui.AppCompatBase;
-import com.firebase.ui.auth.ui.HelperActivityBase;
-import com.firebase.ui.auth.ui.email.EmailActivity;
-import com.firebase.ui.auth.ui.phone.PhoneActivity;
-import com.firebase.ui.auth.util.data.ProviderUtils;
-import com.firebase.ui.auth.util.data.TaskFailureLogger;
-import com.google.android.gms.tasks.OnSuccessListener;
-import com.google.android.gms.tasks.Task;
-import com.google.firebase.auth.AuthCredential;
-import com.google.firebase.auth.AuthResult;
-=======
 import com.firebase.ui.auth.data.model.Resource;
 import com.firebase.ui.auth.data.model.State;
 import com.firebase.ui.auth.data.model.UserCancellationException;
@@ -68,7 +47,6 @@
 import com.firebase.ui.auth.util.ui.FlowUtils;
 import com.firebase.ui.auth.viewmodel.idp.ProviderSignInBase;
 import com.firebase.ui.auth.viewmodel.idp.SocialProviderResponseHandler;
->>>>>>> ec6b88bf
 import com.google.firebase.auth.EmailAuthProvider;
 import com.google.firebase.auth.FacebookAuthProvider;
 import com.google.firebase.auth.GoogleAuthProvider;
@@ -226,42 +204,4 @@
             provider.onActivityResult(requestCode, resultCode, data);
         }
     }
-<<<<<<< HEAD
-
-    @Override
-    public void onSuccess(@NonNull final IdpResponse response) {
-        AuthCredential credential = ProviderUtils.getAuthCredential(response);
-
-        Task<AuthResult> signInTask;
-        if (getAuthHelper().canLinkAccounts()) {
-            signInTask = getAuthHelper().getCurrentUser()
-                    .linkWithCredential(credential)
-                    .continueWithTask(new ProfileMerger(response));
-        } else {
-            signInTask = getAuthHelper().getFirebaseAuth().signInWithCredential(credential);
-        }
-
-        signInTask
-                .addOnSuccessListener(new OnSuccessListener<AuthResult>() {
-                    @Override
-                    public void onSuccess(AuthResult authResult) {
-                        FirebaseUser firebaseUser = authResult.getUser();
-                        startSaveCredentials(firebaseUser, null, response);
-                    }
-                })
-                .addOnFailureListener(new CredentialSignInHandler(
-                        this, RC_ACCOUNT_LINK, response))
-                .addOnFailureListener(
-                        new TaskFailureLogger(TAG, "Firebase sign in with credential " +
-                                credential.getProvider() + " unsuccessful. " +
-                                "Visit https://console.firebase.google.com to enable it."));
-    }
-
-    @Override
-    public void onFailure(@NonNull Exception e) {
-        // stay on this screen
-        getDialogHolder().dismissDialog();
-    }
-=======
->>>>>>> ec6b88bf
 }