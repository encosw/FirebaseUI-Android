/*
 * Copyright 2016 Google Inc. All Rights Reserved.
 *
 * Licensed under the Apache License, Version 2.0 (the "License"); you may not use this file except
 * in compliance with the License. You may obtain a copy of the License at
 *
 * http://www.apache.org/licenses/LICENSE-2.0
 *
 * Unless required by applicable law or agreed to in writing, software distributed under the
 * License is distributed on an "AS IS" BASIS, WITHOUT WARRANTIES OR CONDITIONS OF ANY KIND, either
 * express or implied. See the License for the specific language governing permissions and
 * limitations under the License.
 */

package com.firebase.ui.auth.ui.phone;

import android.content.Intent;
import android.os.Bundle;
import android.view.View;
import android.widget.Button;
import android.widget.EditText;
import android.widget.TextView;

import com.firebase.ui.auth.AuthUI;
import com.firebase.ui.auth.BuildConfig;
import com.firebase.ui.auth.FirebaseAuthError;
import com.firebase.ui.auth.R;
import com.firebase.ui.auth.testhelpers.AuthHelperShadow;
import com.firebase.ui.auth.testhelpers.AutoCompleteTask;
import com.firebase.ui.auth.testhelpers.FakeAuthResult;
import com.firebase.ui.auth.testhelpers.TestHelper;
import com.google.firebase.auth.AuthCredential;
import com.google.firebase.auth.AuthResult;
import com.google.firebase.auth.FirebaseAuthException;
import com.google.firebase.auth.FirebaseAuthInvalidCredentialsException;
import com.google.firebase.auth.PhoneAuthCredential;
import com.google.firebase.auth.PhoneAuthProvider;

import org.junit.Before;
import org.junit.Test;
import org.junit.runner.RunWith;
import org.mockito.ArgumentCaptor;
import org.mockito.Captor;
import org.mockito.Mock;
import org.robolectric.Robolectric;
import org.robolectric.RobolectricTestRunner;
import org.robolectric.RuntimeEnvironment;
import org.robolectric.annotation.Config;
import org.robolectric.shadows.ShadowLooper;

import java.util.Collections;
import java.util.concurrent.TimeUnit;

import static com.firebase.ui.auth.ui.phone.PhoneTestConstants.PHONE;
import static com.firebase.ui.auth.ui.phone.PhoneTestConstants.PHONE_NO_COUNTRY_CODE;
import static com.firebase.ui.auth.ui.phone.PhoneTestConstants.YE_COUNTRY_CODE;
import static com.firebase.ui.auth.ui.phone.PhoneTestConstants.YE_RAW_PHONE;
import static com.firebase.ui.auth.ui.phone.PhoneVerificationActivity.AUTO_RETRIEVAL_TIMEOUT_MILLIS;
import static junit.framework.Assert.assertEquals;
import static junit.framework.Assert.assertNotNull;
import static junit.framework.Assert.assertNull;
import static junit.framework.Assert.assertTrue;
import static org.mockito.ArgumentMatchers.any;
import static org.mockito.ArgumentMatchers.eq;
import static org.mockito.ArgumentMatchers.isNull;
import static org.mockito.Mockito.reset;
import static org.mockito.Mockito.verify;
import static org.mockito.Mockito.when;
import static org.mockito.MockitoAnnotations.initMocks;

@RunWith(RobolectricTestRunner.class)
@Config(constants = BuildConfig.class, sdk = 25)
public class PhoneVerificationActivityTest {
    private PhoneVerificationActivity mActivity;
    private TextView mErrorEditText;
    private Button mSendCodeButton;
    private EditText mPhoneEditText;
    private CountryListSpinner mCountryListSpinner;

    @Captor
    ArgumentCaptor<PhoneAuthProvider.OnVerificationStateChangedCallbacks> callbacksArgumentCaptor;
    @Mock
    PhoneAuthProvider.ForceResendingToken forceResendingToken;
    @Mock
    PhoneAuthCredential credential;

    private String verificationId = "hjksdf737hc";

    private PhoneVerificationActivity createActivity() {
        Intent startIntent = PhoneVerificationActivity.createIntent(
                RuntimeEnvironment.application,
                TestHelper.getFlowParameters(
                        Collections.singletonList(AuthUI.PHONE_VERIFICATION_PROVIDER)), null);
        return Robolectric.buildActivity(PhoneVerificationActivity.class, startIntent)
                .create(new Bundle()).start().visible().get();
    }

    @Before
    public void setUp() {
        TestHelper.initializeApp(RuntimeEnvironment.application);
        initMocks(this);
        mActivity = createActivity();
        mPhoneEditText = (EditText) mActivity.findViewById(R.id.phone_number);
        mErrorEditText = (TextView) mActivity.findViewById(R.id.phone_number_error);
        mSendCodeButton = (Button) mActivity.findViewById(R.id.send_code);
        mCountryListSpinner = (CountryListSpinner) mActivity.findViewById(R.id.country_list);
    }

    @Test
    public void testPhoneNumberFromSmartlock_prePopulatesPhoneNumberInBundle() {
        Intent startIntent = PhoneVerificationActivity.createIntent(
                RuntimeEnvironment.application,
                TestHelper.getFlowParameters(
                        Collections.singletonList(AuthUI.PHONE_VERIFICATION_PROVIDER)),
                YE_RAW_PHONE);

        mActivity = Robolectric.buildActivity(PhoneVerificationActivity.class, startIntent)
                .create(new Bundle()).start().visible().get();

        VerifyPhoneNumberFragment verifyPhoneNumberFragment = (VerifyPhoneNumberFragment)
                mActivity.getSupportFragmentManager()
                        .findFragmentByTag(VerifyPhoneNumberFragment.TAG);
        assertNotNull(verifyPhoneNumberFragment);
        mPhoneEditText = (EditText) mActivity.findViewById(R.id.phone_number);
        mCountryListSpinner = (CountryListSpinner) mActivity.findViewById(R.id.country_list);

        assertEquals(PHONE_NO_COUNTRY_CODE, mPhoneEditText.getText().toString());
        assertEquals(YE_COUNTRY_CODE,
                     String.valueOf(((CountryInfo) mCountryListSpinner.getTag()).countryCode));
    }

    @Test
    public void testBadPhoneNumber_showsInlineError() {
        VerifyPhoneNumberFragment verifyPhoneNumberFragment = (VerifyPhoneNumberFragment)
                mActivity.getSupportFragmentManager()
                        .findFragmentByTag(VerifyPhoneNumberFragment.TAG);
        assertNotNull(verifyPhoneNumberFragment);

        mSendCodeButton.performClick();
        assertEquals(mErrorEditText.getText(), mActivity.getString(R.string.fui_invalid_phone_number));

        mCountryListSpinner.performClick();
        assertEquals(mErrorEditText.getText(), "");
    }

    @Test
    @Config(shadows = {AuthHelperShadow.class})
    public void testVerifyPhoneNumberInvalidPhoneException_showsInlineError() {
        reset(AuthHelperShadow.sPhoneAuthProvider);

        mActivity.verifyPhoneNumber(PHONE, false);
        //was dialog displayed
        assertEquals(
                mActivity.getString(R.string.fui_verifying),
                mActivity.mProgressDialog.mMessageView.getText());

        //was upstream method invoked
        verify(AuthHelperShadow.sPhoneAuthProvider).verifyPhoneNumber(
                eq(PHONE),
                eq(AUTO_RETRIEVAL_TIMEOUT_MILLIS),
                eq(TimeUnit.MILLISECONDS),
                eq(mActivity),
                callbacksArgumentCaptor.capture(),
                (PhoneAuthProvider.ForceResendingToken) isNull());

        PhoneAuthProvider.OnVerificationStateChangedCallbacks onVerificationStateChangedCallbacks
                = callbacksArgumentCaptor.getValue();
        onVerificationStateChangedCallbacks.onVerificationFailed(
                new FirebaseAuthException(
                        FirebaseAuthError.ERROR_INVALID_PHONE_NUMBER.toString(),
                        "any_message"));

        //was error displayed
        assertEquals(mErrorEditText.getText(), mActivity.getString(R.string.fui_invalid_phone_number));
    }

    @Test
    @Config(shadows = {AuthHelperShadow.class})
    public void testVerifyPhoneNumberNoMsgException_showsAlertDialog() {
        reset(AuthHelperShadow.sPhoneAuthProvider);

        mActivity.verifyPhoneNumber(PHONE, false);
        verify(AuthHelperShadow.sPhoneAuthProvider).verifyPhoneNumber(
                eq(PHONE),
                eq(AUTO_RETRIEVAL_TIMEOUT_MILLIS),
                eq(TimeUnit.MILLISECONDS),
                eq(mActivity),
                callbacksArgumentCaptor.capture(),
                (PhoneAuthProvider.ForceResendingToken) isNull());

        PhoneAuthProvider.OnVerificationStateChangedCallbacks onVerificationStateChangedCallbacks
                = callbacksArgumentCaptor.getValue();

        onVerificationStateChangedCallbacks.onVerificationFailed(
                new FirebaseAuthException("some_code", "custom_message"));
        assertTrue(mActivity.getAlertDialog().isShowing());
        assertEquals(FirebaseAuthError.ERROR_UNKNOWN.getDescription(), getAlertDialogMessage());
    }

    @Test
    @Config(shadows = {AuthHelperShadow.class})
    public void testVerifyPhoneNumber_success() {
        reset(AuthHelperShadow.sPhoneAuthProvider);
        testSendConfirmationCode();
    }

    @Test
    @Config(shadows = {AuthHelperShadow.class})
    public void testSubmitCode_badCodeShowsAlertDialog() {
        reset(AuthHelperShadow.sPhoneAuthProvider);
        AuthHelperShadow.sCanLinkAccounts = false;
        when(AuthHelperShadow.sFirebaseAuth.signInWithCredential(any(AuthCredential.class)))
                .thenReturn(new AutoCompleteTask<AuthResult>(
                        null, true,
                        new FirebaseAuthInvalidCredentialsException(
                                FirebaseAuthError.ERROR_INVALID_VERIFICATION_CODE.toString(),
                                "any_msg")));
        testSendConfirmationCode();
        SpacedEditText mConfirmationCodeEditText = (SpacedEditText) mActivity.findViewById(R.id.confirmation_code);
        Button mSubmitConfirmationButton = (Button) mActivity.findViewById(R.id.submit_confirmation_code);

        mConfirmationCodeEditText.setText("123456");
        mSubmitConfirmationButton.performClick();
        assertEquals(mActivity.getString(R.string.fui_incorrect_code_dialog_body),
                     getAlertDialogMessage());

        //test bad code cleared on clicking OK in alert
        android.support.v7.app.AlertDialog a = mActivity.getAlertDialog();
        Button ok = (Button) a.findViewById(android.R.id.button1);
        ok.performClick();
        assertEquals("- - - - - -", mConfirmationCodeEditText.getText().toString());
    }

    @Test
    @Config(shadows = {AuthHelperShadow.class})
    public void testresendCode_invokesUpstream() {
        reset(AuthHelperShadow.sPhoneAuthProvider);
        testSendConfirmationCode();

        //test resend code invisible
        TextView r = (TextView) mActivity.findViewById(R.id.resend_code);
        assertEquals(View.GONE, r.getVisibility());

        //assert resend visible after timeout
        SubmitConfirmationCodeFragment fragment = (SubmitConfirmationCodeFragment) mActivity
                .getSupportFragmentManager().findFragmentByTag(SubmitConfirmationCodeFragment.TAG);
        fragment.getCountdownTimer().onFinish();
        assertEquals(View.VISIBLE, r.getVisibility());
        r.performClick();

        //assert resend invisible
        assertEquals(View.GONE, r.getVisibility());

        //verify resend code was called
        verify(AuthHelperShadow.sPhoneAuthProvider).verifyPhoneNumber(
                eq(PHONE),
                eq(AUTO_RETRIEVAL_TIMEOUT_MILLIS),
                eq(TimeUnit.MILLISECONDS),
                eq(mActivity),
                callbacksArgumentCaptor.capture(),
                eq(forceResendingToken));
    }

    @Test
    @Config(shadows = {AuthHelperShadow.class})
    public void testAutoVerify() {
        reset(AuthHelperShadow.sPhoneAuthProvider);
        reset(AuthHelperShadow.sSaveSmartLock);
        reset(AuthHelperShadow.sFirebaseAuth);

<<<<<<< HEAD
        when(AuthHelperShadow.sFirebaseUser.getPhoneNumber()).thenReturn(PHONE);
        when(AuthHelperShadow.sFirebaseUser.getEmail()).thenReturn(null);
        AuthHelperShadow.sCanLinkAccounts = false;
=======
        when(AuthHelperShadow.getCurrentUser().getPhoneNumber()).thenReturn(PHONE);
        when(AuthHelperShadow.getCurrentUser().getEmail()).thenReturn(null);
>>>>>>> 9b9581a6
        when(AuthHelperShadow.sFirebaseAuth.signInWithCredential(any(AuthCredential.class)))
                .thenReturn(new AutoCompleteTask<>(FakeAuthResult.INSTANCE, true, null));
        mActivity.verifyPhoneNumber(PHONE, false);
        verify(AuthHelperShadow.sPhoneAuthProvider).verifyPhoneNumber(
                eq(PHONE),
                eq(AUTO_RETRIEVAL_TIMEOUT_MILLIS),
                eq(TimeUnit.MILLISECONDS),
                eq(mActivity),
                callbacksArgumentCaptor.capture(),
                (PhoneAuthProvider.ForceResendingToken) isNull());

        PhoneAuthProvider.OnVerificationStateChangedCallbacks onVerificationStateChangedCallbacks
                = callbacksArgumentCaptor.getValue();

        onVerificationStateChangedCallbacks.onVerificationCompleted(credential);
        verify(AuthHelperShadow.sFirebaseAuth).signInWithCredential(any(AuthCredential.class));
    }

    @Test
    @Config(shadows = {AuthHelperShadow.class})
    public void testSMSAutoRetrieval() {
        reset(AuthHelperShadow.sPhoneAuthProvider);
        reset(AuthHelperShadow.sSaveSmartLock);
        when(credential.getSmsCode()).thenReturn("123456");

<<<<<<< HEAD
        when(AuthHelperShadow.sFirebaseUser.getPhoneNumber()).thenReturn(PHONE);
        when(AuthHelperShadow.sFirebaseUser.getEmail()).thenReturn(null);
        AuthHelperShadow.sCanLinkAccounts = false;
=======
        when(AuthHelperShadow.getCurrentUser().getPhoneNumber()).thenReturn(PHONE);
        when(AuthHelperShadow.getCurrentUser().getEmail()).thenReturn(null);
>>>>>>> 9b9581a6

        when(AuthHelperShadow.sFirebaseAuth.signInWithCredential(any(AuthCredential.class)))
                .thenReturn(new AutoCompleteTask<>(FakeAuthResult.INSTANCE, true, null));
        PhoneAuthProvider.OnVerificationStateChangedCallbacks callbacks =
                testSendConfirmationCode();
        callbacks.onVerificationCompleted(credential);
        SpacedEditText mConfirmationCodeEditText = (SpacedEditText) mActivity.findViewById(R.id.confirmation_code);

        //verify confirmation code set
        assertEquals("1 2 3 4 5 6", mConfirmationCodeEditText.getText().toString());
        //verify credential saves
        verify(AuthHelperShadow.sFirebaseAuth).signInWithCredential(credential);
    }

    @Test
    @Config(shadows = {AuthHelperShadow.class})
    public void testEditPhoneNumber_togglesFragments() {
        reset(AuthHelperShadow.sPhoneAuthProvider);
        testSendConfirmationCode();
        TextView mEditPhoneTextView = (TextView) mActivity.findViewById(R.id.edit_phone_number);
        mEditPhoneTextView.performClick();
        VerifyPhoneNumberFragment verifyPhoneNumberFragment = (VerifyPhoneNumberFragment)
                mActivity.getSupportFragmentManager()
                        .findFragmentByTag(VerifyPhoneNumberFragment.TAG);
        SubmitConfirmationCodeFragment submitConfirmationCodeFragment =
                (SubmitConfirmationCodeFragment) mActivity.getSupportFragmentManager()
                        .findFragmentByTag(SubmitConfirmationCodeFragment.TAG);

        assertNotNull(verifyPhoneNumberFragment);

        assertNull(submitConfirmationCodeFragment);
    }

    private PhoneAuthProvider.OnVerificationStateChangedCallbacks testSendConfirmationCode() {
        mActivity.verifyPhoneNumber(PHONE, false);
        verify(AuthHelperShadow.sPhoneAuthProvider).verifyPhoneNumber(
                eq(PHONE),
                eq(AUTO_RETRIEVAL_TIMEOUT_MILLIS),
                eq(TimeUnit.MILLISECONDS),
                eq(mActivity),
                callbacksArgumentCaptor.capture(),
                (PhoneAuthProvider.ForceResendingToken) isNull());

        PhoneAuthProvider.OnVerificationStateChangedCallbacks onVerificationStateChangedCallbacks
                = callbacksArgumentCaptor.getValue();

        onVerificationStateChangedCallbacks.onCodeSent(verificationId, forceResendingToken);

        //Force postDelayed runnables to completed on looper
        ShadowLooper.runUiThreadTasksIncludingDelayedTasks();

        SubmitConfirmationCodeFragment fragment = (SubmitConfirmationCodeFragment) mActivity
                .getSupportFragmentManager().findFragmentByTag(SubmitConfirmationCodeFragment.TAG);
        assertNotNull(fragment);

        SpacedEditText mConfirmationCodeEditText = (SpacedEditText) mActivity
                .findViewById(R.id.confirmation_code);
        assertTrue(mConfirmationCodeEditText.isFocused());

        return onVerificationStateChangedCallbacks;
    }

    private String getAlertDialogMessage() {
        android.support.v7.app.AlertDialog a = mActivity.getAlertDialog();
        assertTrue(a.isShowing());
        return ((TextView) (a.findViewById(android.R.id.message))).getText().toString();
    }
}<|MERGE_RESOLUTION|>--- conflicted
+++ resolved
@@ -268,14 +268,9 @@
         reset(AuthHelperShadow.sSaveSmartLock);
         reset(AuthHelperShadow.sFirebaseAuth);
 
-<<<<<<< HEAD
-        when(AuthHelperShadow.sFirebaseUser.getPhoneNumber()).thenReturn(PHONE);
-        when(AuthHelperShadow.sFirebaseUser.getEmail()).thenReturn(null);
-        AuthHelperShadow.sCanLinkAccounts = false;
-=======
         when(AuthHelperShadow.getCurrentUser().getPhoneNumber()).thenReturn(PHONE);
         when(AuthHelperShadow.getCurrentUser().getEmail()).thenReturn(null);
->>>>>>> 9b9581a6
+        AuthHelperShadow.sCanLinkAccounts = false;
         when(AuthHelperShadow.sFirebaseAuth.signInWithCredential(any(AuthCredential.class)))
                 .thenReturn(new AutoCompleteTask<>(FakeAuthResult.INSTANCE, true, null));
         mActivity.verifyPhoneNumber(PHONE, false);
@@ -301,14 +296,9 @@
         reset(AuthHelperShadow.sSaveSmartLock);
         when(credential.getSmsCode()).thenReturn("123456");
 
-<<<<<<< HEAD
-        when(AuthHelperShadow.sFirebaseUser.getPhoneNumber()).thenReturn(PHONE);
-        when(AuthHelperShadow.sFirebaseUser.getEmail()).thenReturn(null);
-        AuthHelperShadow.sCanLinkAccounts = false;
-=======
         when(AuthHelperShadow.getCurrentUser().getPhoneNumber()).thenReturn(PHONE);
         when(AuthHelperShadow.getCurrentUser().getEmail()).thenReturn(null);
->>>>>>> 9b9581a6
+        AuthHelperShadow.sCanLinkAccounts = false;
 
         when(AuthHelperShadow.sFirebaseAuth.signInWithCredential(any(AuthCredential.class)))
                 .thenReturn(new AutoCompleteTask<>(FakeAuthResult.INSTANCE, true, null));
