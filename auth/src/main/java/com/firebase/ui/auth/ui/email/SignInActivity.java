--- conflicted
+++ resolved
@@ -91,22 +91,10 @@
         }
         signInButton.setOnClickListener(this);
         recoveryButton.setOnClickListener(this);
-<<<<<<< HEAD
-    }
-
-    @Override
-    public void onBackPressed () {
-        super.onBackPressed();
-    }
-
-    private void signIn(String email, final String password) {
-        setIntent(getIntent().putExtras(mActivityHelper.getMergeFailedIntent()));
-
-=======
     }
 
     private void signIn(final String email, final String password) {
->>>>>>> 42fa51cd
+        setIntent(getIntent().putExtras(mActivityHelper.getMergeFailedIntent()));
         mActivityHelper.getFirebaseAuth()
                 .signInWithEmailAndPassword(email, password)
                 .addOnFailureListener(
@@ -118,12 +106,6 @@
                         mActivityHelper.saveCredentialsOrFinish(
                                 mSmartLock,
                                 SignInActivity.this,
-<<<<<<< HEAD
-                                RC_CREDENTIAL_SAVE,
-                                getIntent(),
-                                mActivityHelper.getFlowParams(),
-=======
->>>>>>> 42fa51cd
                                 authResult.getUser(),
                                 password);
                     }
@@ -143,17 +125,6 @@
     }
 
     @Override
-<<<<<<< HEAD
-    protected void onActivityResult(int requestCode, int resultCode, Intent data) {
-        super.onActivityResult(requestCode, resultCode, data);
-        if (requestCode == RC_CREDENTIAL_SAVE) {
-            finish(RESULT_OK, data);
-        }
-    }
-
-    @Override
-=======
->>>>>>> 42fa51cd
     public void onClick(View view) {
         if (view.getId() == R.id.button_done) {
             boolean emailValid = mEmailValidator.validate(mEmailEditText.getText());
