package com.firebase.ui.auth.util.signincontainer;

import android.content.Context;
import android.content.DialogInterface;
import android.content.Intent;
import android.content.IntentSender;
import android.net.ConnectivityManager;
import android.os.Bundle;
import android.support.annotation.NonNull;
import android.support.annotation.Nullable;
import android.support.v4.app.Fragment;
import android.support.v4.app.FragmentActivity;
import android.support.v4.app.FragmentManager;
import android.text.TextUtils;
import android.util.Log;

import com.firebase.ui.auth.AuthUI;
import com.firebase.ui.auth.ErrorCodes;
import com.firebase.ui.auth.IdpResponse;
import com.firebase.ui.auth.R;
import com.firebase.ui.auth.ResultCodes;
import com.firebase.ui.auth.ui.ExtraConstants;
import com.firebase.ui.auth.ui.FlowParameters;
import com.firebase.ui.auth.ui.FragmentHelper;
import com.firebase.ui.auth.ui.TaskFailureLogger;
import com.firebase.ui.auth.ui.User;
import com.firebase.ui.auth.ui.email.RegisterEmailActivity;
import com.firebase.ui.auth.ui.idp.AuthMethodPickerActivity;
import com.firebase.ui.auth.util.CredentialsApiHelper;
import com.firebase.ui.auth.util.GoogleApiConstants;
import com.firebase.ui.auth.util.PlayServicesHelper;
import com.google.android.gms.auth.api.Auth;
import com.google.android.gms.auth.api.credentials.Credential;
import com.google.android.gms.auth.api.credentials.CredentialRequest;
import com.google.android.gms.auth.api.credentials.CredentialRequestResult;
import com.google.android.gms.auth.api.credentials.IdentityProviders;
import com.google.android.gms.common.api.CommonStatusCodes;
import com.google.android.gms.common.api.GoogleApiClient;
import com.google.android.gms.common.api.Status;
import com.google.android.gms.tasks.OnCompleteListener;
import com.google.android.gms.tasks.OnFailureListener;
import com.google.android.gms.tasks.OnSuccessListener;
import com.google.android.gms.tasks.Task;
import com.google.firebase.auth.AuthResult;
import com.google.firebase.auth.EmailAuthProvider;
import com.google.firebase.auth.FacebookAuthProvider;
import com.google.firebase.auth.FirebaseAuthInvalidUserException;
import com.google.firebase.auth.GoogleAuthProvider;
import com.google.firebase.auth.TwitterAuthProvider;

import java.util.ArrayList;
import java.util.List;

/**
 * Attempts to acquire a credential from Smart Lock for Passwords to sign in
 * an existing account. If this succeeds, an attempt is made to sign the user in
 * with this credential. If it does not, the
 * {@link AuthMethodPickerActivity authentication method picker activity}
 * is started, unless only email is supported, in which case the
 * {@link RegisterEmailActivity} is started.
 */
public class SignInDelegate extends SmartLockBase<CredentialRequestResult> {
    private static final String TAG = "SignInDelegate";
    private static final int RC_CREDENTIALS_READ = 2;
    private static final int RC_IDP_SIGNIN = 3;
    private static final int RC_AUTH_METHOD_PICKER = 4;
    private static final int RC_EMAIL_FLOW = 5;
    private static final int RC_PLAY_SERVICES = 6;

    private Credential mCredential;

    @Override
    public void onCreate(Bundle savedInstance) {
        super.onCreate(savedInstance);
        if (savedInstance != null) {
            // We already have a running instance of this fragment
            return;
        }

        if (!hasNetworkConnection()) {
            Log.d(TAG, "No network connection");
            finish(ErrorCodes.NO_NETWORK, IdpResponse.getErrorCodeIntent(ErrorCodes.NO_NETWORK));
            return;
        }

        // Make Google Play Services available at the correct version, if possible
        boolean madeAvailable =
                PlayServicesHelper
                        .getInstance(getActivity())
                        .makePlayServicesAvailable(getActivity(), RC_PLAY_SERVICES,
                                                   new DialogInterface.OnCancelListener() {
                                                       @Override
                                                       public void onCancel(DialogInterface dialogInterface) {
                                                           Log.w(TAG,
                                                                 "playServices:dialog.onCancel()");
                                                           finish(ResultCodes.CANCELED,
                                                                  IdpResponse.getErrorCodeIntent(ErrorCodes.UNKNOWN_ERROR));
                                                       }
                                                   });

        if (!madeAvailable
                || !PlayServicesHelper.getInstance(getActivity()).isPlayServicesAvailable()) {
            Log.w(TAG, "playServices: could not make available.");
            finish(ResultCodes.CANCELED, IdpResponse.getErrorCodeIntent(ErrorCodes.UNKNOWN_ERROR));
            return;
        }

        if (mHelper.getFlowParams().smartLockEnabled) {
            mHelper.showLoadingDialog(R.string.progress_dialog_loading);

            mGoogleApiClient = new GoogleApiClient.Builder(getContext().getApplicationContext())
                    .addConnectionCallbacks(this)
                    .addApi(Auth.CREDENTIALS_API)
                    .enableAutoManage(getActivity(), GoogleApiConstants.AUTO_MANAGE_ID1, this)
                    .build();
            mGoogleApiClient.connect();

            mHelper.getCredentialsApi()
                    .request(mGoogleApiClient,
                             new CredentialRequest.Builder()
                                     .setPasswordLoginSupported(true)
                                     .setAccountTypes(getSupportedAccountTypes().toArray(new String[0]))
                                     .build())
                    .setResultCallback(this);
        } else {
            startAuthMethodChoice();
        }
    }

    @Override
    public void onSaveInstanceState(Bundle outState) {
        // It doesn't matter what we put here, we just don't want outState to be empty
        outState.putBoolean(ExtraConstants.HAS_EXISTING_INSTANCE, true);
        super.onSaveInstanceState(outState);
    }

    @Override
    public void onResult(@NonNull CredentialRequestResult result) {
        Status status = result.getStatus();

        if (status.isSuccess()) {
            // Auto sign-in success
            handleCredential(result.getCredential());
            return;
        } else if (status.hasResolution()) {
            try {
                if (status.getStatusCode() == CommonStatusCodes.RESOLUTION_REQUIRED) {
                    mHelper.startIntentSenderForResult(
                            status.getResolution().getIntentSender(),
                            RC_CREDENTIALS_READ);
                    return;
                } else if (!getSupportedAccountTypes().isEmpty()) {
                    mHelper.startIntentSenderForResult(
                            status.getResolution().getIntentSender(),
                            RC_CREDENTIALS_READ);
                    return;
                }
            } catch (IntentSender.SendIntentException e) {
                Log.e(TAG, "Failed to send Credentials intent.", e);
            }
        }
        startAuthMethodChoice();
    }

    @Override
    public void onConnected(@Nullable Bundle bundle) {
        // We only care about onResult
    }

    @Override
    public void onActivityResult(int requestCode, int resultCode, Intent data) {
        super.onActivityResult(requestCode, resultCode, data);
        switch (requestCode) {
            case RC_CREDENTIALS_READ:
                if (resultCode == ResultCodes.OK) {
                    // credential selected from SmartLock, log in with that credential
                    Credential credential = data.getParcelableExtra(Credential.EXTRA_KEY);
                    handleCredential(credential);
                } else {
                    // Smart lock selector cancelled, go to the AuthMethodPicker screen
                    startAuthMethodChoice();
                }
                break;
            case RC_IDP_SIGNIN:
            case RC_AUTH_METHOD_PICKER:
            case RC_EMAIL_FLOW:
                finish(resultCode, data);
                break;
            case RC_PLAY_SERVICES:
                if (resultCode != ResultCodes.OK) finish(resultCode, data);
                break;
            default:
                IdpSignInContainer signInContainer = IdpSignInContainer.getInstance(getActivity());
                if (signInContainer != null) {
                    signInContainer.onActivityResult(requestCode, resultCode, data);
                }
        }
    }

    private List<String> getSupportedAccountTypes() {
        List<String> accounts = new ArrayList<>();
        for (AuthUI.IdpConfig idpConfig : mHelper.getFlowParams().providerInfo) {
            String providerId = idpConfig.getProviderId();
            if (providerId.equals(GoogleAuthProvider.PROVIDER_ID)
                    || providerId.equals(FacebookAuthProvider.PROVIDER_ID)
                    || providerId.equals(TwitterAuthProvider.PROVIDER_ID)) {
                accounts.add(providerIdToAccountType(providerId));
            }
        }
        return accounts;
    }

    private String getEmailFromCredential() {
        if (mCredential == null) {
            return null;
        }
        return mCredential.getId();
    }

    private String getAccountTypeFromCredential() {
        if (mCredential == null) {
            return null;
        }
        return mCredential.getAccountType();
    }

    private String getPasswordFromCredential() {
        if (mCredential == null) {
            return null;
        }
        return mCredential.getPassword();
    }

    private void handleCredential(Credential credential) {
        mCredential = credential;
        String email = getEmailFromCredential();
        String password = getPasswordFromCredential();
        if (!TextUtils.isEmpty(email)) {
            if (TextUtils.isEmpty(password)) {
                // log in with id/provider
                redirectToIdpSignIn(email, getAccountTypeFromCredential());
            } else {
                // Sign in with the email/password retrieved from SmartLock
                signInWithEmailAndPassword(email, password);
            }
        }
    }

    private void startAuthMethodChoice() {
        List<AuthUI.IdpConfig> idpConfigs = mHelper.getFlowParams().providerInfo;

        // If the only provider is Email, immediately launch the email flow. Otherwise, launch
        // the auth method picker screen.
        if (idpConfigs.size() == 1) {
            if (idpConfigs.get(0).getProviderId().equals(EmailAuthProvider.PROVIDER_ID)) {
                startActivityForResult(
                        RegisterEmailActivity.createIntent(getContext(), mHelper.getFlowParams()),
                        RC_EMAIL_FLOW);
            } else {
                redirectToIdpSignIn(null,
                                    providerIdToAccountType(idpConfigs.get(0).getProviderId()));
            }
        } else {
            startActivityForResult(
                    AuthMethodPickerActivity.createIntent(
                            getContext(),
                            mHelper.getFlowParams()),
                    RC_AUTH_METHOD_PICKER);
        }
        mHelper.dismissDialog();
    }

    /**
     * Begin sign in process with email and password from a SmartLock credential.
     * On success, finish with {@link ResultCodes#OK RESULT_OK}.
     * On failure, delete the credential from SmartLock (if applicable) and then launch the
     * auth method picker flow.
     */
<<<<<<< HEAD
    private void signInWithEmailAndPassword(String email, String password) {
        // Because we are being called from Smart Lock,
        // we can assume that the account already exists and a user collision exception will be thrown
        // so we don't bother with linking credentials
        final IdpResponse response =
                new IdpResponse.Builder(EmailAuthProvider.PROVIDER_ID, email)
                        .setPrevUid(mHelper.getUidForAccountLinking())
                        .build();

=======
    private void signInWithEmailAndPassword(final String email, String password) {
>>>>>>> 81dbbca5
        mHelper.getFirebaseAuth()
                .signInWithEmailAndPassword(email, password)
                .addOnFailureListener(new TaskFailureLogger(
                        TAG, "Error signing in with email and password"))
                .addOnSuccessListener(new OnSuccessListener<AuthResult>() {
                    @Override
                    public void onSuccess(AuthResult authResult) {
<<<<<<< HEAD
                        finish(ResultCodes.OK, IdpResponse.getIntent(response));
=======
                        finish(ResultCodes.OK,
                               IdpResponse.getIntent(new IdpResponse(EmailAuthProvider.PROVIDER_ID, email)));
>>>>>>> 81dbbca5
                    }
                })
                .addOnFailureListener(new OnFailureListener() {
                    @Override
                    public void onFailure(@NonNull Exception e) {
                        if (e instanceof FirebaseAuthInvalidUserException) {
                            // In this case the credential saved in SmartLock was not
                            // a valid credential, we should delete it from SmartLock
                            // before continuing.
                            deleteCredentialAndRedirect();
                        } else {
                            startAuthMethodChoice();
                        }
                    }
                });
    }

    /**
     * Delete the last credential retrieved from SmartLock and then redirect to the
     * auth method choice flow.
     */
    private void deleteCredentialAndRedirect() {
        if (mCredential == null) {
            Log.w(TAG, "deleteCredentialAndRedirect: null credential");
            startAuthMethodChoice();
            return;
        }

        CredentialsApiHelper credentialsApiHelper = CredentialsApiHelper.getInstance(getActivity());
        credentialsApiHelper.delete(mCredential)
                .addOnCompleteListener(new OnCompleteListener<Status>() {
                    @Override
                    public void onComplete(@NonNull Task<Status> task) {
                        if (!task.isSuccessful()) {
                            Log.w(TAG, "deleteCredential:failure", task.getException());
                        }
                        startAuthMethodChoice();
                    }
                });
    }

    private void redirectToIdpSignIn(String email, String accountType) {
        if (TextUtils.isEmpty(accountType)) {
            startActivityForResult(
                    RegisterEmailActivity.createIntent(
                            getContext(),
                            mHelper.getFlowParams(),
                            email),
                    RC_EMAIL_FLOW);
            return;
        }

        if (accountType.equals(IdentityProviders.GOOGLE)
                || accountType.equals(IdentityProviders.FACEBOOK)
                || accountType.equals(IdentityProviders.TWITTER)) {
            IdpSignInContainer.signIn(
                    getActivity(),
                    mHelper.getFlowParams(),
                    new User.Builder(email)
                            .setProvider(accountTypeToProviderId(accountType))
                            .build());
        } else {
            Log.w(TAG, "unknown provider: " + accountType);
            startActivityForResult(
                    AuthMethodPickerActivity.createIntent(
                            getContext(),
                            mHelper.getFlowParams()),
                    RC_IDP_SIGNIN);
            mHelper.dismissDialog();
        }
    }

    /**
     * Check if there is an active or soon-to-be-active network connection.
     */
    private boolean hasNetworkConnection() {
        ConnectivityManager manager =
                (ConnectivityManager) getActivity().getSystemService(Context.CONNECTIVITY_SERVICE);

        return manager != null
                && manager.getActiveNetworkInfo() != null
                && manager.getActiveNetworkInfo().isConnectedOrConnecting();
    }

    public static void delegate(FragmentActivity activity, FlowParameters params) {
        FragmentManager fm = activity.getSupportFragmentManager();
        Fragment fragment = fm.findFragmentByTag(TAG);
        if (!(fragment instanceof SignInDelegate)) {
            SignInDelegate result = new SignInDelegate();
            result.setArguments(FragmentHelper.getFlowParamsBundle(params));
            fm.beginTransaction().add(result, TAG).disallowAddToBackStack().commit();
        }
    }

    public static SignInDelegate getInstance(FragmentActivity activity) {
        Fragment fragment = activity.getSupportFragmentManager().findFragmentByTag(TAG);
        if (fragment instanceof SignInDelegate) {
            return (SignInDelegate) fragment;
        } else {
            return null;
        }
    }
}<|MERGE_RESOLUTION|>--- conflicted
+++ resolved
@@ -276,7 +276,6 @@
      * On failure, delete the credential from SmartLock (if applicable) and then launch the
      * auth method picker flow.
      */
-<<<<<<< HEAD
     private void signInWithEmailAndPassword(String email, String password) {
         // Because we are being called from Smart Lock,
         // we can assume that the account already exists and a user collision exception will be thrown
@@ -286,9 +285,6 @@
                         .setPrevUid(mHelper.getUidForAccountLinking())
                         .build();
 
-=======
-    private void signInWithEmailAndPassword(final String email, String password) {
->>>>>>> 81dbbca5
         mHelper.getFirebaseAuth()
                 .signInWithEmailAndPassword(email, password)
                 .addOnFailureListener(new TaskFailureLogger(
@@ -296,12 +292,7 @@
                 .addOnSuccessListener(new OnSuccessListener<AuthResult>() {
                     @Override
                     public void onSuccess(AuthResult authResult) {
-<<<<<<< HEAD
                         finish(ResultCodes.OK, IdpResponse.getIntent(response));
-=======
-                        finish(ResultCodes.OK,
-                               IdpResponse.getIntent(new IdpResponse(EmailAuthProvider.PROVIDER_ID, email)));
->>>>>>> 81dbbca5
                     }
                 })
                 .addOnFailureListener(new OnFailureListener() {
