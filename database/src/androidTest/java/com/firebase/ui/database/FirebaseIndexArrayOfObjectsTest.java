/*
 * Copyright 2016 Google Inc. All Rights Reserved.
 *
 * Licensed under the Apache License, Version 2.0 (the "License"); you may not use this file except
 * in compliance with the License. You may obtain a copy of the License at
 *
 * http://www.apache.org/licenses/LICENSE-2.0
 *
 * Unless required by applicable law or agreed to in writing, software distributed under the
 * License is distributed on an "AS IS" BASIS, WITHOUT WARRANTIES OR CONDITIONS OF ANY KIND, either
 * express or implied. See the License for the specific language governing permissions and
 * limitations under the License.
 */

package com.firebase.ui.database;

import android.support.test.InstrumentationRegistry;
import android.support.test.runner.AndroidJUnit4;

import com.google.firebase.database.DatabaseReference;
import com.google.firebase.database.FirebaseDatabase;

import org.junit.After;
import org.junit.Before;
import org.junit.Test;
import org.junit.runner.RunWith;

import java.util.concurrent.Callable;

import static com.firebase.ui.database.TestUtils.getAppInstance;
import static com.firebase.ui.database.TestUtils.runAndWaitUntil;

@RunWith(AndroidJUnit4.class)
public class FirebaseIndexArrayOfObjectsTest {
    private static final int INITIAL_SIZE = 3;

    private DatabaseReference mRef;
    private DatabaseReference mKeyRef;
    private ObservableSnapshotArray<Bean> mArray;
    private ChangeEventListener mListener;

    @Before
    public void setUp() throws Exception {
        FirebaseDatabase databaseInstance =
                FirebaseDatabase.getInstance(getAppInstance(InstrumentationRegistry.getContext()));
        mRef = databaseInstance.getReference().child("firebasearray").child("objects");
        mKeyRef = databaseInstance.getReference().child("firebaseindexarray").child("objects");

        mArray = new FirebaseIndexArray<>(mKeyRef, mRef, Bean.class);
        mRef.removeValue();
        mKeyRef.removeValue();

<<<<<<< HEAD
        runAndWaitUntil(mArray, new Runnable() {
                            @Override
                            public void run() {
                                mArray.startListening();
                                for (int i = 1; i <= 3; i++) {
                                    setValue(new Bean(i, "Text " + i, i % 2 == 0), i);
                                }
                            }
                        }, new Callable<Boolean>() {
                            @Override
                            public Boolean call() throws Exception {
                                return mArray.size() == 3;
                            }
                        }
        );
=======
        mListener = runAndWaitUntil(mArray, new Runnable() {
            @Override
            public void run() {
                for (int i = 1; i <= INITIAL_SIZE; i++) {
                    TestUtils.pushValue(mKeyRef, mRef, new Bean(i, "Text " + i, i % 2 == 0), i);
                }
            }
        }, new Callable<Boolean>() {
            @Override
            public Boolean call() throws Exception {
                return mArray.size() == INITIAL_SIZE;
            }
        });
>>>>>>> ac5c8493
    }

    @After
    public void tearDown() throws Exception {
<<<<<<< HEAD
        mRef.getRoot().removeValue();
        mArray.stopListening();
        super.tearDown();
    }

    @Test
    public void testSize() throws Exception {
        assertEquals(3, mArray.size());
=======
        mArray.removeChangeEventListener(mListener);
        mRef.getRoot().removeValue();
>>>>>>> ac5c8493
    }

    @Test
    public void testPushIncreasesSize() throws Exception {
<<<<<<< HEAD
        assertEquals(3, mArray.size());
=======
>>>>>>> ac5c8493
        runAndWaitUntil(mArray, new Runnable() {
            @Override
            public void run() {
                TestUtils.pushValue(mKeyRef, mRef, new Bean(4), null);
            }
        }, new Callable<Boolean>() {
            @Override
            public Boolean call() throws Exception {
                return mArray.size() == 4;
            }
        });
    }

    @Test
    public void testPushAppends() throws Exception {
        runAndWaitUntil(mArray, new Runnable() {
            @Override
            public void run() {
                TestUtils.pushValue(mKeyRef, mRef, new Bean(4), 4);
            }
        }, new Callable<Boolean>() {
            @Override
            public Boolean call() throws Exception {
<<<<<<< HEAD
                return mArray.get(3).getValue(Bean.class).getNumber() == 4;
=======
                return mArray.getObject(3).getNumber() == 4;
>>>>>>> ac5c8493
            }
        });
    }

    @Test
    public void testAddValueWithPriority() throws Exception {
        runAndWaitUntil(mArray, new Runnable() {
            @Override
            public void run() {
                TestUtils.pushValue(mKeyRef, mRef, new Bean(4), 0.5);
            }
        }, new Callable<Boolean>() {
            @Override
            public Boolean call() throws Exception {
<<<<<<< HEAD
                return mArray.get(3).getValue(Bean.class).getNumber() == 3 && mArray.get(0)
                        .getValue(Bean.class)
                        .getNumber() == 4;
=======
                return mArray.getObject(3).getNumber() == 3
                        && mArray.getObject(0).getNumber() == 4;
>>>>>>> ac5c8493
            }
        });
    }

    @Test
    public void testChangePriorities() throws Exception {
        runAndWaitUntil(mArray, new Runnable() {
            @Override
            public void run() {
                mKeyRef.child(mArray.get(2).getKey()).setPriority(0.5);
            }
        }, new Callable<Boolean>() {
            @Override
            public Boolean call() throws Exception {
                return mArray.getObject(0).getNumber() == 3
                        && mArray.getObject(1).getNumber() == 1
                        && mArray.getObject(2).getNumber() == 2;
                //return isValuesEqual(mArray, new int[]{3, 1, 2});
            }
        });
    }
}<|MERGE_RESOLUTION|>--- conflicted
+++ resolved
@@ -50,23 +50,6 @@
         mRef.removeValue();
         mKeyRef.removeValue();
 
-<<<<<<< HEAD
-        runAndWaitUntil(mArray, new Runnable() {
-                            @Override
-                            public void run() {
-                                mArray.startListening();
-                                for (int i = 1; i <= 3; i++) {
-                                    setValue(new Bean(i, "Text " + i, i % 2 == 0), i);
-                                }
-                            }
-                        }, new Callable<Boolean>() {
-                            @Override
-                            public Boolean call() throws Exception {
-                                return mArray.size() == 3;
-                            }
-                        }
-        );
-=======
         mListener = runAndWaitUntil(mArray, new Runnable() {
             @Override
             public void run() {
@@ -80,32 +63,16 @@
                 return mArray.size() == INITIAL_SIZE;
             }
         });
->>>>>>> ac5c8493
     }
 
     @After
     public void tearDown() throws Exception {
-<<<<<<< HEAD
-        mRef.getRoot().removeValue();
-        mArray.stopListening();
-        super.tearDown();
-    }
-
-    @Test
-    public void testSize() throws Exception {
-        assertEquals(3, mArray.size());
-=======
         mArray.removeChangeEventListener(mListener);
         mRef.getRoot().removeValue();
->>>>>>> ac5c8493
     }
 
     @Test
     public void testPushIncreasesSize() throws Exception {
-<<<<<<< HEAD
-        assertEquals(3, mArray.size());
-=======
->>>>>>> ac5c8493
         runAndWaitUntil(mArray, new Runnable() {
             @Override
             public void run() {
@@ -129,11 +96,7 @@
         }, new Callable<Boolean>() {
             @Override
             public Boolean call() throws Exception {
-<<<<<<< HEAD
-                return mArray.get(3).getValue(Bean.class).getNumber() == 4;
-=======
                 return mArray.getObject(3).getNumber() == 4;
->>>>>>> ac5c8493
             }
         });
     }
@@ -148,14 +111,8 @@
         }, new Callable<Boolean>() {
             @Override
             public Boolean call() throws Exception {
-<<<<<<< HEAD
-                return mArray.get(3).getValue(Bean.class).getNumber() == 3 && mArray.get(0)
-                        .getValue(Bean.class)
-                        .getNumber() == 4;
-=======
                 return mArray.getObject(3).getNumber() == 3
                         && mArray.getObject(0).getNumber() == 4;
->>>>>>> ac5c8493
             }
         });
     }
