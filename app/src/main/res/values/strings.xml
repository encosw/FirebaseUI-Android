--- conflicted
+++ resolved
@@ -58,9 +58,6 @@
     <string name="photos">Photos</string>
     <string name="idp_token">IDP Token</string>
     <string name="idp_secret">IDP Secret</string>
-<<<<<<< HEAD
-    <string name="prev_uid">Previous user id</string>
-=======
     <string name="unknown_error">An unknown error occurred</string>
     <string name="send">Send</string>
     <string name="download">Download</string>
@@ -68,5 +65,5 @@
     <string name="choose_image">Choose Image</string>
     <string name="accessibility_downloaded_image">Downloaded image</string>
     <string name="drive_file">Drive File</string>
->>>>>>> ff427d6b
+    <string name="prev_uid">Previous user id</string>
 </resources>