package com.firebase.ui.auth.viewmodel;

import android.app.Activity;
import android.arch.lifecycle.Observer;

import com.firebase.ui.auth.AuthUI;
import com.firebase.ui.auth.IdpResponse;
import com.firebase.ui.auth.data.model.FlowParameters;
import com.firebase.ui.auth.data.model.IntentRequiredException;
import com.firebase.ui.auth.data.model.Resource;
import com.firebase.ui.auth.data.model.User;
import com.firebase.ui.auth.testhelpers.AutoCompleteTask;
import com.firebase.ui.auth.testhelpers.FakeAuthResult;
import com.firebase.ui.auth.testhelpers.FakeSignInMethodQueryResult;
import com.firebase.ui.auth.testhelpers.ResourceMatchers;
import com.firebase.ui.auth.testhelpers.TestConstants;
import com.firebase.ui.auth.testhelpers.TestHelper;
import com.firebase.ui.auth.viewmodel.idp.SocialProviderResponseHandler;
import com.firebase.ui.auth.viewmodel.smartlock.SmartLockHandler;
import com.google.firebase.auth.AuthCredential;
import com.google.firebase.auth.AuthResult;
import com.google.firebase.auth.EmailAuthProvider;
import com.google.firebase.auth.FacebookAuthProvider;
import com.google.firebase.auth.FirebaseAuth;
import com.google.firebase.auth.FirebaseAuthUserCollisionException;
<<<<<<< HEAD
=======
import com.google.firebase.auth.FirebaseUser;
import com.google.firebase.auth.GithubAuthProvider;
>>>>>>> a045fb95
import com.google.firebase.auth.GoogleAuthProvider;
import com.google.firebase.auth.SignInMethodQueryResult;
import com.google.firebase.auth.UserProfileChangeRequest;

import org.junit.Before;
import org.junit.Test;
import org.junit.runner.RunWith;
import org.mockito.ArgumentCaptor;
import org.mockito.InOrder;
import org.mockito.Mock;
import org.mockito.MockitoAnnotations;
import org.robolectric.RobolectricTestRunner;
import org.robolectric.RuntimeEnvironment;

<<<<<<< HEAD
=======
import java.util.ArrayList;
import java.util.Arrays;
>>>>>>> a045fb95
import java.util.Collections;

import static org.mockito.ArgumentMatchers.any;
import static org.mockito.ArgumentMatchers.argThat;
import static org.mockito.Mockito.inOrder;
import static org.mockito.Mockito.verify;
import static org.mockito.Mockito.when;

/**
 * Unit tests for {@link SmartLockHandler}.
 */
@RunWith(RobolectricTestRunner.class)
public class SocialProviderResponseHandlerTest {
    @Mock FirebaseAuth mMockAuth;
    @Mock Observer<Resource<IdpResponse>> mResultObserver;

    private SocialProviderResponseHandler mHandler;

    private static final ArrayList<String> NON_GITHUB_PROVIDERS = new ArrayList<>();
    static {
        NON_GITHUB_PROVIDERS.addAll(AuthUI.SUPPORTED_PROVIDERS);
        NON_GITHUB_PROVIDERS.remove(GithubAuthProvider.PROVIDER_ID);
    }

    @Before
    public void setUp() {
        TestHelper.initialize();
        MockitoAnnotations.initMocks(this);

        mHandler = new SocialProviderResponseHandler(RuntimeEnvironment.application);
        FlowParameters testParams = TestHelper.getFlowParameters(NON_GITHUB_PROVIDERS);

        mHandler.initializeForTesting(testParams, mMockAuth, null, null);
    }

    @Test
    public void testSignInIdp_success() {
        mHandler.getOperation().observeForever(mResultObserver);

        when(mMockAuth.signInWithCredential(any(AuthCredential.class)))
                .thenReturn(AutoCompleteTask.forSuccess(FakeAuthResult.INSTANCE));
        when(FakeAuthResult.INSTANCE.getUser().updateProfile(any(UserProfileChangeRequest.class)))
                .thenReturn(AutoCompleteTask.<Void>forSuccess(null));

        IdpResponse response = new IdpResponse.Builder(new User.Builder(
                GoogleAuthProvider.PROVIDER_ID, TestConstants.EMAIL).build())
                .setToken(TestConstants.TOKEN)
                .build();

        mHandler.startSignIn(response);

        InOrder inOrder = inOrder(mResultObserver);

        inOrder.verify(mResultObserver)
                .onChanged(argThat(ResourceMatchers.<IdpResponse>isLoading()));
        inOrder.verify(mResultObserver)
                .onChanged(argThat(ResourceMatchers.<IdpResponse>isSuccess()));
    }

    @Test(expected = IllegalStateException.class)
    public void testSignInNonIdp_failure() {
        mHandler.getOperation().observeForever(mResultObserver);

        IdpResponse response = new IdpResponse.Builder(new User.Builder(
                EmailAuthProvider.PROVIDER_ID, TestConstants.EMAIL).build())
                .build();

        mHandler.startSignIn(response);
    }

    @Test
    public void testSignInResponse_failure() {
        mHandler.getOperation().observeForever(mResultObserver);

        IdpResponse response = IdpResponse.from(new Exception("Failure"));

        mHandler.startSignIn(response);

        verify(mResultObserver).onChanged(argThat(ResourceMatchers.<IdpResponse>isFailure()));
    }

    @Test
    public void testSignInIdp_resolution() {
        mHandler.getOperation().observeForever(mResultObserver);

        when(mMockAuth.signInWithCredential(any(AuthCredential.class)))
                .thenReturn(AutoCompleteTask.<AuthResult>forFailure(
                        new FirebaseAuthUserCollisionException("foo", "bar")));
        when(mMockAuth.fetchSignInMethodsForEmail(any(String.class)))
                .thenReturn(AutoCompleteTask.<SignInMethodQueryResult>forSuccess(
                        new FakeSignInMethodQueryResult(Collections.singletonList(
                                FacebookAuthProvider.FACEBOOK_SIGN_IN_METHOD))));

        IdpResponse response = new IdpResponse.Builder(new User.Builder(
                GoogleAuthProvider.PROVIDER_ID, TestConstants.EMAIL).build())
                .setToken(TestConstants.TOKEN)
                .build();

        mHandler.startSignIn(response);

        InOrder inOrder = inOrder(mResultObserver);

        inOrder.verify(mResultObserver)
                .onChanged(argThat(ResourceMatchers.<IdpResponse>isLoading()));

        ArgumentCaptor<Resource<IdpResponse>> resolveCaptor =
                ArgumentCaptor.forClass(Resource.class);
        inOrder.verify(mResultObserver).onChanged(resolveCaptor.capture());

        // Call activity result
        IntentRequiredException e =
                ((IntentRequiredException) resolveCaptor.getValue().getException());
        mHandler.onActivityResult(e.getRequestCode(), Activity.RESULT_OK, response.toIntent());

        // Make sure we get success
        inOrder.verify(mResultObserver)
                .onChanged(argThat(ResourceMatchers.<IdpResponse>isSuccess()));
    }
<<<<<<< HEAD
=======


    @Test
    public void testSignInIdp_anonymousUserUpgradeEnabledAndNewUser_expectSuccess() {
        mHandler.getOperation().observeForever(mResultObserver);
        setupAnonymousUpgrade();

        when(mMockAuth.getCurrentUser().linkWithCredential(any(AuthCredential.class)))
                .thenReturn(AutoCompleteTask.forSuccess(FakeAuthResult.INSTANCE));

        IdpResponse response = new IdpResponse.Builder(new User.Builder(
                GoogleAuthProvider.PROVIDER_ID, TestConstants.EMAIL).build())
                .setToken(TestConstants.TOKEN)
                .build();

        mHandler.startSignIn(response);

        verify(mMockAuth.getCurrentUser()).linkWithCredential(any(AuthCredential.class));

        InOrder inOrder = inOrder(mResultObserver);
        inOrder.verify(mResultObserver)
                .onChanged(argThat(ResourceMatchers.<IdpResponse>isLoading()));
        inOrder.verify(mResultObserver)
                .onChanged(argThat(ResourceMatchers.<IdpResponse>isSuccess()));
    }

    @Test
    public void testSignInIdp_anonymousUserUpgradeEnabledAndExistingUserWithSameIdp_expectMergeFailure() {
        mHandler.getOperation().observeForever(mResultObserver);
        setupAnonymousUpgrade();

        when(mMockAuth.getCurrentUser().linkWithCredential(any(AuthCredential.class)))
                .thenReturn(AutoCompleteTask.<AuthResult>forFailure(
                        new FirebaseAuthUserCollisionException("foo", "bar")));

        // Case 1: Anon user signing in with a Google credential that belongs to an existing user.
        when(mMockAuth.fetchSignInMethodsForEmail(any(String.class)))
                .thenReturn(AutoCompleteTask.<SignInMethodQueryResult>forSuccess(
                        new FakeSignInMethodQueryResult(Arrays.asList(
                                GoogleAuthProvider.GOOGLE_SIGN_IN_METHOD,
                                FacebookAuthProvider.FACEBOOK_SIGN_IN_METHOD))));


        IdpResponse response = new IdpResponse.Builder(new User.Builder(
                GoogleAuthProvider.PROVIDER_ID, TestConstants.EMAIL).build())
                .setToken(TestConstants.TOKEN)
                .build();

        mHandler.startSignIn(response);

        verify(mMockAuth.getCurrentUser()).linkWithCredential(any(AuthCredential.class));

        InOrder inOrder = inOrder(mResultObserver);
        inOrder.verify(mResultObserver)
                .onChanged(argThat(ResourceMatchers.<IdpResponse>isLoading()));

        ArgumentCaptor<Resource<IdpResponse>> resolveCaptor =
                ArgumentCaptor.forClass(Resource.class);
        inOrder.verify(mResultObserver).onChanged(resolveCaptor.capture());

        FirebaseAuthAnonymousUpgradeException e =
                (FirebaseAuthAnonymousUpgradeException) resolveCaptor.getValue().getException();

        assertThat(e.getResponse().getCredentialForLinking()).isNotNull();
    }

    @Test
    public void testSignInIdp_anonymousUserUpgradeEnabledAndExistingIdpUserWithDifferentIdp_expectMergeFailure() {
        mHandler.getOperation().observeForever(mResultObserver);
        setupAnonymousUpgrade();

        when(mMockAuth.getCurrentUser().linkWithCredential(any(AuthCredential.class)))
                .thenReturn(AutoCompleteTask.<AuthResult>forFailure(
                        new FirebaseAuthUserCollisionException("foo", "bar")));

        // Case 2 & 3: trying to link with an account that has 1 idp, which is different from the
        // one that we're trying to log in with
        when(mMockAuth.fetchSignInMethodsForEmail(any(String.class)))
                .thenReturn(AutoCompleteTask.<SignInMethodQueryResult>forSuccess(
                        new FakeSignInMethodQueryResult(Collections.singletonList(
                                FacebookAuthProvider.FACEBOOK_SIGN_IN_METHOD))));

        IdpResponse response = new IdpResponse.Builder(new User.Builder(
                GoogleAuthProvider.PROVIDER_ID, TestConstants.EMAIL).build())
                .setToken(TestConstants.TOKEN)
                .build();

        mHandler.startSignIn(response);

        verify(mMockAuth.getCurrentUser()).linkWithCredential(any(AuthCredential.class));

        InOrder inOrder = inOrder(mResultObserver);
        inOrder.verify(mResultObserver)
                .onChanged(argThat(ResourceMatchers.<IdpResponse>isLoading()));

        ArgumentCaptor<Resource<IdpResponse>> resolveCaptor =
                ArgumentCaptor.forClass(Resource.class);
        inOrder.verify(mResultObserver).onChanged(resolveCaptor.capture());

        // Make sure that we are trying to start the WelcomeBackIdpPrompt activity
        IntentRequiredException e =
                ((IntentRequiredException) resolveCaptor.getValue().getException());
        assertThat(e.getIntent().getComponent().getClassName())
                .isEqualTo(WelcomeBackIdpPrompt.class.toString().split(" ")[1]);

        assertThat(IdpResponse.fromResultIntent(e.getIntent())).isEqualTo(response);

    }

    @Test
    public void testSignInIdp_anonymousUserUpgradeEnabledAndExistingPasswordUserWithDifferentIdp_expectMergeFailure() {
        mHandler.getOperation().observeForever(mResultObserver);
        setupAnonymousUpgrade();

        when(mMockAuth.getCurrentUser().linkWithCredential(any(AuthCredential.class)))
                .thenReturn(AutoCompleteTask.<AuthResult>forFailure(
                        new FirebaseAuthUserCollisionException("foo", "bar")));

        // Case 2 & 3: trying to link with an account that has 1 password provider and logging in
        // with an idp that has the same email
        when(mMockAuth.fetchSignInMethodsForEmail(any(String.class)))
                .thenReturn(AutoCompleteTask.<SignInMethodQueryResult>forSuccess(
                        new FakeSignInMethodQueryResult(Collections.singletonList(
                                EmailAuthProvider.EMAIL_PASSWORD_SIGN_IN_METHOD))));

        IdpResponse response = new IdpResponse.Builder(new User.Builder(
                FacebookAuthProvider.PROVIDER_ID, TestConstants.EMAIL).build())
                .setToken(TestConstants.TOKEN)
                .setSecret(TestConstants.SECRET)
                .build();

        mHandler.startSignIn(response);

        verify(mMockAuth.getCurrentUser()).linkWithCredential(any(AuthCredential.class));

        InOrder inOrder = inOrder(mResultObserver);
        inOrder.verify(mResultObserver)
                .onChanged(argThat(ResourceMatchers.<IdpResponse>isLoading()));

        ArgumentCaptor<Resource<IdpResponse>> resolveCaptor =
                ArgumentCaptor.forClass(Resource.class);
        inOrder.verify(mResultObserver).onChanged(resolveCaptor.capture());

        // Make sure that we are trying to start the WelcomeBackIdpPrompt activity
        IntentRequiredException e =
                ((IntentRequiredException) resolveCaptor.getValue().getException());
        assertThat(e.getIntent().getComponent().getClassName())
                .isEqualTo(WelcomeBackPasswordPrompt.class.toString().split(" ")[1]);

        assertThat(IdpResponse.fromResultIntent(e.getIntent())).isEqualTo(response);
    }

    private void setupAnonymousUpgrade() {
        // enableAnonymousUpgrade must be set to true
        FlowParameters testParams = TestHelper.getFlowParameters(NON_GITHUB_PROVIDERS,
                /* enableAnonymousUpgrade */ true);
        mHandler.initializeForTesting(testParams, mMockAuth, null, null);

        when(mUser.isAnonymous()).thenReturn(true);
        when(mMockAuth.getCurrentUser()).thenReturn(mUser);
    }

>>>>>>> a045fb95
}<|MERGE_RESOLUTION|>--- conflicted
+++ resolved
@@ -23,11 +23,6 @@
 import com.google.firebase.auth.FacebookAuthProvider;
 import com.google.firebase.auth.FirebaseAuth;
 import com.google.firebase.auth.FirebaseAuthUserCollisionException;
-<<<<<<< HEAD
-=======
-import com.google.firebase.auth.FirebaseUser;
-import com.google.firebase.auth.GithubAuthProvider;
->>>>>>> a045fb95
 import com.google.firebase.auth.GoogleAuthProvider;
 import com.google.firebase.auth.SignInMethodQueryResult;
 import com.google.firebase.auth.UserProfileChangeRequest;
@@ -42,11 +37,6 @@
 import org.robolectric.RobolectricTestRunner;
 import org.robolectric.RuntimeEnvironment;
 
-<<<<<<< HEAD
-=======
-import java.util.ArrayList;
-import java.util.Arrays;
->>>>>>> a045fb95
 import java.util.Collections;
 
 import static org.mockito.ArgumentMatchers.any;
@@ -165,169 +155,4 @@
         inOrder.verify(mResultObserver)
                 .onChanged(argThat(ResourceMatchers.<IdpResponse>isSuccess()));
     }
-<<<<<<< HEAD
-=======
-
-
-    @Test
-    public void testSignInIdp_anonymousUserUpgradeEnabledAndNewUser_expectSuccess() {
-        mHandler.getOperation().observeForever(mResultObserver);
-        setupAnonymousUpgrade();
-
-        when(mMockAuth.getCurrentUser().linkWithCredential(any(AuthCredential.class)))
-                .thenReturn(AutoCompleteTask.forSuccess(FakeAuthResult.INSTANCE));
-
-        IdpResponse response = new IdpResponse.Builder(new User.Builder(
-                GoogleAuthProvider.PROVIDER_ID, TestConstants.EMAIL).build())
-                .setToken(TestConstants.TOKEN)
-                .build();
-
-        mHandler.startSignIn(response);
-
-        verify(mMockAuth.getCurrentUser()).linkWithCredential(any(AuthCredential.class));
-
-        InOrder inOrder = inOrder(mResultObserver);
-        inOrder.verify(mResultObserver)
-                .onChanged(argThat(ResourceMatchers.<IdpResponse>isLoading()));
-        inOrder.verify(mResultObserver)
-                .onChanged(argThat(ResourceMatchers.<IdpResponse>isSuccess()));
-    }
-
-    @Test
-    public void testSignInIdp_anonymousUserUpgradeEnabledAndExistingUserWithSameIdp_expectMergeFailure() {
-        mHandler.getOperation().observeForever(mResultObserver);
-        setupAnonymousUpgrade();
-
-        when(mMockAuth.getCurrentUser().linkWithCredential(any(AuthCredential.class)))
-                .thenReturn(AutoCompleteTask.<AuthResult>forFailure(
-                        new FirebaseAuthUserCollisionException("foo", "bar")));
-
-        // Case 1: Anon user signing in with a Google credential that belongs to an existing user.
-        when(mMockAuth.fetchSignInMethodsForEmail(any(String.class)))
-                .thenReturn(AutoCompleteTask.<SignInMethodQueryResult>forSuccess(
-                        new FakeSignInMethodQueryResult(Arrays.asList(
-                                GoogleAuthProvider.GOOGLE_SIGN_IN_METHOD,
-                                FacebookAuthProvider.FACEBOOK_SIGN_IN_METHOD))));
-
-
-        IdpResponse response = new IdpResponse.Builder(new User.Builder(
-                GoogleAuthProvider.PROVIDER_ID, TestConstants.EMAIL).build())
-                .setToken(TestConstants.TOKEN)
-                .build();
-
-        mHandler.startSignIn(response);
-
-        verify(mMockAuth.getCurrentUser()).linkWithCredential(any(AuthCredential.class));
-
-        InOrder inOrder = inOrder(mResultObserver);
-        inOrder.verify(mResultObserver)
-                .onChanged(argThat(ResourceMatchers.<IdpResponse>isLoading()));
-
-        ArgumentCaptor<Resource<IdpResponse>> resolveCaptor =
-                ArgumentCaptor.forClass(Resource.class);
-        inOrder.verify(mResultObserver).onChanged(resolveCaptor.capture());
-
-        FirebaseAuthAnonymousUpgradeException e =
-                (FirebaseAuthAnonymousUpgradeException) resolveCaptor.getValue().getException();
-
-        assertThat(e.getResponse().getCredentialForLinking()).isNotNull();
-    }
-
-    @Test
-    public void testSignInIdp_anonymousUserUpgradeEnabledAndExistingIdpUserWithDifferentIdp_expectMergeFailure() {
-        mHandler.getOperation().observeForever(mResultObserver);
-        setupAnonymousUpgrade();
-
-        when(mMockAuth.getCurrentUser().linkWithCredential(any(AuthCredential.class)))
-                .thenReturn(AutoCompleteTask.<AuthResult>forFailure(
-                        new FirebaseAuthUserCollisionException("foo", "bar")));
-
-        // Case 2 & 3: trying to link with an account that has 1 idp, which is different from the
-        // one that we're trying to log in with
-        when(mMockAuth.fetchSignInMethodsForEmail(any(String.class)))
-                .thenReturn(AutoCompleteTask.<SignInMethodQueryResult>forSuccess(
-                        new FakeSignInMethodQueryResult(Collections.singletonList(
-                                FacebookAuthProvider.FACEBOOK_SIGN_IN_METHOD))));
-
-        IdpResponse response = new IdpResponse.Builder(new User.Builder(
-                GoogleAuthProvider.PROVIDER_ID, TestConstants.EMAIL).build())
-                .setToken(TestConstants.TOKEN)
-                .build();
-
-        mHandler.startSignIn(response);
-
-        verify(mMockAuth.getCurrentUser()).linkWithCredential(any(AuthCredential.class));
-
-        InOrder inOrder = inOrder(mResultObserver);
-        inOrder.verify(mResultObserver)
-                .onChanged(argThat(ResourceMatchers.<IdpResponse>isLoading()));
-
-        ArgumentCaptor<Resource<IdpResponse>> resolveCaptor =
-                ArgumentCaptor.forClass(Resource.class);
-        inOrder.verify(mResultObserver).onChanged(resolveCaptor.capture());
-
-        // Make sure that we are trying to start the WelcomeBackIdpPrompt activity
-        IntentRequiredException e =
-                ((IntentRequiredException) resolveCaptor.getValue().getException());
-        assertThat(e.getIntent().getComponent().getClassName())
-                .isEqualTo(WelcomeBackIdpPrompt.class.toString().split(" ")[1]);
-
-        assertThat(IdpResponse.fromResultIntent(e.getIntent())).isEqualTo(response);
-
-    }
-
-    @Test
-    public void testSignInIdp_anonymousUserUpgradeEnabledAndExistingPasswordUserWithDifferentIdp_expectMergeFailure() {
-        mHandler.getOperation().observeForever(mResultObserver);
-        setupAnonymousUpgrade();
-
-        when(mMockAuth.getCurrentUser().linkWithCredential(any(AuthCredential.class)))
-                .thenReturn(AutoCompleteTask.<AuthResult>forFailure(
-                        new FirebaseAuthUserCollisionException("foo", "bar")));
-
-        // Case 2 & 3: trying to link with an account that has 1 password provider and logging in
-        // with an idp that has the same email
-        when(mMockAuth.fetchSignInMethodsForEmail(any(String.class)))
-                .thenReturn(AutoCompleteTask.<SignInMethodQueryResult>forSuccess(
-                        new FakeSignInMethodQueryResult(Collections.singletonList(
-                                EmailAuthProvider.EMAIL_PASSWORD_SIGN_IN_METHOD))));
-
-        IdpResponse response = new IdpResponse.Builder(new User.Builder(
-                FacebookAuthProvider.PROVIDER_ID, TestConstants.EMAIL).build())
-                .setToken(TestConstants.TOKEN)
-                .setSecret(TestConstants.SECRET)
-                .build();
-
-        mHandler.startSignIn(response);
-
-        verify(mMockAuth.getCurrentUser()).linkWithCredential(any(AuthCredential.class));
-
-        InOrder inOrder = inOrder(mResultObserver);
-        inOrder.verify(mResultObserver)
-                .onChanged(argThat(ResourceMatchers.<IdpResponse>isLoading()));
-
-        ArgumentCaptor<Resource<IdpResponse>> resolveCaptor =
-                ArgumentCaptor.forClass(Resource.class);
-        inOrder.verify(mResultObserver).onChanged(resolveCaptor.capture());
-
-        // Make sure that we are trying to start the WelcomeBackIdpPrompt activity
-        IntentRequiredException e =
-                ((IntentRequiredException) resolveCaptor.getValue().getException());
-        assertThat(e.getIntent().getComponent().getClassName())
-                .isEqualTo(WelcomeBackPasswordPrompt.class.toString().split(" ")[1]);
-
-        assertThat(IdpResponse.fromResultIntent(e.getIntent())).isEqualTo(response);
-    }
-
-    private void setupAnonymousUpgrade() {
-        // enableAnonymousUpgrade must be set to true
-        FlowParameters testParams = TestHelper.getFlowParameters(NON_GITHUB_PROVIDERS,
-                /* enableAnonymousUpgrade */ true);
-        mHandler.initializeForTesting(testParams, mMockAuth, null, null);
-
-        when(mUser.isAnonymous()).thenReturn(true);
-        when(mMockAuth.getCurrentUser()).thenReturn(mUser);
-    }
-
->>>>>>> a045fb95
 }