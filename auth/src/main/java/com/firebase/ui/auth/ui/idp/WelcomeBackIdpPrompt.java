/*
 * Copyright 2016 Google Inc. All Rights Reserved.
 *
 * Licensed under the Apache License, Version 2.0 (the "License"); you may not use this file except
 * in compliance with the License. You may obtain a copy of the License at
 *
 * http://www.apache.org/licenses/LICENSE-2.0
 *
 * Unless required by applicable law or agreed to in writing, software distributed under the
 * License is distributed on an "AS IS" BASIS, WITHOUT WARRANTIES OR CONDITIONS OF ANY KIND, either
 * express or implied. See the License for the specific language governing permissions and
 * limitations under the License.
 */

package com.firebase.ui.auth.ui.idp;

import android.content.Context;
import android.content.Intent;
import android.os.Bundle;
import android.support.annotation.NonNull;
import android.support.annotation.Nullable;
import android.support.annotation.RestrictTo;
import android.view.View;
import android.view.View.OnClickListener;
import android.widget.TextView;

import com.firebase.ui.auth.AuthUI.IdpConfig;
import com.firebase.ui.auth.ErrorCodes;
import com.firebase.ui.auth.FirebaseUiException;
import com.firebase.ui.auth.IdpResponse;
import com.firebase.ui.auth.R;
import com.firebase.ui.auth.data.model.FlowParameters;
import com.firebase.ui.auth.data.model.User;
import com.firebase.ui.auth.provider.FacebookProvider;
import com.firebase.ui.auth.provider.GoogleProvider;
import com.firebase.ui.auth.provider.IdpProvider;
import com.firebase.ui.auth.provider.IdpProvider.IdpCallback;
import com.firebase.ui.auth.provider.TwitterProvider;
import com.firebase.ui.auth.ui.AppCompatBase;
import com.firebase.ui.auth.ui.HelperActivityBase;
import com.firebase.ui.auth.util.ExtraConstants;
import com.firebase.ui.auth.util.accountlink.AccountLinker;
import com.firebase.ui.auth.util.data.ProviderUtils;
import com.google.android.gms.tasks.OnFailureListener;
import com.google.android.gms.tasks.OnSuccessListener;
import com.google.firebase.auth.AuthCredential;
import com.google.firebase.auth.AuthResult;
import com.google.firebase.auth.FacebookAuthProvider;
import com.google.firebase.auth.GoogleAuthProvider;
import com.google.firebase.auth.TwitterAuthProvider;

@RestrictTo(RestrictTo.Scope.LIBRARY_GROUP)
public class WelcomeBackIdpPrompt extends AppCompatBase implements IdpCallback {
    private static final String TAG = "WelcomeBackIdpPrompt";

    private IdpProvider mIdpProvider;
    private AuthCredential mPrevCredential;

    public static Intent createIntent(
            Context context,
            FlowParameters flowParams,
            User existingUser,
            @Nullable IdpResponse newUserResponse) {
        return HelperActivityBase.createBaseIntent(context, WelcomeBackIdpPrompt.class, flowParams)
                .putExtra(ExtraConstants.EXTRA_USER, existingUser)
                .putExtra(ExtraConstants.EXTRA_IDP_RESPONSE, newUserResponse);
    }

    @Override
    protected void onCreate(Bundle savedInstanceState) {
        super.onCreate(savedInstanceState);
        setContentView(R.layout.fui_welcome_back_idp_prompt_layout);

        IdpResponse newUserResponse = IdpResponse.fromResultIntent(getIntent());
        if (newUserResponse != null) {
            mPrevCredential = ProviderUtils.getAuthCredential(newUserResponse);
        }

        User oldUser = User.getUser(getIntent());

        String providerId = oldUser.getProviderId();
        for (IdpConfig idpConfig : getFlowParams().providerInfo) {
            if (providerId.equals(idpConfig.getProviderId())) {
                switch (providerId) {
                    case GoogleAuthProvider.PROVIDER_ID:
                        mIdpProvider = new GoogleProvider(this, idpConfig, oldUser.getEmail());
                        break;
                    case FacebookAuthProvider.PROVIDER_ID:
                        mIdpProvider = new FacebookProvider(
                                idpConfig, getFlowParams().themeId);
                        break;
                    case TwitterAuthProvider.PROVIDER_ID:
                        mIdpProvider = new TwitterProvider(this);
                        break;
                    default:
                        throw new IllegalStateException("Unknown provider: " + providerId);
                }
            }
        }

        if (mIdpProvider == null) {
            finish(RESULT_CANCELED, IdpResponse.getErrorIntent(new FirebaseUiException(
                    ErrorCodes.DEVELOPER_ERROR,
                    "Firebase login unsuccessful."
                            + " Account linking failed due to provider not enabled by application: "
                            + providerId)));
            return;
        }

        ((TextView) findViewById(R.id.welcome_back_idp_prompt))
                .setText(getIdpPromptString(oldUser.getEmail()));

        mIdpProvider.setAuthenticationCallback(this);
        findViewById(R.id.welcome_back_idp_button).setOnClickListener(new OnClickListener() {
            @Override
            public void onClick(View view) {
                getDialogHolder().showLoadingDialog(R.string.fui_progress_dialog_signing_in);
                mIdpProvider.startLogin(WelcomeBackIdpPrompt.this);
            }
        });
    }

    private String getIdpPromptString(String email) {
        return getString(R.string.fui_welcome_back_idp_prompt, email, mIdpProvider.getName(this));
    }

    @Override
    public void onActivityResult(int requestCode, int resultCode, Intent data) {
        super.onActivityResult(requestCode, resultCode, data);
        mIdpProvider.onActivityResult(requestCode, resultCode, data);
    }

    @Override
    public void onSuccess(@NonNull final IdpResponse idpResponse) {
        AuthCredential newCredential = ProviderUtils.getAuthCredential(idpResponse);
        if (newCredential == null) {
<<<<<<< HEAD
            Log.e(TAG, "No credential returned");
            finish(RESULT_CANCELED, IdpResponse.getErrorCodeIntent(ErrorCodes.UNKNOWN_ERROR));
        } else {
            AccountLinker.linkToNewUser(this, idpResponse, newCredential, mPrevCredential)
=======
            throw new IllegalStateException("Unknown provider: " + idpResponse.getProviderType());
        }

        FirebaseUser currentUser = getAuthHelper().getCurrentUser();
        if (currentUser == null) {
            getAuthHelper().getFirebaseAuth()
                    .signInWithCredential(newCredential)
>>>>>>> ff0e1701
                    .addOnSuccessListener(new OnSuccessListener<AuthResult>() {
                        @Override
                        public void onSuccess(AuthResult result) {
                            finish(RESULT_OK, idpResponse.toIntent());
                        }
                    })
                    .addOnFailureListener(new OnFailureListener() {
                        @Override
                        public void onFailure(@NonNull Exception e) {
<<<<<<< HEAD
                            WelcomeBackIdpPrompt.this.onFailure();
=======
                            finishWithError(e);
>>>>>>> ff0e1701
                        }
                    });
        }
    }

    @Override
<<<<<<< HEAD
    public void onFailure() {
        finish(RESULT_CANCELED, IdpResponse.getErrorCodeIntent(ErrorCodes.UNKNOWN_ERROR));
=======
    public void onFailure(@NonNull Exception e) {
        finishWithError(e);
    }

    private void finishWithError(Exception e) {
        Toast.makeText(this, R.string.fui_error_unknown, Toast.LENGTH_LONG).show();
        finish(RESULT_CANCELED, IdpResponse.getErrorIntent(e));
>>>>>>> ff0e1701
    }
}<|MERGE_RESOLUTION|>--- conflicted
+++ resolved
@@ -134,20 +134,9 @@
     public void onSuccess(@NonNull final IdpResponse idpResponse) {
         AuthCredential newCredential = ProviderUtils.getAuthCredential(idpResponse);
         if (newCredential == null) {
-<<<<<<< HEAD
-            Log.e(TAG, "No credential returned");
-            finish(RESULT_CANCELED, IdpResponse.getErrorCodeIntent(ErrorCodes.UNKNOWN_ERROR));
+            throw new IllegalStateException("Unknown provider: " + idpResponse.getProviderType());
         } else {
             AccountLinker.linkToNewUser(this, idpResponse, newCredential, mPrevCredential)
-=======
-            throw new IllegalStateException("Unknown provider: " + idpResponse.getProviderType());
-        }
-
-        FirebaseUser currentUser = getAuthHelper().getCurrentUser();
-        if (currentUser == null) {
-            getAuthHelper().getFirebaseAuth()
-                    .signInWithCredential(newCredential)
->>>>>>> ff0e1701
                     .addOnSuccessListener(new OnSuccessListener<AuthResult>() {
                         @Override
                         public void onSuccess(AuthResult result) {
@@ -157,28 +146,15 @@
                     .addOnFailureListener(new OnFailureListener() {
                         @Override
                         public void onFailure(@NonNull Exception e) {
-<<<<<<< HEAD
-                            WelcomeBackIdpPrompt.this.onFailure();
-=======
-                            finishWithError(e);
->>>>>>> ff0e1701
+                            WelcomeBackIdpPrompt.this.onFailure(e);
                         }
                     });
         }
     }
 
     @Override
-<<<<<<< HEAD
-    public void onFailure() {
-        finish(RESULT_CANCELED, IdpResponse.getErrorCodeIntent(ErrorCodes.UNKNOWN_ERROR));
-=======
     public void onFailure(@NonNull Exception e) {
-        finishWithError(e);
-    }
-
-    private void finishWithError(Exception e) {
         Toast.makeText(this, R.string.fui_error_unknown, Toast.LENGTH_LONG).show();
         finish(RESULT_CANCELED, IdpResponse.getErrorIntent(e));
->>>>>>> ff0e1701
     }
 }