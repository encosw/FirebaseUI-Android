/*
 * Copyright 2016 Google Inc. All Rights Reserved.
 *
 * Licensed under the Apache License, Version 2.0 (the "License"); you may not use this file except
 * in compliance with the License. You may obtain a copy of the License at
 *
 * http://www.apache.org/licenses/LICENSE-2.0
 *
 * Unless required by applicable law or agreed to in writing, software distributed under the
 * License is distributed on an "AS IS" BASIS, WITHOUT WARRANTIES OR CONDITIONS OF ANY KIND, either
 * express or implied. See the License for the specific language governing permissions and
 * limitations under the License.
 */

package com.firebase.ui.database;

<<<<<<< HEAD
import android.support.annotation.Nullable;

=======
import android.support.annotation.NonNull;

import com.firebase.ui.common.ChangeEventType;
>>>>>>> 65c3071a
import com.google.firebase.database.ChildEventListener;
import com.google.firebase.database.DataSnapshot;
import com.google.firebase.database.DatabaseError;
import com.google.firebase.database.Query;
import com.google.firebase.database.ValueEventListener;

import java.util.ArrayList;
import java.util.List;

/**
 * This class implements a collection on top of a Firebase location.
 */
public class FirebaseArray<T> extends ObservableSnapshotArray<T>
        implements ChildEventListener, ValueEventListener {
    /**
     * Hack for {@link FirebaseIndexArray}
     *
     * @see FirebaseIndexArray#mPendingMoveIndex
     */
    interface PreChangeEventListener {
        void onPreMove(DataSnapshot data, int oldIndex);
    }
    private Query mQuery;
    private List<DataSnapshot> mSnapshots = new ArrayList<>();

    @Nullable private PreChangeEventListener mPreChangeEventListener;

    /**
     * Create a new FirebaseArray with a custom {@link SnapshotParser}.
     *
     * @param query The Firebase location to watch for data changes. Can also be a slice of a
     *              location, using some combination of {@code limit()}, {@code startAt()}, and
     *              {@code endAt()}.
     * @see ObservableSnapshotArray#ObservableSnapshotArray(SnapshotParser)
     */
    public FirebaseArray(Query query, SnapshotParser<T> parser) {
        super(parser);
        init(query);
    }

    private void init(Query query) {
        mQuery = query;
    }

    void setPreChangeEventListener(PreChangeEventListener listener) {
        mPreChangeEventListener = listener;
    }

    @Override
    protected void onCreate() {
        super.onCreate();
        mQuery.addChildEventListener(this);
        mQuery.addValueEventListener(this);
    }

    @Override
    protected void onDestroy() {
        super.onDestroy();
        mQuery.removeEventListener((ValueEventListener) this);
        mQuery.removeEventListener((ChildEventListener) this);
    }

    @Override
    public void onChildAdded(DataSnapshot snapshot, String previousChildKey) {
        if (!isListening()) return;

        int index = 0;
        if (previousChildKey != null) {
            index = getIndexForKey(previousChildKey) + 1;
        }

        mSnapshots.add(index, snapshot);
        notifyOnChildChanged(ChangeEventType.ADDED, snapshot, index, -1);
    }

    @Override
    public void onChildChanged(DataSnapshot snapshot, String previousChildKey) {
        if (!isListening()) return;

        int index = getIndexForKey(snapshot.getKey());

        mSnapshots.set(index, snapshot);
        notifyOnChildChanged(ChangeEventType.CHANGED, snapshot, index, -1);
    }

    @Override
    public void onChildRemoved(DataSnapshot snapshot) {
        if (!isListening()) return;

        int index = getIndexForKey(snapshot.getKey());

        mSnapshots.remove(index);
        notifyOnChildChanged(ChangeEventType.REMOVED, snapshot, index, -1);
    }

    @Override
    public void onChildMoved(DataSnapshot snapshot, String previousChildKey) {
        if (!isListening()) return;

        int oldIndex = getIndexForKey(snapshot.getKey());
        if (mPreChangeEventListener != null) {
            mPreChangeEventListener.onPreMove(snapshot, oldIndex);
        }
        mSnapshots.remove(oldIndex);

        int newIndex = previousChildKey == null ? 0 : getIndexForKey(previousChildKey) + 1;
        mSnapshots.add(newIndex, snapshot);

        notifyOnChildChanged(ChangeEventType.MOVED, snapshot, newIndex, oldIndex);
    }

    @Override
    public void onDataChange(DataSnapshot dataSnapshot) {
        notifyOnDataChanged();
    }

    @Override
    public void onCancelled(DatabaseError error) {
        notifyOnError(error);
    }

    private int getIndexForKey(String key) {
        int index = 0;
        for (DataSnapshot snapshot : mSnapshots) {
            if (snapshot.getKey().equals(key)) {
                return index;
            } else {
                index++;
            }
        }
        throw new IllegalArgumentException("Key not found");
    }

    @NonNull
    @Override
    protected List<DataSnapshot> getSnapshots() {
        return mSnapshots;
    }
}<|MERGE_RESOLUTION|>--- conflicted
+++ resolved
@@ -14,14 +14,9 @@
 
 package com.firebase.ui.database;
 
-<<<<<<< HEAD
-import android.support.annotation.Nullable;
-
-=======
 import android.support.annotation.NonNull;
 
 import com.firebase.ui.common.ChangeEventType;
->>>>>>> 65c3071a
 import com.google.firebase.database.ChildEventListener;
 import com.google.firebase.database.DataSnapshot;
 import com.google.firebase.database.DatabaseError;
@@ -36,18 +31,8 @@
  */
 public class FirebaseArray<T> extends ObservableSnapshotArray<T>
         implements ChildEventListener, ValueEventListener {
-    /**
-     * Hack for {@link FirebaseIndexArray}
-     *
-     * @see FirebaseIndexArray#mPendingMoveIndex
-     */
-    interface PreChangeEventListener {
-        void onPreMove(DataSnapshot data, int oldIndex);
-    }
     private Query mQuery;
     private List<DataSnapshot> mSnapshots = new ArrayList<>();
-
-    @Nullable private PreChangeEventListener mPreChangeEventListener;
 
     /**
      * Create a new FirebaseArray with a custom {@link SnapshotParser}.
@@ -66,10 +51,6 @@
         mQuery = query;
     }
 
-    void setPreChangeEventListener(PreChangeEventListener listener) {
-        mPreChangeEventListener = listener;
-    }
-
     @Override
     protected void onCreate() {
         super.onCreate();
@@ -86,8 +67,6 @@
 
     @Override
     public void onChildAdded(DataSnapshot snapshot, String previousChildKey) {
-        if (!isListening()) return;
-
         int index = 0;
         if (previousChildKey != null) {
             index = getIndexForKey(previousChildKey) + 1;
@@ -99,8 +78,6 @@
 
     @Override
     public void onChildChanged(DataSnapshot snapshot, String previousChildKey) {
-        if (!isListening()) return;
-
         int index = getIndexForKey(snapshot.getKey());
 
         mSnapshots.set(index, snapshot);
@@ -109,8 +86,6 @@
 
     @Override
     public void onChildRemoved(DataSnapshot snapshot) {
-        if (!isListening()) return;
-
         int index = getIndexForKey(snapshot.getKey());
 
         mSnapshots.remove(index);
@@ -119,12 +94,7 @@
 
     @Override
     public void onChildMoved(DataSnapshot snapshot, String previousChildKey) {
-        if (!isListening()) return;
-
         int oldIndex = getIndexForKey(snapshot.getKey());
-        if (mPreChangeEventListener != null) {
-            mPreChangeEventListener.onPreMove(snapshot, oldIndex);
-        }
         mSnapshots.remove(oldIndex);
 
         int newIndex = previousChildKey == null ? 0 : getIndexForKey(previousChildKey) + 1;
