--- conflicted
+++ resolved
@@ -38,6 +38,7 @@
 import com.firebase.ui.auth.ErrorCodes;
 import com.firebase.ui.auth.IdpResponse;
 import com.firebase.uidemo.R;
+import com.firebase.uidemo.util.ConfigurationUtils;
 import com.google.android.gms.common.Scopes;
 import com.google.android.gms.tasks.OnCompleteListener;
 import com.google.android.gms.tasks.Task;
@@ -105,15 +106,10 @@
     @BindView(R.id.allow_new_email_accounts) CheckBox mAllowNewEmailAccounts;
     @BindView(R.id.require_name) CheckBox mRequireName;
 
-<<<<<<< HEAD
-    public static Intent createIntent(Context context, boolean overrideLoginChecks) {
+    @NonNull
+    public static Intent createIntent(@NonNull Context context, boolean overrideLoginChecks) {
         return new Intent(context, AuthUiActivity.class)
                 .putExtra(OVERRIDE_LOGIN_CHECKS_EXTRA, overrideLoginChecks);
-=======
-    @NonNull
-    public static Intent createIntent(@NonNull Context context) {
-        return new Intent(context, AuthUiActivity.class);
->>>>>>> a045fb95
     }
 
     @Override
@@ -122,7 +118,7 @@
         setContentView(R.layout.auth_ui_layout);
         ButterKnife.bind(this);
 
-        if (isGoogleMisconfigured()) {
+        if (ConfigurationUtils.isGoogleMisconfigured(this)) {
             mUseGoogleProvider.setChecked(false);
             mUseGoogleProvider.setEnabled(false);
             mUseGoogleProvider.setText(R.string.google_label_missing_config);
@@ -137,7 +133,7 @@
             });
         }
 
-        if (isFacebookMisconfigured()) {
+        if (ConfigurationUtils.isFacebookMisconfigured(this)) {
             mUseFacebookProvider.setChecked(false);
             mUseFacebookProvider.setEnabled(false);
             mUseFacebookProvider.setText(R.string.facebook_label_missing_config);
@@ -152,13 +148,13 @@
             });
         }
 
-        if (isTwitterMisconfigured()) {
+        if (ConfigurationUtils.isTwitterMisconfigured(this)) {
             mUseTwitterProvider.setChecked(false);
             mUseTwitterProvider.setEnabled(false);
             mUseTwitterProvider.setText(R.string.twitter_label_missing_config);
         }
 
-        if (isGitHubMisconfigured()) {
+        if (ConfigurationUtils.isGitHubMisconfigured(this)) {
             mUseGitHubProvider.setChecked(false);
             mUseGitHubProvider.setEnabled(false);
             mUseGitHubProvider.setText(R.string.github_label_missing_config);
@@ -173,8 +169,10 @@
             });
         }
 
-        if (isGoogleMisconfigured() || isFacebookMisconfigured()
-                || isTwitterMisconfigured() || isGitHubMisconfigured()) {
+        if (ConfigurationUtils.isGoogleMisconfigured(this)
+                || ConfigurationUtils.isFacebookMisconfigured(this)
+                || ConfigurationUtils.isTwitterMisconfigured(this)
+                || ConfigurationUtils.isGitHubMisconfigured(this)) {
             showSnackbar(R.string.configuration_required);
         }
 
@@ -232,11 +230,7 @@
         }
     }
 
-<<<<<<< HEAD
-    private void handleSignInResponse(int resultCode, Intent data) {
-=======
     private void handleSignInResponse(int resultCode, @Nullable Intent data) {
->>>>>>> a045fb95
         IdpResponse response = IdpResponse.fromResultIntent(data);
 
         // Successfully signed in
@@ -355,33 +349,6 @@
         return FIREBASE_PRIVACY_POLICY_URL;
     }
 
-    private boolean isGoogleMisconfigured() {
-        return AuthUI.UNCONFIGURED_CONFIG_VALUE.equals(getString(R.string.default_web_client_id));
-    }
-
-    private boolean isFacebookMisconfigured() {
-        return AuthUI.UNCONFIGURED_CONFIG_VALUE.equals(getString(R.string.facebook_application_id));
-    }
-
-    private boolean isTwitterMisconfigured() {
-        List<String> twitterConfigs = Arrays.asList(
-                getString(R.string.twitter_consumer_key),
-                getString(R.string.twitter_consumer_secret)
-        );
-
-        return twitterConfigs.contains(AuthUI.UNCONFIGURED_CONFIG_VALUE);
-    }
-
-    private boolean isGitHubMisconfigured() {
-        List<String> gitHubConfigs = Arrays.asList(
-                getString(R.string.firebase_web_host),
-                getString(R.string.github_client_id),
-                getString(R.string.github_client_secret)
-        );
-
-        return gitHubConfigs.contains(AuthUI.UNCONFIGURED_CONFIG_VALUE);
-    }
-
     private void setGoogleScopesEnabled(boolean enabled) {
         mGoogleScopesHeader.setEnabled(enabled);
         mGoogleScopeDriveFile.setEnabled(enabled);
