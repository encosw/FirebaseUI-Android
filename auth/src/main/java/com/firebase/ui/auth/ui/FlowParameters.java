--- conflicted
+++ resolved
@@ -49,11 +49,7 @@
     public final String termsOfServiceUrl;
 
     public final boolean smartLockEnabled;
-<<<<<<< HEAD
-    public final boolean shouldLinkAccounts;
-=======
     public final boolean accountLinkingEnabled;
->>>>>>> cb9c860f
     public final boolean allowNewEmailAccounts;
 
     @Nullable
@@ -67,11 +63,7 @@
             @DrawableRes int logoId,
             @Nullable String termsOfServiceUrl,
             boolean smartLockEnabled,
-<<<<<<< HEAD
-            boolean shouldLinkAccounts,
-=======
             boolean accountLinkingEnabled,
->>>>>>> cb9c860f
             boolean allowNewEmailAccounts,
             boolean isReauth,
             String reauthReason) {
@@ -82,11 +74,7 @@
         this.logoId = logoId;
         this.termsOfServiceUrl = termsOfServiceUrl;
         this.smartLockEnabled = smartLockEnabled;
-<<<<<<< HEAD
-        this.shouldLinkAccounts = shouldLinkAccounts;
-=======
         this.accountLinkingEnabled = accountLinkingEnabled;
->>>>>>> cb9c860f
         this.allowNewEmailAccounts = allowNewEmailAccounts;
         this.isReauth = isReauth;
         this.reauthReason = reauthReason;
@@ -100,11 +88,7 @@
         dest.writeInt(logoId);
         dest.writeString(termsOfServiceUrl);
         dest.writeInt(smartLockEnabled ? 1 : 0);
-<<<<<<< HEAD
-        dest.writeInt(shouldLinkAccounts ? 1 : 0);
-=======
         dest.writeInt(accountLinkingEnabled ? 1 : 0);
->>>>>>> cb9c860f
         dest.writeInt(allowNewEmailAccounts ? 1 : 0);
         dest.writeInt(isReauth ? 1 : 0);
         dest.writeString(reauthReason);
@@ -124,11 +108,7 @@
             int logoId = in.readInt();
             String termsOfServiceUrl = in.readString();
             boolean smartLockEnabled = in.readInt() != 0;
-<<<<<<< HEAD
-            boolean shouldLinkAccounts = in.readInt() != 0;
-=======
             boolean accountLinkingEnabled = in.readInt() != 0;
->>>>>>> cb9c860f
             boolean allowNewEmailAccounts = in.readInt() != 0;
             boolean isReauth = in.readInt() != 0;
             String reauthReason = in.readString();
@@ -140,11 +120,7 @@
                     logoId,
                     termsOfServiceUrl,
                     smartLockEnabled,
-<<<<<<< HEAD
-                    shouldLinkAccounts,
-=======
                     accountLinkingEnabled,
->>>>>>> cb9c860f
                     allowNewEmailAccounts,
                     isReauth,
                     reauthReason);
