--- conflicted
+++ resolved
@@ -28,11 +28,11 @@
 import com.firebase.ui.auth.IdpResponse;
 import com.firebase.ui.auth.R;
 import com.firebase.ui.auth.ResultCodes;
-import com.firebase.ui.auth.provider.ProviderUtils;
 import com.firebase.ui.auth.provider.FacebookProvider;
 import com.firebase.ui.auth.provider.GoogleProvider;
 import com.firebase.ui.auth.provider.IdpProvider;
 import com.firebase.ui.auth.provider.IdpProvider.IdpCallback;
+import com.firebase.ui.auth.provider.ProviderUtils;
 import com.firebase.ui.auth.provider.TwitterProvider;
 import com.firebase.ui.auth.ui.AppCompatBase;
 import com.firebase.ui.auth.ui.BaseHelper;
@@ -131,53 +131,9 @@
         if (newCredential == null) {
             Log.e(TAG, "No credential returned");
             finish(ResultCodes.CANCELED, IdpResponse.getErrorCodeIntent(ErrorCodes.UNKNOWN_ERROR));
-<<<<<<< HEAD
         } else {
-            AccountLinker.linkToNewUser(this,
-                                        mActivityHelper,
-                                        idpResponse,
-                                        newCredential,
-                                        mPrevCredential);
-=======
-            return;
-        }
-
-        FirebaseUser currentUser = mActivityHelper.getCurrentUser();
-        if (currentUser == null) {
-            mActivityHelper.getFirebaseAuth()
-                    .signInWithCredential(newCredential)
-                    .addOnSuccessListener(new OnSuccessListener<AuthResult>() {
-                        @Override
-                        public void onSuccess(AuthResult result) {
-                            if (mPrevCredential != null) {
-                                result.getUser()
-                                        .linkWithCredential(mPrevCredential)
-                                        .addOnFailureListener(new TaskFailureLogger(
-                                                TAG, "Error signing in with previous credential " +
-                                                idpResponse.getProviderType()))
-                                        .addOnCompleteListener(new FinishListener(idpResponse));
-                            } else {
-                                finish(ResultCodes.OK, idpResponse.toIntent());
-                            }
-                        }
-                    })
-                    .addOnFailureListener(new OnFailureListener() {
-                        @Override
-                        public void onFailure(@NonNull Exception e) {
-                            finishWithError();
-                        }
-                    })
-                    .addOnFailureListener(
-                            new TaskFailureLogger(TAG, "Error signing in with new credential " +
-                                    idpResponse.getProviderType()));
-        } else {
-            currentUser
-                    .linkWithCredential(newCredential)
-                    .addOnFailureListener(
-                            new TaskFailureLogger(TAG, "Error linking with credential " +
-                                    idpResponse.getProviderType()))
-                    .addOnCompleteListener(new FinishListener(idpResponse));
->>>>>>> cffc6607
+            AccountLinker.linkToNewUser(
+                    this, mActivityHelper, idpResponse, newCredential, mPrevCredential);
         }
     }
 
