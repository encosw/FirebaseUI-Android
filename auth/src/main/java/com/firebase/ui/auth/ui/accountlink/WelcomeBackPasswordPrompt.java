--- conflicted
+++ resolved
@@ -120,18 +120,7 @@
     public void onClick(View view) {
         final int id = view.getId();
         if (id == R.id.button_done) {
-<<<<<<< HEAD
-            String password = mPasswordField.getText().toString();
-            if (TextUtils.isEmpty(password)) {
-                mPasswordLayout.setError(getString(R.string.required_field));
-                return;
-            } else {
-                mPasswordLayout.setError(null);
-            }
-            next(mEmail, password);
-=======
             validateAndSignIn();
->>>>>>> aceddf1b
         } else if (id == R.id.trouble_signing_in) {
             startActivity(RecoverPasswordActivity.createIntent(
                     this,
@@ -141,9 +130,6 @@
         }
     }
 
-<<<<<<< HEAD
-    private void next(final String email, final String password) {
-=======
     @Override
     public void onDonePressed() {
         validateAndSignIn();
@@ -161,15 +147,10 @@
         } else {
             mPasswordLayout.setError(null);
         }
->>>>>>> aceddf1b
         mActivityHelper.showLoadingDialog(R.string.progress_dialog_signing_in);
+
         final String prevUid = mActivityHelper.getUidForAccountLinking();
 
-<<<<<<< HEAD
-=======
-        final String prevUid = mActivityHelper.getUidForAccountLinking();
-
->>>>>>> aceddf1b
         // Sign in with known email and the password provided
         mActivityHelper.getFirebaseAuth()
                 .signInWithEmailAndPassword(email, password)
