--- conflicted
+++ resolved
@@ -151,7 +151,18 @@
     }
 
     /**
-<<<<<<< HEAD
+     * This method will be triggered each time updates from the database have been completely processed.
+     * So the first time this method is called, the initial data has been loaded - including the case
+     * when no data at all is available. Each next time the method is called, a complete update (potentially
+     * consisting of updates to multiple child items) has been completed.
+     * <p>
+     * You would typically override this method to hide a loading indicator (after the initial load) or
+     * to complete a batch update to a UI element.
+     */
+    protected void onDataChanged() {
+    }
+
+    /**
      * @see ChangeEventListener#onChildChanged(ChangeEventListener.EventType, int, int)
      */
     protected void onChildChanged(ChangeEventListener.EventType type, int index, int oldIndex) {
@@ -160,28 +171,12 @@
 
     /**
      * @see ChangeEventListener#onDataChanged()
-=======
-     * This method will be triggered each time updates from the database have been completely processed.
-     * So the first time this method is called, the initial data has been loaded - including the case
-     * when no data at all is available. Each next time the method is called, a complete update (potentially
-     * consisting of updates to multiple child items) has been completed.
-     * <p>
-     * You would typically override this method to hide a loading indicator (after the initial load) or
-     * to complete a batch update to a UI element.
->>>>>>> e14170d2
      */
     protected void onDataChanged() {
     }
 
     /**
-<<<<<<< HEAD
      * @see ChangeEventListener#onCancelled(DatabaseError)
-=======
-     * This method will be triggered in the event that this listener either failed at the server,
-     * or is removed as a result of the security and Firebase Database rules.
-     *
-     * @param error A description of the error that occurred
->>>>>>> e14170d2
      */
     protected void onCancelled(DatabaseError error) {
         Log.w(TAG, error.toException());
