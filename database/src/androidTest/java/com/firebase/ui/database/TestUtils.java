package com.firebase.ui.database;

import android.content.Context;

import com.firebase.ui.database.utils.Bean;
import com.google.firebase.FirebaseApp;
import com.google.firebase.FirebaseOptions;
import com.google.firebase.database.DataSnapshot;
import com.google.firebase.database.DatabaseError;
import com.google.firebase.database.DatabaseReference;
import com.google.firebase.database.Query;

import junit.framework.AssertionFailedError;

import java.util.concurrent.Callable;
import java.util.concurrent.Semaphore;
import java.util.concurrent.TimeUnit;

public class TestUtils {
    private static final String APP_NAME = "firebaseui-tests";
    private static final int TIMEOUT = 10000;


    public static FirebaseApp getAppInstance(Context context) {
        try {
            return FirebaseApp.getInstance(APP_NAME);
        } catch (IllegalStateException e) {
            return initializeApp(context);
        }
    }

    private static FirebaseApp initializeApp(Context context) {
        return FirebaseApp.initializeApp(context, new FirebaseOptions.Builder()
                .setApplicationId("fir-ui-tests")
                .setDatabaseUrl("https://fir-ui-tests.firebaseio.com/")
                .build(), APP_NAME);
    }

    public static void setJoinResolver(FirebaseIndexArray array, final DatabaseReference ref) {
        array.setJoinResolver(new JoinResolver() {
            @Override
            public Query onJoin(DataSnapshot keySnapshot, String previousChildKey) {
                return ref.child(keySnapshot.getKey());
            }

            @Override
            public Query onDisjoin(DataSnapshot keySnapshot) {
                return ref.child(keySnapshot.getKey());
            }

            @Override
            public void onJoinFailed(int index, DataSnapshot snapshot) {
                throw new IllegalStateException(index + ": " + snapshot);
            }
        });
    }

    public static void runAndWaitUntil(FirebaseArray array,
                                       Runnable task,
                                       Callable<Boolean> done) throws InterruptedException {
        final Semaphore semaphore = new Semaphore(0);
<<<<<<< HEAD
        array.setChangeEventListener(new FirebaseArray.ChangeEventListener() {
=======

        array.setOnChangedListener(new ChangeEventListener() {
>>>>>>> 6874189b
            @Override
            public void onChildChanged(ChangeEventListener.EventType type, int index, int oldIndex) {
                semaphore.release();
            }

            @Override
            public void onDataChanged() {}

            @Override
<<<<<<< HEAD
            public void onDataChanged() {
            }

            @Override
=======
>>>>>>> 6874189b
            public void onCancelled(DatabaseError error) {
                throw new IllegalStateException(error.toException());
            }
        });
        task.run();
        boolean isDone = false;
        long startedAt = System.currentTimeMillis();
        while (!isDone && System.currentTimeMillis() - startedAt < TIMEOUT) {
            semaphore.tryAcquire(1, TimeUnit.SECONDS);
            try {
                isDone = done.call();
            } catch (Exception e) {
                e.printStackTrace();
                // and we're not done
            }
        }
        if (!isDone) {
            throw new AssertionFailedError();
        }
    }

    public static boolean isValuesEqual(FirebaseArray array, int[] expected) {
        if (array.size() != expected.length) return false;
        for (int i = 0; i < array.size(); i++) {
            if (!array.get(i).getValue(Integer.class).equals(expected[i])) {
                return false;
            }
        }
        return true;
    }

    public static Bean getBean(FirebaseArray array, int index) {
        return array.get(index).getValue(Bean.class);
    }
}<|MERGE_RESOLUTION|>--- conflicted
+++ resolved
@@ -59,12 +59,7 @@
                                        Runnable task,
                                        Callable<Boolean> done) throws InterruptedException {
         final Semaphore semaphore = new Semaphore(0);
-<<<<<<< HEAD
-        array.setChangeEventListener(new FirebaseArray.ChangeEventListener() {
-=======
-
         array.setOnChangedListener(new ChangeEventListener() {
->>>>>>> 6874189b
             @Override
             public void onChildChanged(ChangeEventListener.EventType type, int index, int oldIndex) {
                 semaphore.release();
@@ -74,13 +69,10 @@
             public void onDataChanged() {}
 
             @Override
-<<<<<<< HEAD
             public void onDataChanged() {
             }
 
             @Override
-=======
->>>>>>> 6874189b
             public void onCancelled(DatabaseError error) {
                 throw new IllegalStateException(error.toException());
             }
