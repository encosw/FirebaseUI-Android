--- conflicted
+++ resolved
@@ -183,17 +183,7 @@
         onFailure(extra);
     }
 
-<<<<<<< HEAD
-    private IdpResponse createIdpResponse(String email, LoginResult loginResult) {
-        return new IdpResponse.Builder(FacebookAuthProvider.PROVIDER_ID, email)
-                .setToken(loginResult.getAccessToken().getToken())
-                .build();
-    }
-
-    private void onSuccess(String email, LoginResult loginResult) {
-=======
     private void onSuccess(@Nullable String email, LoginResult loginResult) {
->>>>>>> f2a78b2f
         gcCallbackManager();
         mCallbackObject.onSuccess(createIdpResponse(email, loginResult));
     }
