--- conflicted
+++ resolved
@@ -96,19 +96,14 @@
 
         AuthMethodPickerActivity authMethodPickerActivity = createActivity(providers);
 
-<<<<<<< HEAD
-        assertEquals(providers.size() + 2, // plus two due to the invisible email, phone buttons
-                     ((LinearLayout) authMethodPickerActivity.findViewById(R.id.btn_holder))
-                             .getChildCount());
-        Button emailButton = (Button) authMethodPickerActivity.findViewById(R.id.email_provider);
-        Button phoneButton = (Button) authMethodPickerActivity.findViewById(R.id.phone_provider);
-        assertEquals(View.GONE, emailButton.getVisibility());
-        assertEquals(View.GONE, phoneButton.getVisibility());
-=======
         assertEquals(providers.size(),
                      ((LinearLayout) authMethodPickerActivity.findViewById(R.id.btn_holder))
                              .getChildCount());
->>>>>>> f041fea1
+
+        Button emailButton = (Button) authMethodPickerActivity.findViewById(R.id.email_button);
+        Button phoneButton = (Button) authMethodPickerActivity.findViewById(R.id.phone_button);
+        assertEquals(View.GONE, emailButton.getVisibility());
+        assertEquals(View.GONE, phoneButton.getVisibility());
     }
 
     @Test
@@ -133,7 +128,7 @@
 
         AuthMethodPickerActivity authMethodPickerActivity = createActivity(providers);
 
-        Button phoneButton = (Button) authMethodPickerActivity.findViewById(R.id.phone_provider);
+        Button phoneButton = (Button) authMethodPickerActivity.findViewById(R.id.phone_button);
         phoneButton.performClick();
         ShadowActivity.IntentForResult nextIntent =
                 Shadows.shadowOf(authMethodPickerActivity).getNextStartedActivityForResult();
