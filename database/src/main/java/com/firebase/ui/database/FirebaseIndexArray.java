/*
 * Copyright 2016 Google Inc. All Rights Reserved.
 *
 * Licensed under the Apache License, Version 2.0 (the "License"); you may not use this file except
 * in compliance with the License. You may obtain a copy of the License at
 *
 * http://www.apache.org/licenses/LICENSE-2.0
 *
 * Unless required by applicable law or agreed to in writing, software distributed under the
 * License is distributed on an "AS IS" BASIS, WITHOUT WARRANTIES OR CONDITIONS OF ANY KIND, either
 * express or implied. See the License for the specific language governing permissions and
 * limitations under the License.
 */

package com.firebase.ui.database;

import android.support.annotation.CallSuper;
import android.support.annotation.NonNull;
import android.support.v7.widget.RecyclerView;
import android.util.Log;

import com.google.firebase.database.DataSnapshot;
import com.google.firebase.database.DatabaseError;
import com.google.firebase.database.DatabaseReference;
import com.google.firebase.database.Query;
import com.google.firebase.database.ValueEventListener;

import java.util.ArrayList;
import java.util.HashMap;
import java.util.List;
import java.util.Map;

public class FirebaseIndexArray<T> extends CachingObservableSnapshotArray<T> implements ChangeEventListener {
    private static final String TAG = "FirebaseIndexArray";

    private DatabaseReference mDataRef;
    private Map<DatabaseReference, ValueEventListener> mRefs = new HashMap<>();

    private FirebaseArray<String> mKeySnapshots;
    private JoinResolver mJoinResolver;
    private List<DataSnapshot> mDataSnapshots = new ArrayList<>();

    /**
     * When keys are added in {@link FirebaseArray}, we need to fetch the data async. This list
     * contains keys that exist in the backing {@link FirebaseArray}, but their data hasn't been
     * downloaded yet in this array.
     */
    private List<String> mKeysWithPendingData = new ArrayList<>();
    /**
     * Moves or deletions don't need to fetch new data so they can be performed instantly once the
     * backing {@link FirebaseArray} is done updating. This will be true if the backing {@link
     * FirebaseArray} is in the middle of an update, false otherwise.
     */
    private boolean mHasPendingMoveOrDelete;

    /**
     * Create a new FirebaseIndexArray with a custom {@link SnapshotParser} and {@link
     * JoinResolver}.
     *
     * @param keyQuery The Firebase location containing the list of keys to be found in {@code
     *                 dataRef}. Can also be a slice of a location, using some combination of {@code
     *                 limit()}, {@code startAt()}, and {@code endAt()}.
     * @param dataRef  The Firebase location to watch for data changes. Each key key found at {@code
     *                 keyQuery}'s location represents a list item in the {@link RecyclerView}.
     * @see ObservableSnapshotArray#ObservableSnapshotArray(SnapshotParser)
     */
    public FirebaseIndexArray(Query keyQuery,
                              DatabaseReference dataRef,
                              SnapshotParser<T> parser,
                              JoinResolver resolver) {
        super(parser);
        init(keyQuery, dataRef, resolver);
    }

    /**
     * Create a new FirebaseIndexArray that parses snapshots as members of a given class and joins
     * refs together with a custom {@link JoinResolver}.
     *
     * @see FirebaseIndexArray#FirebaseIndexArray(Query, DatabaseReference, SnapshotParser,
     * JoinResolver)
     * @see ObservableSnapshotArray#ObservableSnapshotArray(Class)
     */
    public FirebaseIndexArray(Query keyQuery,
                              DatabaseReference dataRef,
                              Class<T> tClass,
                              JoinResolver resolver) {
        super(tClass);
        init(keyQuery, dataRef, resolver);
    }

    /**
     * Create a new FirebaseIndexArray that parses snapshots as members of a given class.
     *
     * @see FirebaseIndexArray#FirebaseIndexArray(Query, DatabaseReference, Class, JoinResolver)
     * @see ObservableSnapshotArray#ObservableSnapshotArray(Class)
     */
    public FirebaseIndexArray(Query keyQuery, DatabaseReference dataRef, Class<T> tClass) {
        super(tClass);
        init(keyQuery, dataRef);
    }

    /**
     * Create a new FirebaseIndexArray with a custom {@link SnapshotParser}.
     *
     * @see FirebaseIndexArray#FirebaseIndexArray(Query, DatabaseReference, SnapshotParser,
     * JoinResolver)
     * @see ObservableSnapshotArray#ObservableSnapshotArray(SnapshotParser)
     */
    public FirebaseIndexArray(Query keyQuery, DatabaseReference dataRef, SnapshotParser<T> parser) {
        super(parser);
        init(keyQuery, dataRef);
    }

    @CallSuper
    protected void init(Query keyQuery, DatabaseReference dataRef) {
        init(keyQuery, dataRef, new DefaultJoinResolver());
    }

    @CallSuper
    protected void init(Query keyQuery, DatabaseReference dataRef, JoinResolver resolver) {
        mDataRef = dataRef;
        mJoinResolver = resolver;
        mKeySnapshots = new FirebaseArray<>(keyQuery, new SnapshotParser<String>() {
            @Override
            public String parseSnapshot(DataSnapshot snapshot) {
                return snapshot.getKey();
            }
        });

        mKeySnapshots.addChangeEventListener(this);
    }

    @Override
    public void onChildChanged(EventType type, DataSnapshot snapshot, int index, int oldIndex) {
        switch (type) {
            case ADDED:
                onKeyAdded(snapshot);
                break;
            case MOVED:
                onKeyMoved(snapshot, index, oldIndex);
                break;
            case CHANGED:
                // This is a no-op, we don't care when a key 'changes' since that should not
                // be a supported operation
                break;
            case REMOVED:
                onKeyRemoved(snapshot, index);
                break;
        }
    }

    @Override
    public void onDataChanged() {
        if (mHasPendingMoveOrDelete) {
            notifyListenersOnDataChanged();
            mHasPendingMoveOrDelete = false;
        }
    }

    @Override
    public void onCancelled(DatabaseError error) {
        Log.e(TAG, "A fatal error occurred retrieving the necessary keys to populate your adapter.");
    }

    @Override
    public void removeChangeEventListener(@NonNull ChangeEventListener listener) {
        super.removeChangeEventListener(listener);
        if (!isListening()) {
            for (DatabaseReference ref : mRefs.keySet()) {
                ref.removeEventListener(mRefs.get(ref));
            }

            clearData();
        }
    }

    @Override
    protected List<DataSnapshot> getSnapshots() {
        return mDataSnapshots;
    }

    @Override
    protected void clearData() {
        super.clearData();
        mRefs.clear();
    }

    private int getIndexForKey(String key) {
        int dataCount = size();
        int index = 0;
        for (int keyIndex = 0; index < dataCount; keyIndex++) {
            String superKey = mKeySnapshots.getObject(keyIndex);
            if (key.equals(superKey)) {
                break;
            } else if (mDataSnapshots.get(index).getKey().equals(superKey)) {
                index++;
            }
        }
        return index;
    }

    /**
     * Determines if a DataSnapshot with the given key is present at the given index.
     */
    private boolean isKeyAtIndex(String key, int index) {
        return index >= 0 && index < size() && mDataSnapshots.get(index).getKey().equals(key);
    }

    protected void onKeyAdded(DataSnapshot data) {
        DatabaseReference ref = mJoinResolver.onJoin(data);

        mKeysWithPendingData.add(data.getKey());
        // Start listening
        mRefs.put(ref, ref.addValueEventListener(new DataRefListener()));
    }

    protected void onKeyMoved(DataSnapshot data, int index, int oldIndex) {
        String key = data.getKey();

        if (isKeyAtIndex(key, oldIndex)) {
            DataSnapshot snapshot = removeData(oldIndex);
            mHasPendingMoveOrDelete = true;
            mDataSnapshots.add(index, snapshot);
            notifyChangeEventListeners(EventType.MOVED, snapshot, index, oldIndex);
        }
    }

    protected void onKeyRemoved(DataSnapshot data, int index) {
        DatabaseReference removeRef = mJoinResolver.onDisjoin(data);
        ValueEventListener listener = mRefs.remove(removeRef);
        if (listener != null) removeRef.removeEventListener(listener);

        if (isKeyAtIndex(data.getKey(), index)) {
            DataSnapshot snapshot = removeData(index);
            mHasPendingMoveOrDelete = true;
            notifyChangeEventListeners(EventType.REMOVED, snapshot, index);
        }
    }

    @Override
    public boolean equals(Object obj) {
        if (this == obj) return true;
        if (obj == null || getClass() != obj.getClass()) return false;
        if (!super.equals(obj)) return false;

        FirebaseIndexArray array = (FirebaseIndexArray) obj;

        return mDataRef.equals(array.mDataRef) && mDataSnapshots.equals(array.mDataSnapshots);
    }

    @Override
    public int hashCode() {
        int result = super.hashCode();
        result = 31 * result + mDataRef.hashCode();
        result = 31 * result + mDataSnapshots.hashCode();
        return result;
    }

    @Override
    public String toString() {
        if (isListening()) {
            return "FirebaseIndexArray is listening at " + mDataRef + ":\n" + mDataSnapshots;
        } else {
            return "FirebaseIndexArray is inactive";
        }
    }

    /**
     * A ValueEventListener attached to the joined child data.
     */
    protected class DataRefListener implements ValueEventListener {
        @Override
        public void onDataChange(DataSnapshot snapshot) {
            String key = snapshot.getKey();
            int index = getIndexForKey(key);

            if (snapshot.getValue() != null) {
                if (isKeyAtIndex(key, index)) {
                    // We already know about this data, just update it
                    updateData(index, snapshot);
                    notifyChangeEventListeners(EventType.CHANGED, snapshot, index);
                    notifyListenersOnDataChanged();
                } else {
                    // We don't already know about this data, add it
                    mDataSnapshots.add(index, snapshot);
                    notifyChangeEventListeners(EventType.ADDED, snapshot, index);

                    mKeysWithPendingData.remove(key);
                    if (mKeysWithPendingData.isEmpty()) notifyListenersOnDataChanged();
                }
            } else {
                if (isKeyAtIndex(key, index)) {
                    // This data has disappeared, remove it
                    removeData(index);
                    notifyChangeEventListeners(EventType.REMOVED, snapshot, index);
                    notifyListenersOnDataChanged();
                } else {
                    // Data does not exist
<<<<<<< HEAD
                    mJoinResolver.onJoinFailed(index, snapshot);
=======
                    mJoinResolver.onJoinFailed(snapshot, index);
>>>>>>> 29335983
                }
            }
        }

        @Override
        public void onCancelled(DatabaseError error) {
            notifyListenersOnCancelled(error);
        }
    }

    protected class DefaultJoinResolver implements JoinResolver {
        @NonNull
        @Override
        public DatabaseReference onJoin(DataSnapshot keySnapshot) {
            return mDataRef.child(keySnapshot.getKey());
        }

        @NonNull
        @Override
        public DatabaseReference onDisjoin(DataSnapshot keySnapshot) {
            return onJoin(keySnapshot); // Match the join/disjoin pair
        }

        @Override
<<<<<<< HEAD
        public void onJoinFailed(int index, DataSnapshot snapshot) {
=======
        public void onJoinFailed(DataSnapshot snapshot, int index) {
>>>>>>> 29335983
            Log.w(TAG, "Key not found at ref " + snapshot.getRef() + " for index " + index);
        }
    }
}<|MERGE_RESOLUTION|>--- conflicted
+++ resolved
@@ -296,11 +296,7 @@
                     notifyListenersOnDataChanged();
                 } else {
                     // Data does not exist
-<<<<<<< HEAD
-                    mJoinResolver.onJoinFailed(index, snapshot);
-=======
                     mJoinResolver.onJoinFailed(snapshot, index);
->>>>>>> 29335983
                 }
             }
         }
@@ -325,11 +321,7 @@
         }
 
         @Override
-<<<<<<< HEAD
-        public void onJoinFailed(int index, DataSnapshot snapshot) {
-=======
         public void onJoinFailed(DataSnapshot snapshot, int index) {
->>>>>>> 29335983
             Log.w(TAG, "Key not found at ref " + snapshot.getRef() + " for index " + index);
         }
     }
