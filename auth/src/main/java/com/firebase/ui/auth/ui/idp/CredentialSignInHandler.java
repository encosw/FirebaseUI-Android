/*
 * Copyright 2016 Google Inc. All Rights Reserved.
 *
 * Licensed under the Apache License, Version 2.0 (the "License"); you may not use this file except
 * in compliance with the License. You may obtain a copy of the License at
 *
 * http://www.apache.org/licenses/LICENSE-2.0
 *
 * Unless required by applicable law or agreed to in writing, software distributed under the
 * License is distributed on an "AS IS" BASIS, WITHOUT WARRANTIES OR CONDITIONS OF ANY KIND, either
 * express or implied. See the License for the specific language governing permissions and
 * limitations under the License.
 */

package com.firebase.ui.auth.ui.idp;

import android.support.annotation.NonNull;
import android.support.annotation.Nullable;
import android.util.Log;

import com.firebase.ui.auth.IdpResponse;
import com.firebase.ui.auth.ui.ActivityHelper;
import com.firebase.ui.auth.ui.AppCompatBase;
import com.firebase.ui.auth.ui.TaskFailureLogger;
import com.firebase.ui.auth.ui.account_link.WelcomeBackIdpPrompt;
import com.firebase.ui.auth.ui.account_link.WelcomeBackPasswordPrompt;
import com.firebase.ui.auth.util.SmartLock;
import com.google.android.gms.tasks.OnCompleteListener;
import com.google.android.gms.tasks.OnFailureListener;
import com.google.android.gms.tasks.OnSuccessListener;
import com.google.android.gms.tasks.Task;
import com.google.firebase.auth.AuthResult;
import com.google.firebase.auth.EmailAuthProvider;
import com.google.firebase.auth.FirebaseAuth;
import com.google.firebase.auth.FirebaseAuthUserCollisionException;
import com.google.firebase.auth.FirebaseUser;
import com.google.firebase.auth.ProviderQueryResult;

public class CredentialSignInHandler implements OnCompleteListener<AuthResult> {
    private final static String TAG = "CredentialSignInHandler";

    private AppCompatBase mActivity;
    private ActivityHelper mActivityHelper;
    @Nullable private SmartLock mSmartLock;
    private IdpResponse mResponse;
    private int mAccountLinkResultCode;

    public CredentialSignInHandler(
            AppCompatBase activity,
            ActivityHelper activityHelper,
            @Nullable SmartLock smartLock,
            int accountLinkResultCode,
            IdpResponse response) {
        mActivity = activity;
        mActivityHelper = activityHelper;
        mSmartLock = smartLock;
        mResponse = response;
        mAccountLinkResultCode = accountLinkResultCode;
    }

    @Override
    public void onComplete(@NonNull Task<AuthResult> task) {
<<<<<<< HEAD
        if (!task.isSuccessful()) {
=======
        if (task.isSuccessful()) {
            FirebaseUser firebaseUser = task.getResult().getUser();
            mActivityHelper.saveCredentialsOrFinish(
                    mSmartLock,
                    mActivity,
                    firebaseUser,
                    mResponse);
        } else {
>>>>>>> 42fa51cd
            if (task.getException() instanceof FirebaseAuthUserCollisionException) {
                final String email = mResponse.getEmail();
                FirebaseAuth firebaseAuth = mActivityHelper.getFirebaseAuth();
                firebaseAuth.fetchProvidersForEmail(email)
                        .addOnFailureListener(new TaskFailureLogger(
                                TAG, "Error fetching providers for email"))
                        .addOnSuccessListener(new StartWelcomeBackFlow(email))
                        .addOnFailureListener(new OnFailureListener() {
                            @Override
                            public void onFailure(@NonNull Exception e) {
                                // TODO: What to do when signing in with Credential fails
                                // and we can't continue to Welcome back flow without
                                // knowing providers?
                            }
                        });
            } else {
                mActivityHelper.dismissDialog();
                Log.e(TAG, "Unexpected exception when signing in with credential",
                      task.getException());
            }
<<<<<<< HEAD
        } else {
            mActivityHelper.dismissDialog();

            FirebaseUser firebaseUser = task.getResult().getUser();
            SmartlockUtil.saveCredentialOrFinish(mActivity,
                                                 mSaveCredentialsResultCode,
                                                 null /* intent */,
                                                 mActivityHelper.getFlowParams(),
                                                 firebaseUser,
                                                 null /* password */,
                                                 mResponse.getProviderType());
=======
>>>>>>> 42fa51cd
        }
    }

    private class StartWelcomeBackFlow implements OnSuccessListener<ProviderQueryResult> {
        private String mEmail;

        public StartWelcomeBackFlow(String email) {
            mEmail = email;
        }

        @Override
        public void onSuccess(@NonNull ProviderQueryResult result) {
            mActivityHelper.dismissDialog();

            String provider = result.getProviders().get(0);
            if (provider.equals(EmailAuthProvider.PROVIDER_ID)) {
                // Start email welcome back flow
                mActivity.startActivityForResult(
                        WelcomeBackPasswordPrompt.createIntent(
                                mActivityHelper.getApplicationContext(),
                                mActivityHelper.getFlowParams(),
                                mResponse
                        ), mAccountLinkResultCode);
            } else {
                // Start IDP welcome back flow
                mActivity.startActivityForResult(
                        WelcomeBackIdpPrompt.createIntent(
                                mActivityHelper.getApplicationContext(),
                                mActivityHelper.getFlowParams(),
                                result.getProviders().get(0),
                                mResponse,
                                mEmail
                        ), mAccountLinkResultCode);
            }
        }
    }
}<|MERGE_RESOLUTION|>--- conflicted
+++ resolved
@@ -60,9 +60,6 @@
 
     @Override
     public void onComplete(@NonNull Task<AuthResult> task) {
-<<<<<<< HEAD
-        if (!task.isSuccessful()) {
-=======
         if (task.isSuccessful()) {
             FirebaseUser firebaseUser = task.getResult().getUser();
             mActivityHelper.saveCredentialsOrFinish(
@@ -71,7 +68,6 @@
                     firebaseUser,
                     mResponse);
         } else {
->>>>>>> 42fa51cd
             if (task.getException() instanceof FirebaseAuthUserCollisionException) {
                 final String email = mResponse.getEmail();
                 FirebaseAuth firebaseAuth = mActivityHelper.getFirebaseAuth();
@@ -92,20 +88,6 @@
                 Log.e(TAG, "Unexpected exception when signing in with credential",
                       task.getException());
             }
-<<<<<<< HEAD
-        } else {
-            mActivityHelper.dismissDialog();
-
-            FirebaseUser firebaseUser = task.getResult().getUser();
-            SmartlockUtil.saveCredentialOrFinish(mActivity,
-                                                 mSaveCredentialsResultCode,
-                                                 null /* intent */,
-                                                 mActivityHelper.getFlowParams(),
-                                                 firebaseUser,
-                                                 null /* password */,
-                                                 mResponse.getProviderType());
-=======
->>>>>>> 42fa51cd
         }
     }
 
