--- conflicted
+++ resolved
@@ -1,23 +1,17 @@
 <?xml version="1.0" encoding="utf-8"?>
-<FrameLayout
+<LinearLayout
     xmlns:android="http://schemas.android.com/apk/res/android"
     xmlns:app="http://schemas.android.com/apk/res-auto"
     xmlns:tools="http://schemas.android.com/tools"
     android:layout_width="match_parent"
-    android:layout_height="match_parent">
+    android:layout_height="match_parent"
+    android:orientation="vertical">
 
-<<<<<<< HEAD
-    <LinearLayout
-        android:layout_width="match_parent"
-        android:layout_height="wrap_content"
-        android:orientation="vertical">
+    <me.zhanghai.android.materialprogressbar.MaterialProgressBar
+        android:id="@+id/top_progress_bar"
+        style="@style/FirebaseUI.TopProgressBar"
+        tools:visibility="visible" />
 
-        <me.zhanghai.android.materialprogressbar.MaterialProgressBar
-            android:id="@+id/top_progress_bar"
-            style="@style/FirebaseUI.TopProgressBar"
-            tools:visibility="visible" />
-
-=======
     <ScrollView
         android:layout_width="match_parent"
         android:layout_height="match_parent"
@@ -26,7 +20,6 @@
         android:clipToPadding="false"
         tools:ignore="UselessParent">
 
->>>>>>> 6b740bce
         <LinearLayout
             style="@style/FirebaseUI.WrapperStyle"
             android:layout_height="wrap_content"
@@ -80,33 +73,18 @@
 
             </android.support.design.widget.TextInputLayout>
 
-<<<<<<< HEAD
-            <TextView
-                android:id="@+id/create_account_text"
-                style="@style/FirebaseUI.Text.BodyText"
-                android:layout_width="match_parent"
-                android:layout_height="wrap_content"
-                android:layout_marginTop="@dimen/fui_field_padding_vert"
-                android:textIsSelectable="false"
-                tools:text="@string/fui_create_account_preamble_tos_and_pp" />
-
-=======
->>>>>>> 6b740bce
             <Button
                 android:id="@+id/button_create"
                 style="@style/FirebaseUI.Button"
                 android:text="@string/fui_button_text_save"
                 tools:ignore="RtlHardcoded" />
 
-<<<<<<< HEAD
-=======
             <TextView
                 android:id="@+id/email_footer_tos_and_pp_text"
                 style="@style/FirebaseUI.PrivacyFooter" />
 
->>>>>>> 6b740bce
         </LinearLayout>
 
     </ScrollView>
 
-</FrameLayout>
+</LinearLayout>
