--- conflicted
+++ resolved
@@ -145,15 +145,10 @@
         }
         getDialogHolder().showLoadingDialog(R.string.progress_dialog_signing_in);
 
-        final FirebaseAuth firebaseAuth = AuthInstances.getFirebaseAuth(getFlowParams());
-
-<<<<<<< HEAD
         final String prevUid = mActivityHelper.getUidForAccountLinking();
 
-=======
->>>>>>> 19132d09
         // Sign in with known email and the password provided
-        mActivityHelper.getFirebaseAuth()
+        AuthInstances.getFirebaseAuth(getFlowParams())
                 .signInWithEmailAndPassword(email, password)
                 .addOnFailureListener(
                         new TaskFailureLogger(TAG, "Error signing in with email and password"))
@@ -166,15 +161,11 @@
                         // If authCredential is null, the user only has an email account.
                         // Otherwise, the user has an email account that we need to link to an idp.
                         if (authCredential == null) {
-<<<<<<< HEAD
                             IdpResponse response =
                                     new IdpResponse.Builder(EmailAuthProvider.PROVIDER_ID, email)
                                             .setPrevUid(prevUid)
                                             .build();
-                            mActivityHelper.saveCredentialsOrFinish(
-=======
                             saveCredentialsOrFinish(
->>>>>>> 19132d09
                                     mSaveSmartLock,
                                     authResult.getUser(),
                                     password,
