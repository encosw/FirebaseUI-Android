/*
 * Copyright 2016 Google Inc. All Rights Reserved.
 *
 * Licensed under the Apache License, Version 2.0 (the "License"); you may not use this file except
 * in compliance with the License. You may obtain a copy of the License at
 *
 * http://www.apache.org/licenses/LICENSE-2.0
 *
 * Unless required by applicable law or agreed to in writing, software distributed under the
 * License is distributed on an "AS IS" BASIS, WITHOUT WARRANTIES OR CONDITIONS OF ANY KIND, either
 * express or implied. See the License for the specific language governing permissions and
 * limitations under the License.
 */

package com.firebase.uidemo.auth;

import android.content.Context;
import android.content.Intent;
import android.os.Bundle;
import android.support.annotation.DrawableRes;
import android.support.annotation.MainThread;
import android.support.annotation.StringRes;
import android.support.annotation.StyleRes;
import android.support.design.widget.Snackbar;
import android.support.v7.app.AppCompatActivity;
import android.support.v7.app.AppCompatDelegate;
import android.view.View;
import android.widget.Button;
import android.widget.CheckBox;
import android.widget.CompoundButton;
import android.widget.CompoundButton.OnCheckedChangeListener;
import android.widget.RadioButton;
import android.widget.TextView;

import com.firebase.ui.auth.AuthUI;
import com.firebase.ui.auth.AuthUI.IdpConfig;
import com.firebase.ui.auth.ErrorCodes;
import com.firebase.ui.auth.IdpResponse;
import com.firebase.uidemo.R;
import com.google.android.gms.common.Scopes;
import com.google.firebase.auth.FirebaseAuth;

import java.util.ArrayList;
import java.util.Arrays;
import java.util.List;

import butterknife.BindView;
import butterknife.ButterKnife;
import butterknife.OnClick;

public class AuthUiActivity extends AppCompatActivity {
    private static final String UNCHANGED_CONFIG_VALUE = "CHANGE-ME";
    private static final String GOOGLE_TOS_URL = "https://www.google.com/policies/terms/";
    private static final String FIREBASE_TOS_URL = "https://firebase.google.com/terms/";
    private static final String GOOGLE_PRIVACY_POLICY_URL = "https://www.google.com/policies/privacy/";
    private static final String FIREBASE_PRIVACY_POLICY_URL = "https://firebase.google.com/terms/analytics/#7_privacy";

    private static final int RC_SIGN_IN = 100;
    private static final String OVERRIDE_LOGIN_CHECKS_EXTRA = "override_login_checks";

    @BindView(R.id.default_theme)
    RadioButton mUseDefaultTheme;

    @BindView(R.id.green_theme)
    RadioButton mUseGreenTheme;

    @BindView(R.id.purple_theme)
    RadioButton mUsePurpleTheme;

    @BindView(R.id.dark_theme)
    RadioButton mUseDarkTheme;

    @BindView(R.id.email_provider)
    CheckBox mUseEmailProvider;

    @BindView(R.id.phone_provider)
    CheckBox mUsePhoneProvider;

    @BindView(R.id.google_provider)
    CheckBox mUseGoogleProvider;

    @BindView(R.id.facebook_provider)
    CheckBox mUseFacebookProvider;

    @BindView(R.id.twitter_provider)
    CheckBox mUseTwitterProvider;

    @BindView(R.id.google_tos)
    RadioButton mUseGoogleTos;

    @BindView(R.id.firebase_tos)
    RadioButton mUseFirebaseTos;

    @BindView(R.id.google_privacy)
    RadioButton mUseGooglePrivacyPolicy;

    @BindView(R.id.firebase_privacy)
    RadioButton mUseFirebasePrivacyPolicy;

    @BindView(R.id.sign_in)
    Button mSignIn;

    @BindView(R.id.root)
    View mRootView;

    @BindView(R.id.firebase_logo)
    RadioButton mFirebaseLogo;

    @BindView(R.id.google_logo)
    RadioButton mGoogleLogo;

    @BindView(R.id.no_logo)
    RadioButton mNoLogo;

    @BindView(R.id.credential_selector_enabled)
    CheckBox mEnableCredentialSelector;

    @BindView(R.id.hint_selector_enabled)
    CheckBox mEnableHintSelector;

    @BindView(R.id.allow_new_email_accounts)
    CheckBox mAllowNewEmailAccounts;

    @BindView(R.id.facebook_scopes_label)
    TextView mFacebookScopesLabel;

    @BindView(R.id.facebook_scope_friends)
    CheckBox mFacebookScopeFriends;

    @BindView(R.id.facebook_scope_photos)
    CheckBox mFacebookScopePhotos;

    @BindView(R.id.google_scopes_label)
    TextView mGoogleScopesLabel;

    @BindView(R.id.google_scope_drive_file)
    CheckBox mGoogleScopeDriveFile;

    @BindView(R.id.google_scope_youtube_data)
    CheckBox mGoogleScopeYoutubeData;

    public static Intent createIntent(Context context, boolean overrideLoginChecks) {
        return new Intent(context, AuthUiActivity.class)
                .putExtra(OVERRIDE_LOGIN_CHECKS_EXTRA, overrideLoginChecks);
    }

    @Override
    public void onCreate(Bundle savedInstanceState) {
        super.onCreate(savedInstanceState);
        setContentView(R.layout.auth_ui_layout);
        ButterKnife.bind(this);

<<<<<<< HEAD
        if (FirebaseAuth.getInstance().getCurrentUser() != null
                && !getIntent().getBooleanExtra(OVERRIDE_LOGIN_CHECKS_EXTRA, false)) {
            startSignedInActivity(null);
            finish();
            return;
        }

=======
>>>>>>> 4b98a985
        if (isGoogleMisconfigured()) {
            mUseGoogleProvider.setChecked(false);
            mUseGoogleProvider.setEnabled(false);
            mUseGoogleProvider.setText(R.string.google_label_missing_config);
            setGoogleScopesEnabled(false);
        } else {
            setGoogleScopesEnabled(mUseGoogleProvider.isChecked());
            mUseGoogleProvider.setOnCheckedChangeListener(new OnCheckedChangeListener() {
                @Override
                public void onCheckedChanged(CompoundButton compoundButton, boolean checked) {
                    setGoogleScopesEnabled(checked);
                }
            });
        }

        if (isFacebookMisconfigured()) {
            mUseFacebookProvider.setChecked(false);
            mUseFacebookProvider.setEnabled(false);
            mUseFacebookProvider.setText(R.string.facebook_label_missing_config);
            setFacebookScopesEnabled(false);
        } else {
            setFacebookScopesEnabled(mUseFacebookProvider.isChecked());
            mUseFacebookProvider.setOnCheckedChangeListener(new OnCheckedChangeListener() {
                @Override
                public void onCheckedChanged(CompoundButton compoundButton, boolean checked) {
                    setFacebookScopesEnabled(checked);
                }
            });
        }

        if (isTwitterMisconfigured()) {
            mUseTwitterProvider.setChecked(false);
            mUseTwitterProvider.setEnabled(false);
            mUseTwitterProvider.setText(R.string.twitter_label_missing_config);
        }

        if (isGoogleMisconfigured() || isFacebookMisconfigured() || isTwitterMisconfigured()) {
            showSnackbar(R.string.configuration_required);
        }

        if (AppCompatDelegate.getDefaultNightMode() == AppCompatDelegate.MODE_NIGHT_YES) {
            mUseDarkTheme.setChecked(true);
        }
    }

    @OnClick(R.id.sign_in)
    public void signIn(View view) {
        startActivityForResult(
                AuthUI.getInstance().createSignInIntentBuilder()
                        .setTheme(getSelectedTheme())
                        .setLogo(getSelectedLogo())
                        .setAvailableProviders(getSelectedProviders())
                        .setTosUrl(getSelectedTosUrl())
                        .setPrivacyPolicyUrl(getSelectedPrivacyPolicyUrl())
                        .setIsSmartLockEnabled(mEnableCredentialSelector.isChecked(),
                                mEnableHintSelector.isChecked())
                        .setIsAccountLinkingEnabled(true, null)
                        .setAllowNewEmailAccounts(mAllowNewEmailAccounts.isChecked())
                        .build(),
                RC_SIGN_IN);
    }

    @Override
    protected void onActivityResult(int requestCode, int resultCode, Intent data) {
        super.onActivityResult(requestCode, resultCode, data);
        if (requestCode == RC_SIGN_IN) {
            handleSignInResponse(resultCode, data);
            return;
        }

        showSnackbar(R.string.unknown_response);
    }

    @Override
    protected void onResume() {
        super.onResume();
        FirebaseAuth auth = FirebaseAuth.getInstance();
        if (auth.getCurrentUser() != null) {
            startSignedInActivity(null);
            finish();
        }
    }

    @MainThread
    private void handleSignInResponse(int resultCode, Intent data) {
        IdpResponse response = IdpResponse.fromResultIntent(data);

        // Successfully signed in
        if (resultCode == RESULT_OK) {
            startSignedInActivity(response);
            setResult(RESULT_OK);
            finish();
            return;
        } else {
            // Sign in failed
            if (response == null) {
                // User pressed back button
                showSnackbar(R.string.sign_in_cancelled);
                return;
            }

            if (response.getErrorCode() == ErrorCodes.NO_NETWORK) {
                showSnackbar(R.string.no_internet_connection);
                return;
            }

            if (response.getErrorCode() == ErrorCodes.UNKNOWN_ERROR) {
                showSnackbar(R.string.unknown_error);
                return;
            }
        }

        showSnackbar(R.string.unknown_sign_in_response);
    }

    private void startSignedInActivity(IdpResponse response) {
        startActivity(
                SignedInActivity.createIntent(
                        this,
                        response,
                        new SignedInActivity.SignedInConfig(
                                getSelectedLogo(),
                                getSelectedTheme(),
                                getSelectedProviders(),
                                getSelectedTosUrl(),
                                mEnableCredentialSelector.isChecked(),
                                mEnableHintSelector.isChecked())));
    }

    @MainThread
    private void setGoogleScopesEnabled(boolean enabled) {
        mGoogleScopesLabel.setEnabled(enabled);
        mGoogleScopeDriveFile.setEnabled(enabled);
        mGoogleScopeYoutubeData.setEnabled(enabled);
    }

    @MainThread
    private void setFacebookScopesEnabled(boolean enabled) {
        mFacebookScopesLabel.setEnabled(enabled);
        mFacebookScopeFriends.setEnabled(enabled);
        mFacebookScopePhotos.setEnabled(enabled);
    }

    @OnClick({R.id.default_theme, R.id.purple_theme, R.id.green_theme, R.id.dark_theme})
    public void toggleDarkTheme() {
        int mode = mUseDarkTheme.isChecked() ?
                AppCompatDelegate.MODE_NIGHT_YES : AppCompatDelegate.MODE_NIGHT_AUTO;
        AppCompatDelegate.setDefaultNightMode(mode);
        getDelegate().setLocalNightMode(mode);
    }

    @MainThread
    @StyleRes
    private int getSelectedTheme() {
        if (mUseGreenTheme.isChecked()) {
            return R.style.GreenTheme;
        }

        if (mUsePurpleTheme.isChecked()) {
            return R.style.PurpleTheme;
        }

        return AuthUI.getDefaultTheme();
    }

    @MainThread
    @DrawableRes
    private int getSelectedLogo() {
        if (mFirebaseLogo.isChecked()) {
            return R.drawable.firebase_auth_120dp;
        } else if (mGoogleLogo.isChecked()) {
            return R.drawable.ic_googleg_color_144dp;
        }
        return AuthUI.NO_LOGO;
    }

    @MainThread
    private List<IdpConfig> getSelectedProviders() {
        List<IdpConfig> selectedProviders = new ArrayList<>();

        if (mUseGoogleProvider.isChecked()) {
            selectedProviders.add(
                    new IdpConfig.Builder(AuthUI.GOOGLE_PROVIDER)
                            .setPermissions(getGooglePermissions())
                            .build());
        }

        if (mUseFacebookProvider.isChecked()) {
            selectedProviders.add(
                    new IdpConfig.Builder(AuthUI.FACEBOOK_PROVIDER)
                            .setPermissions(getFacebookPermissions())
                            .build());
        }

        if (mUseTwitterProvider.isChecked()) {
            selectedProviders.add(new IdpConfig.Builder(AuthUI.TWITTER_PROVIDER).build());
        }

        if (mUseEmailProvider.isChecked()) {
            selectedProviders.add(new IdpConfig.Builder(AuthUI.EMAIL_PROVIDER).build());
        }

        if (mUsePhoneProvider.isChecked()) {
            selectedProviders.add(
                    new IdpConfig.Builder(AuthUI.PHONE_VERIFICATION_PROVIDER).build());
        }

        return selectedProviders;
    }

    @MainThread
    private String getSelectedTosUrl() {
        if (mUseGoogleTos.isChecked()) {
            return GOOGLE_TOS_URL;
        }

        return FIREBASE_TOS_URL;
    }

    @MainThread
    private String getSelectedPrivacyPolicyUrl() {
        if (mUseGooglePrivacyPolicy.isChecked()) {
            return GOOGLE_PRIVACY_POLICY_URL;
        }

        return FIREBASE_PRIVACY_POLICY_URL;
    }

    @MainThread
    private boolean isGoogleMisconfigured() {
        return UNCHANGED_CONFIG_VALUE.equals(getString(R.string.default_web_client_id));
    }

    @MainThread
    private boolean isFacebookMisconfigured() {
        return UNCHANGED_CONFIG_VALUE.equals(getString(R.string.facebook_application_id));
    }

    @MainThread
    private boolean isTwitterMisconfigured() {
        List<String> twitterConfigs = Arrays.asList(
                getString(R.string.twitter_consumer_key),
                getString(R.string.twitter_consumer_secret)
        );

        return twitterConfigs.contains(UNCHANGED_CONFIG_VALUE);
    }

    @MainThread
    private void showSnackbar(@StringRes int errorMessageRes) {
        Snackbar.make(mRootView, errorMessageRes, Snackbar.LENGTH_LONG).show();
    }

    @MainThread
    private List<String> getFacebookPermissions() {
        List<String> result = new ArrayList<>();
        if (mFacebookScopeFriends.isChecked()) {
            result.add("user_friends");
        }
        if (mFacebookScopePhotos.isChecked()) {
            result.add("user_photos");
        }
        return result;
    }

    @MainThread
    private List<String> getGooglePermissions() {
        List<String> result = new ArrayList<>();
        if (mGoogleScopeYoutubeData.isChecked()) {
            result.add("https://www.googleapis.com/auth/youtube.readonly");
        }
        if (mGoogleScopeDriveFile.isChecked()) {
            result.add(Scopes.DRIVE_FILE);
        }
        return result;
    }
}<|MERGE_RESOLUTION|>--- conflicted
+++ resolved
@@ -150,16 +150,6 @@
         setContentView(R.layout.auth_ui_layout);
         ButterKnife.bind(this);
 
-<<<<<<< HEAD
-        if (FirebaseAuth.getInstance().getCurrentUser() != null
-                && !getIntent().getBooleanExtra(OVERRIDE_LOGIN_CHECKS_EXTRA, false)) {
-            startSignedInActivity(null);
-            finish();
-            return;
-        }
-
-=======
->>>>>>> 4b98a985
         if (isGoogleMisconfigured()) {
             mUseGoogleProvider.setChecked(false);
             mUseGoogleProvider.setEnabled(false);
@@ -236,8 +226,8 @@
     @Override
     protected void onResume() {
         super.onResume();
-        FirebaseAuth auth = FirebaseAuth.getInstance();
-        if (auth.getCurrentUser() != null) {
+        if (FirebaseAuth.getInstance().getCurrentUser() != null
+                && !getIntent().getBooleanExtra(OVERRIDE_LOGIN_CHECKS_EXTRA, false)) {
             startSignedInActivity(null);
             finish();
         }
